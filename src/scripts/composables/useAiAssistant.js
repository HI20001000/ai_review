import { ref, computed } from "vue";

let messageId = 0;
let ctxId = 0;

const API_ENDPOINT = "http://192.168.3.71:8000/v1/chat/completions";
const MODEL_ID = "Qwen3-30B-A3B-Instruct-2507-FP8";
const SYSTEM_PROMPT = "\u4f60\u662f\u4e00\u500b\u6709\u7528\u7684\u52a9\u624b\u3002";
const GREETING_MESSAGE = "\u55e8\uff01Chat AI \u5df2\u9023\u7dda\u81f3 Qwen3-30B \u6a21\u578b\uff0c\u96a8\u6642\u53ef\u4ee5\u63d0\u554f\u3002";
const THINKING_MESSAGE = "\u6a21\u578b\u6b63\u5728\u751f\u6210\u56de\u61c9...";
const ERROR_PREFIX = "\u62b1\u6b49\uff0c\u8acb\u6c42\u5931\u6557\uff1a";
const CONTEXT_HEADER = "\u4f7f\u7528\u8005\u9078\u64c7\u4e86\u4ee5\u4e0b\u4e0a\u4e0b\u6587\uff0c\u82e5\u5408\u9069\u8acb\u53c3\u8003\uff1a";
const HANDSHAKE_CHECKING_MESSAGE = "\u9023\u63a5\u4e2d...";
const HANDSHAKE_OK_MESSAGE = "\u9023\u63a5\u6210\u529f";
const HANDSHAKE_FAIL_MESSAGE = "\u9023\u63a5\u5931\u6557";
const HANDSHAKE_USER_PROMPT = "ping";
const NO_CONTENT_ERROR = "\u6a21\u578b\u672a\u8fd4\u56de\u5167\u5bb9";
const MAX_TOKENS = 6000;
const TEMPERATURE = 0.7;

function findNodeByPath(nodes, targetPath) {
    if (!Array.isArray(nodes)) return null;
    for (const node of nodes) {
        if (!node) continue;
        if (node.path === targetPath) return node;
        if (node.children) {
            const found = findNodeByPath(node.children, targetPath);
            if (found) return found;
        }
    }
    return null;
}

function formatContextSummary(items) {
    if (!Array.isArray(items) || !items.length) return "";
    const lines = items.map((item, index) => {
        const label = item.label || item.path || `Item ${index + 1}`;
        const isSnippet = item.type === "snippet";
        const header = isSnippet ? `\u7a0b\u5f0f\u78bc\u7247\u6bb5: ${label}` : `\u6a94\u6848: ${label}`;
        const segments = [`${index + 1}. ${header}`];
        if (isSnippet) {
            if (item.snippet?.path) {
                segments.push(`\u4f86\u6e90\u6a94\u6848: ${item.snippet.path}`);
            }
            const rangeParts = buildSnippetRangeParts(item.snippet || {});
            if (rangeParts.length) {
                segments.push(`\u7bc4\u570d: ${rangeParts.join("\uff0c")}`);
            }
        } else if (item.path) {
            segments.push(`\u8def\u5f91: ${item.path}`);
        }
        if (item.content) segments.push(item.content);
        return segments.join("\n");
    });
    return `${CONTEXT_HEADER}\n\n${lines.join("\n\n")}`;
}


function normaliseMessagesForApi(messages) {
    return messages
        .filter((msg) => (msg.role === "user" || msg.role === "assistant") && msg.content && msg.status !== "pending" && !msg.synthetic)
        .map((msg) => ({ role: msg.role, content: msg.content }));
}

export function useAiAssistant({ treeStore, projectsStore, fileSystem, preview }) {
    const isOpen = ref(false);
    const isProcessing = ref(false);
    const connectionStatus = ref("checking");
    const connectionMessage = ref(HANDSHAKE_CHECKING_MESSAGE);
    const contextItems = ref([]);
    const messages = ref([]);

    let handshakePromise = null;

    const isInteractionLocked = computed(() => connectionStatus.value !== "ready");
    const connection = computed(() => ({ status: connectionStatus.value, message: connectionMessage.value }));

    function pushMessage(role, content, extra = {}) {
        const entry = {
            id: ++messageId,
            role,
            content,
            timestamp: new Date(),
            ...extra
        };
        messages.value.push(entry);
        return entry;
    }

    function formatError(error) {
        return error?.message || String(error);
    }

    async function performHandshake() {
        if (!handshakePromise) {
            handshakePromise = (async () => {
                connectionStatus.value = "checking";
                connectionMessage.value = HANDSHAKE_CHECKING_MESSAGE;
                try {
                    const response = await fetch(API_ENDPOINT, {
                        method: "POST",
                        headers: { "Content-Type": "application/json" },
                        body: JSON.stringify({
                            model: MODEL_ID,
                            messages: [
                                { role: "system", content: SYSTEM_PROMPT },
                                { role: "user", content: HANDSHAKE_USER_PROMPT }
                            ],
                            max_tokens: 1,
                            temperature: 0
                        })
                    });

                    if (!response.ok) {
                        const errorText = await response.text();
                        throw new Error(errorText || `HTTP ${response.status}`);
                    }

                    const data = await response.json();
                    if (data?.error) {
                        throw new Error(data.error.message || JSON.stringify(data.error));
                    }

                    connectionStatus.value = "ready";
                    connectionMessage.value = HANDSHAKE_OK_MESSAGE;
                    if (!messages.value.some((msg) => msg.synthetic && msg.status === "info")) {
                        pushMessage("assistant", GREETING_MESSAGE, { synthetic: true, status: "info" });
                    }
                } catch (error) {
                    const suffix = formatError(error);
                    connectionStatus.value = "error";
                    connectionMessage.value = HANDSHAKE_FAIL_MESSAGE;
                    pushMessage("assistant", `${ERROR_PREFIX}${suffix}`, { synthetic: true, status: "error" });
                    handshakePromise = null;
                }
            })();
        }
        return handshakePromise;
    }

    function retryHandshake(options = {}) {
        const force = options === true || options?.force;
        if (force || connectionStatus.value === "error") {
            handshakePromise = null;
        }
        return performHandshake();
    }

    async function ensureHandshakeReady() {
        await performHandshake();
        return connectionStatus.value === "ready";
    }

    function open() {
        isOpen.value = true;
    }

    function close() {
        isOpen.value = false;
    }

    async function loadContextContent(node) {
        if (!node) throw new Error("請先選擇要加入的檔案。");
        if (node.type !== "file") throw new Error("僅支援將單一文件加入上下文。");

        const projectId = projectsStore?.selectedProjectId?.value;
        if (!projectId) throw new Error("請先從左側開啟一個專案。");

        const root = await projectsStore.getProjectRootHandleById(projectId);
        const fileHandle = await fileSystem.getFileHandleByPath(root, node.path);
        const file = await fileHandle.getFile();
        const mime = node.mime || file.type || "";
        const name = node.name || file.name || node.path || `ctx-${ctxId + 1}`;

        if (!preview.isTextLike(name, mime)) {
            throw new Error("目前僅支援加入純文字類型檔案。");
        }
        if (file.size > preview.MAX_TEXT_BYTES) {
            throw new Error("檔案過大（> 1 MB），請先簡化後再試。");
        }

        const content = await file.text();
        return {
            id: node.path || `ctx-${++ctxId}`,
            label: name,
            type: node.type || "file",
            path: node.path,
            mime,
            size: file.size,
            content
        };
    }

    async function addContext(node) {
        try {
            const entry = await loadContextContent(node);
            if (contextItems.value.some((ctx) => ctx.id === entry.id)) {
                return false;
            }
            contextItems.value.push(entry);
            return true;
        } catch (error) {
            pushMessage("assistant", `${ERROR_PREFIX}${formatError(error)}`, { synthetic: true, status: "error" });
            return false;
        }
    }

    function normaliseLine(value) {
        const number = Number(value);
        return Number.isFinite(number) ? number : null;
    }

    function normaliseColumn(value) {
        const number = Number(value);
        return Number.isFinite(number) && number > 0 ? Math.floor(number) : null;
    }

    function normalisePositiveInteger(value) {
        const number = Number(value);
        return Number.isFinite(number) && number > 0 ? Math.floor(number) : null;
    }

    function buildSnippetRangeParts(meta = {}) {
        const startLine = normaliseLine(meta.startLine);
        const endLine = normaliseLine(meta.endLine ?? startLine);
        const startColumn = normaliseColumn(meta.startColumn);
        const endColumn = normaliseColumn(meta.endColumn);
        const lineCount = normalisePositiveInteger(meta.lineCount);
        const parts = [];
        if (startLine !== null && endLine !== null) {
            parts.push(startLine === endLine ? `行 ${startLine}` : `行 ${startLine}-${endLine}`);
        } else if (startLine !== null) {
            parts.push(`行 ${startLine}`);
        } else if (endLine !== null) {
            parts.push(`行 ${endLine}`);
        }
        const isSingleLine = startLine !== null && endLine !== null && startLine === endLine;
        if (isSingleLine) {
            if (startColumn !== null && endColumn !== null) {
                parts.push(startColumn === endColumn ? `字元 ${startColumn}` : `字元 ${startColumn}-${endColumn}`);
            } else if (startColumn !== null) {
                parts.push(`字元 ${startColumn} 起`);
            } else if (endColumn !== null) {
                parts.push(`字元 ${endColumn} 止`);
            }
        } else {
            if (startColumn !== null) parts.push(`起始字元 ${startColumn}`);
            if (endColumn !== null) parts.push(`結束字元 ${endColumn}`);
        }
        if (lineCount !== null) {
            parts.push(`共 ${lineCount} 行`);
        }
        return parts;
    }

    async function addActiveNode() {
        if (isInteractionLocked.value) return false;
        const activePath = treeStore?.activeTreePath?.value;
        if (!activePath) {
            pushMessage("assistant", "請先在左側選擇想要加入的檔案。", { synthetic: true, status: "error" });
            return false;
        }
        const node = findNodeByPath(treeStore?.tree?.value || [], activePath);
        if (!node) {
            pushMessage("assistant", "無法找到選取的檔案。", { synthetic: true, status: "error" });
            return false;
        }
        return await addContext(node);
    }

    function removeContext(id) {
        contextItems.value = contextItems.value.filter((item) => item.id !== id);
    }

    function clearContext() {
        if (isInteractionLocked.value) return;
        contextItems.value = [];
    }

<<<<<<< HEAD
    function formatSnippetLabel(snippetMeta, fallbackId) {
        const name = snippetMeta?.label || snippetMeta?.name || snippetMeta?.path;
        const startLine = normaliseLine(snippetMeta?.startLine);
        const endLine = normaliseLine(snippetMeta?.endLine ?? snippetMeta?.startLine);
        if (!name) return `Snippet ${fallbackId}`;
        if (startLine === null) return name;
        if (endLine === null || endLine === startLine) {
            return `${name} (行 ${startLine})`;
        }
        return `${name} (行 ${startLine}-${endLine})`;
    }

    function formatSnippetPayload(path, text) {
        const header = path ? `File: ${path}` : "Selected snippet";
        const normalised = (text || "").replace(/\r\n|\r/g, "\n");
        const body = normalised.replace(/\u00A0/g, " ");
        const payload = `${header}\n\n${body}`.trimEnd();
        return { payload, body: body.trimEnd() };
    }

    function addSnippetContext(snippetMeta = {}) {
        if (isInteractionLocked.value) return false;
        try {
            const projectId = projectsStore?.selectedProjectId?.value;
            if (!projectId) {
                throw new Error("請先從左側開啟一個專案。");
            }

            const snippetText = typeof snippetMeta.text === "string" ? snippetMeta.text : snippetMeta.content;
            if (!(snippetText || "").trim()) {
                throw new Error("請先在程式碼檢視中選取想加入的程式碼片段。");
            }

            const path = snippetMeta.path || treeStore?.activeTreePath?.value;
            if (!path) {
                throw new Error("無法辨識程式碼片段所屬的檔案，請重新選取。");
            }

            const startLine = normaliseLine(snippetMeta.startLine);
            const endLine = normaliseLine(snippetMeta.endLine ?? snippetMeta.startLine);
            const startColumn = normaliseColumn(snippetMeta.startColumn);
            const endColumn = normaliseColumn(snippetMeta.endColumn);
            const inferredLineCount = endLine !== null && startLine !== null ? endLine - startLine + 1 : null;
            const lineCount = normalisePositiveInteger(snippetMeta.lineCount) ?? inferredLineCount;

            const id = `snippet-${++ctxId}`;
            const label = formatSnippetLabel(snippetMeta, ctxId);
            const { payload, body } = formatSnippetPayload(path, snippetText);

            const entry = {
                id,
                label,
                type: "snippet",
                path,
                snippet: {
                    path,
                    startLine,
                    endLine,
                    startColumn,
                    endColumn,
                    lineCount,
                    text: body
                },
                content: payload
            };

            contextItems.value.push(entry);
            return true;
        } catch (error) {
            pushMessage("assistant", `${ERROR_PREFIX}${formatError(error)}`, { synthetic: true, status: "error" });
            return false;
        }
=======
    function addSnippetContext() {
        pushMessage(
            "assistant",
            "目前未提供程式碼片段加入上下文的功能。",
            { synthetic: true, status: "info" }
        );
        return false;
>>>>>>> 45663647
    }

    async function sendUserMessage(raw) {
        const text = (raw || "").trim();
        if (!text || isProcessing.value) return;
        const ready = await ensureHandshakeReady();
        if (!ready || isInteractionLocked.value) return;

        pushMessage("user", text);
        const assistantMessage = pushMessage("assistant", THINKING_MESSAGE, { status: "pending" });

        isProcessing.value = true;

        try {
            const conversation = normaliseMessagesForApi(messages.value);
            const payloadMessages = [
                { role: "system", content: SYSTEM_PROMPT }
            ];

            const contextSummary = formatContextSummary(contextItems.value);
            if (contextSummary) {
                payloadMessages.push({ role: "system", content: contextSummary });
            }

            payloadMessages.push(...conversation);

            const requestBody = {
                model: MODEL_ID,
                messages: payloadMessages,
                max_tokens: MAX_TOKENS,
                temperature: TEMPERATURE
            };

            try {
                console.log("[ChatAI] Dispatch payload:", JSON.stringify(requestBody, null, 2));
            } catch (logError) {
                console.log("[ChatAI] Dispatch payload (object):", requestBody);
            }

            const response = await fetch(API_ENDPOINT, {
                method: "POST",
                headers: { "Content-Type": "application/json" },
                body: JSON.stringify(requestBody)
            });

            if (!response.ok) {
                const errorText = await response.text();
                throw new Error(errorText || `HTTP ${response.status}`);
            }

            const data = await response.json();
            if (data?.error) {
                throw new Error(data.error.message || JSON.stringify(data.error));
            }

            const reply = data?.choices?.[0]?.message?.content?.trim();
            if (!reply) {
                throw new Error(NO_CONTENT_ERROR);
            }

            assistantMessage.content = reply;
            assistantMessage.status = "success";
        } catch (error) {
            console.error("Chat AI request failed", error);
            assistantMessage.content = `${ERROR_PREFIX}${formatError(error)}`;
            assistantMessage.status = "error";
        } finally {
            assistantMessage.timestamp = new Date();
            isProcessing.value = false;
        }
    }

    void performHandshake();

    return {
        isOpen,
        open,
        close,
        isProcessing,
        connection,
        isInteractionLocked,
        contextItems,
        messages,
        addActiveNode,
        addSnippetContext,
        removeContext,
        clearContext,
        sendUserMessage,
        retryHandshake,
        addSnippetContext
    };
}
<|MERGE_RESOLUTION|>--- conflicted
+++ resolved
@@ -277,7 +277,6 @@
         contextItems.value = [];
     }
 
-<<<<<<< HEAD
     function formatSnippetLabel(snippetMeta, fallbackId) {
         const name = snippetMeta?.label || snippetMeta?.name || snippetMeta?.path;
         const startLine = normaliseLine(snippetMeta?.startLine);
@@ -350,15 +349,6 @@
             pushMessage("assistant", `${ERROR_PREFIX}${formatError(error)}`, { synthetic: true, status: "error" });
             return false;
         }
-=======
-    function addSnippetContext() {
-        pushMessage(
-            "assistant",
-            "目前未提供程式碼片段加入上下文的功能。",
-            { synthetic: true, status: "info" }
-        );
-        return false;
->>>>>>> 45663647
     }
 
     async function sendUserMessage(raw) {
