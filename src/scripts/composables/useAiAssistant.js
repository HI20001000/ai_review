--- conflicted
+++ resolved
@@ -337,19 +337,10 @@
         return `${name} (行 ${startLine}-${endLine})`;
     }
 
-<<<<<<< HEAD
     function formatSnippetPayload(text) {
         const normalised = (text || "").replace(/\r\n|\r/g, "\n");
         const body = normalised.replace(/\u00A0/g, " ").trimEnd();
         return { payload: body, body };
-=======
-    function formatSnippetPayload(path, text) {
-        const header = path ? `File: ${path}` : "Selected snippet";
-        const normalised = (text || "").replace(/\r\n|\r/g, "\n");
-        const body = normalised.replace(/\u00A0/g, " ");
-        const payload = `${header}\n\n${body}`.trimEnd();
-        return { payload, body: body.trimEnd() };
->>>>>>> 9cbcdef7
     }
 
     function addSnippetContext(snippetMeta = {}) {
@@ -379,11 +370,7 @@
 
             const id = `snippet-${++ctxId}`;
             const label = formatSnippetLabel(snippetMeta, ctxId);
-<<<<<<< HEAD
             const { payload, body } = formatSnippetPayload(snippetText);
-=======
-            const { payload, body } = formatSnippetPayload(path, snippetText);
->>>>>>> 9cbcdef7
 
             const entry = {
                 id,
