--- conflicted
+++ resolved
@@ -1,9 +1,5 @@
 import { collectIssuesForSource } from "./combinedReport.js";
-<<<<<<< HEAD
 import { dedupeIssues, isPlainObject, normaliseReportObject } from "./shared.js";
-=======
-import { isPlainObject, normaliseReportObject } from "./shared.js";
->>>>>>> d3eba53e
 
 /**
  * Collect AI review issues from the workspace state.
