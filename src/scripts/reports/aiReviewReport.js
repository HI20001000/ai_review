import { collectIssuesForSource } from "./combinedReport.js";
import {
    dedupeIssues,
    isPlainObject,
    normaliseReportObject,
    pickJsonStringCandidate,
    parseReportJson
} from "./shared.js";

/**
 * Collect AI review issues from the workspace state.
 *
 * @param {Record<string, any>} state - Workspace state containing parsed reports and analysis snapshots.
 * @returns {Array<any>} Issues raised by the AI review pipeline.
 */
export function collectAiReviewIssues(state) {
    return collectIssuesForSource(state, ["dml_prompt"]);
}

/**
 * Extract the AI review report from a report collection.
 *
 * @param {Record<string, any>} reports - Raw reports keyed by source.
 * @returns {Record<string, any> | null} The AI review report when available.
 */
export function extractAiReviewReport(reports) {
    if (!reports || typeof reports !== "object") {
        return null;
    }
    return reports.dml_prompt || reports.dmlPrompt || null;
}

/**
 * Merge the AI review report into the provided analysis object.
 *
 * @param {{ state: Record<string, any>, baseAnalysis: Record<string, any>, reports: Record<string, any> }} params - Merge inputs.
 * @returns {{ dmlReport: Record<string, any> | null }} Normalised AI report information.
 */
export function mergeAiReviewReportIntoAnalysis({ state, baseAnalysis, reports }) {
    const dmlReport = extractAiReviewReport(reports);
    if (!dmlReport || typeof dmlReport !== "object") {
        return { dmlReport: null };
    }

    state.dml = dmlReport;
    const existingDml =
        baseAnalysis.dmlReport && typeof baseAnalysis.dmlReport === "object"
            ? baseAnalysis.dmlReport
            : null;
    const mergedDml = existingDml ? { ...existingDml } : {};
    Object.assign(mergedDml, dmlReport);

    if (dmlReport.summary && typeof dmlReport.summary === "object") {
        mergedDml.summary = {
            ...(existingDml?.summary && typeof existingDml.summary === "object"
                ? existingDml.summary
                : {}),
            ...dmlReport.summary
        };
    } else if (existingDml?.summary && typeof existingDml.summary === "object") {
        mergedDml.summary = { ...existingDml.summary };
    }

    baseAnalysis.dmlReport = mergedDml;
    if (!baseAnalysis.dmlSummary && mergedDml.summary) {
        baseAnalysis.dmlSummary = mergedDml.summary;
    }

    const dmlSummary =
        dmlReport.summary && typeof dmlReport.summary === "object" ? dmlReport.summary : null;
    if (!state.dmlErrorMessage) {
        const dmlError =
            typeof dmlSummary?.error_message === "string"
                ? dmlSummary.error_message
                : typeof dmlSummary?.errorMessage === "string"
                ? dmlSummary.errorMessage
                : "";
        state.dmlErrorMessage = dmlError || "";
    }

    return { dmlReport: mergedDml };
}

function normaliseSqlText(value) {
    if (typeof value === "string") {
        return value;
    }
    if (value === null || value === undefined) {
        return "";
    }
    return String(value);
}

function normaliseNumber(value) {
    const numeric = Number(value);
    return Number.isFinite(numeric) ? numeric : null;
}

function clonePlain(value) {
    if (Array.isArray(value)) {
        return value.map((item) => clonePlain(item));
    }
    if (isPlainObject(value)) {
        const result = {};
        for (const [key, entry] of Object.entries(value)) {
            result[key] = clonePlain(entry);
        }
        return result;
    }
    return value;
}

function safeStringify(value) {
    if (typeof value === "string") {
        return value;
    }
    try {
        return JSON.stringify(value, null, 2);
    } catch (error) {
        return `[unserialisable: ${error?.message || error}]`;
    }
}

function logAiReviewStage(label, data) {
    if (typeof console === "undefined" || typeof console.log !== "function") {
        return;
    }
    const serialised = safeStringify(data);
    console.log(`[ai-review] ${label}: ${serialised}`);
}

function pickFirstString(candidates, options = {}) {
    const list = Array.isArray(candidates) ? candidates : [candidates];
    const allowEmpty = Boolean(options.allowEmpty);

    for (const candidate of list) {
        if (typeof candidate === "string") {
            const trimmed = candidate.trim();
            if (trimmed || (allowEmpty && candidate !== undefined && candidate !== null)) {
                return allowEmpty ? candidate : trimmed;
            }
        } else if (candidate && typeof candidate === "object") {
            const message = typeof candidate.message === "string" ? candidate.message.trim() : "";
            if (message) {
                return message;
            }
        }
    }

    return "";
}

function pickErrorMessage(candidates) {
    const list = Array.isArray(candidates) ? candidates : [candidates];
    for (const candidate of list) {
        if (!candidate) continue;
        if (typeof candidate === "string") {
            const trimmed = candidate.trim();
            if (trimmed) {
                return trimmed;
            }
        } else if (candidate && typeof candidate === "object") {
            const errorValue =
                typeof candidate.error === "string"
                    ? candidate.error
                    : typeof candidate.message === "string"
                    ? candidate.message
                    : null;
            if (typeof errorValue === "string" && errorValue.trim()) {
                return errorValue.trim();
            }
        }
    }
    return "";
}

function normaliseTimestamp(value) {
    if (!value) {
        return null;
    }
    if (value instanceof Date) {
        return Number.isNaN(value.getTime()) ? null : value.toISOString();
    }
    if (typeof value === "number") {
        const date = new Date(value);
        return Number.isNaN(date.getTime()) ? null : date.toISOString();
    }
    if (typeof value === "string") {
        const trimmed = value.trim();
        if (!trimmed) {
            return null;
        }
        const parsed = new Date(trimmed);
        if (!Number.isNaN(parsed.getTime())) {
            return parsed.toISOString();
        }
        return trimmed;
    }
    return null;
}

function normaliseIssues(issues) {
    if (!Array.isArray(issues)) {
        return [];
    }

    const results = [];
    for (const issue of issues) {
        if (!issue) continue;
        if (isPlainObject(issue)) {
            const clone = { ...issue };
            const lineCandidate =
                clone.line ?? clone.line_number ?? clone.lineNumber ?? clone.startLine ?? null;
            const columnCandidate =
                clone.column ?? clone.column_number ?? clone.columnNumber ?? clone.startColumn ?? null;
            const severityCandidate = clone.severity ?? clone.level ?? null;

            const lineNumber = normaliseNumber(lineCandidate);
            if (lineNumber !== null) {
                clone.line = lineNumber;
            }
            const columnNumber = normaliseNumber(columnCandidate);
            if (columnNumber !== null) {
                clone.column = columnNumber;
            }
            if (severityCandidate && typeof severityCandidate === "string") {
                clone.severity = severityCandidate.trim();
            }

            const statement = pickFirstString(
                [clone.statement, clone.sql, clone.segment, clone.text, clone.raw],
                { allowEmpty: true }
            );
            if (statement) {
                clone.statement = normaliseSqlText(statement);
            }

            if (typeof clone.source !== "string" && typeof clone.analysis_source === "string") {
                clone.source = clone.analysis_source;
            }

            results.push(clone);
        } else if (typeof issue === "string") {
            const trimmed = issue.trim();
            if (trimmed) {
                results.push({ message: trimmed });
            }
        }
    }
    return results;
}

function stripIssuesFromChunks(chunks) {
    if (!Array.isArray(chunks)) {
        return;
    }
    chunks.forEach((chunk) => {
        if (!chunk || typeof chunk !== "object") {
            return;
        }
        if ("issues" in chunk) {
            delete chunk.issues;
        }
    });
}

function normaliseSegments(segments, chunks) {
    const segmentList = Array.isArray(segments) ? segments : [];
    const chunkList = Array.isArray(chunks) ? chunks : [];

    const results = [];
    const appendSegment = (segment, index) => {
        if (!segment && segment !== 0) return;

        if (isPlainObject(segment)) {
            const clone = { ...segment };
            const text = pickFirstString(
                [clone.text, clone.segment, clone.sql, clone.answer, clone.raw, clone.statement],
                { allowEmpty: true }
            );
            if (text) {
                clone.text = normaliseSqlText(text);
            }
            const indexValue = normaliseNumber(clone.index);
            clone.index = indexValue !== null ? indexValue : index + 1;
            if (typeof clone.id !== "string" || !clone.id.trim()) {
                clone.id = String(clone.index);
            }
            const totalValue = normaliseNumber(clone.total);
            if (totalValue !== null) {
                clone.total = totalValue;
            }
            if (!Array.isArray(clone.lines) && clone.startLine !== undefined && clone.endLine !== undefined) {
                const startLine = normaliseNumber(clone.startLine);
                const endLine = normaliseNumber(clone.endLine);
                if (startLine !== null || endLine !== null) {
                    clone.lines = [startLine, endLine].filter((value) => value !== null);
                }
            }
            results.push(clone);
            return;
        }

        if (typeof segment === "string") {
            const text = segment.trim();
            if (text) {
                results.push({
                    id: String(index + 1),
                    index: index + 1,
                    text,
                    total: segmentList.length || chunkList.length || null
                });
            }
        }
    };

    if (segmentList.length) {
        segmentList.forEach((segment, index) => appendSegment(segment, index));
    }

    if (results.length === 0 && chunkList.length) {
        chunkList.forEach((chunk, index) => {
            if (!chunk) return;
            if (typeof chunk === "string") {
                const trimmed = chunk.trim();
                if (trimmed) {
                    results.push({
                        id: String(index + 1),
                        index: index + 1,
                        total: chunkList.length,
                        text: trimmed
                    });
                }
                return;
            }

            const normalised = isPlainObject(chunk) ? clonePlain(chunk) : {};
            const text = pickFirstString(
                [normalised.answer, normalised.rawAnalysis, normalised.raw, normalised.text],
                { allowEmpty: true }
            );
            const label = text ? normaliseSqlText(text) : "";
            const indexValue = normaliseNumber(normalised.index);
            const totalValue = normaliseNumber(normalised.total);
            results.push({
                ...normalised,
                id:
                    typeof normalised.id === "string" && normalised.id.trim()
                        ? normalised.id
                        : String(indexValue !== null ? indexValue : index + 1),
                index: indexValue !== null ? indexValue : index + 1,
                total: totalValue !== null ? totalValue : chunkList.length,
                text: label
            });
        });
    }

    return results;
}

function truncateText(value, limit) {
    if (typeof value !== "string") {
        return "";
    }
    if (!Number.isFinite(limit) || limit <= 0) {
        return value.trim();
    }
    const trimmed = value.trim();
    if (trimmed.length <= limit) {
        return trimmed;
    }
    return `${trimmed.slice(0, limit).trim()}…`;
}

function cleanMarkdownLine(line) {
    if (typeof line !== "string") {
        return "";
    }
    const trimmed = line.replace(/\t/g, "    ").trim();
    if (!trimmed) {
        return "";
    }

    const headingMatch = trimmed.match(/^#{1,6}\s*(.+)$/);
    if (headingMatch) {
        const heading = headingMatch[1].trim();
        if (!heading || /^第\s*\d+\s*段/.test(heading)) {
            return "";
        }
        return heading;
    }

    const bulletMatch = trimmed.match(/^[-*+]\s+(.+)$/);
    if (bulletMatch) {
        const content = bulletMatch[1].trim();
        if (!content || /^第\s*\d+\s*段/.test(content)) {
            return "";
        }
        return `• ${content}`;
    }

    const orderedMatch = trimmed.match(/^\d+[.)]\s+(.+)$/);
    if (orderedMatch) {
        const content = orderedMatch[1].trim();
        if (!content || /^第\s*\d+\s*段/.test(content)) {
            return "";
        }
        return content;
    }

    if (/^第\s*\d+\s*段/.test(trimmed)) {
        return "";
    }

    return trimmed;
}

function summariseMarkdownContent(text) {
    if (typeof text !== "string") {
        return null;
    }

    const normalised = text.replace(/\r\n?/g, "\n");
    const lines = normalised.split("\n");
    const cleanedLines = [];

    lines.forEach((line) => {
        const cleaned = cleanMarkdownLine(line);
        if (cleaned) {
            cleanedLines.push(cleaned);
        }
    });

    if (!cleanedLines.length) {
        return null;
    }

    const summary = cleanedLines[0];
    const detailText = cleanedLines.join("\n\n");
    return {
        summary,
        detailText
    };
}

function deriveIssuesFromMarkdownSegments(segments, reportText) {
    const issues = [];
    const seenMessages = new Set();
    let globalDetailIndex = 1;

    const pushIssueFromText = (text, segment) => {
        if (typeof text !== "string") {
            return false;
        }
        const candidate = summariseMarkdownContent(text);
        if (!candidate) {
            return false;
        }

        const { summary, detailText } = candidate;
        const headline = truncateText(summary || detailText, 160);
        const detailDisplay = truncateText(detailText, 600) || headline;
        const dedupeKey = `${headline}::${detailDisplay}`;
        if (seenMessages.has(dedupeKey)) {
            return false;
        }
        seenMessages.add(dedupeKey);

        const lines = Array.isArray(segment?.lines) ? segment.lines : [];
        const numericLines = lines
            .map((value) => Number(value))
            .filter((value) => Number.isFinite(value));
        const firstLine = numericLines.length ? numericLines[0] : null;
        const lastLine = numericLines.length ? numericLines[numericLines.length - 1] : null;

        const detail = {
            index: globalDetailIndex,
            message: detailDisplay,
            severity: "",
            severityLabel: "未標示",
            severityClass: "muted"
        };

        if (detailText && detailText.length > detailDisplay.length) {
            detail.fullMessage = detailText;
        }

        const issue = {
            source: "dml_prompt",
            message: headline,
            description: detailText,
            severity: "",
            severityLabel: "未標示",
            severityClass: "muted",
            details: [detail],
            fallbackSource: "markdown"
        };

        if (segment?.id) {
            issue.segmentId = segment.id;
        }
        if (Number.isFinite(segment?.index)) {
            issue.segmentIndex = Number(segment.index);
        }
        if (firstLine !== null) {
            issue.line = firstLine;
        }
        if (lastLine !== null && lastLine !== firstLine) {
            issue.endLine = lastLine;
        }
        if (typeof segment?.text === "string" && segment.text.trim()) {
            issue.statement = segment.text.trim();
        }

        issues.push(issue);
        globalDetailIndex += 1;
        return true;
    };

    (Array.isArray(segments) ? segments : []).forEach((segment) => {
        const text = typeof segment?.text === "string" ? segment.text : "";
        pushIssueFromText(text, segment);
    });

    if (!issues.length && typeof reportText === "string" && reportText.trim()) {
        const sections = reportText.split(/\n{2,}/);
        let processed = false;
        sections.forEach((section) => {
            if (processed) return;
            processed = pushIssueFromText(section, null);
        });
        if (!processed) {
            pushIssueFromText(reportText, null);
        }
    }

    return issues;
}

/**
 * Transform the AI review report into UI friendly detail records.
 *
 * @param {Record<string, any>} dmlReport - Raw AI review report payload.
 * @returns {{ summary: Record<string, any> | null, details: Record<string, any> | null }}
 */
export function buildAiReviewDetails(dmlReport) {
    if (!dmlReport || typeof dmlReport !== "object") {
        return { summary: null, details: null };
    }

    const dmlSummary =
        dmlReport.summary && typeof dmlReport.summary === "object" ? dmlReport.summary : null;
    const dmlChunks = Array.isArray(dmlReport.chunks) ? dmlReport.chunks : [];
    const segments = normaliseSegments(dmlReport.segments, dmlChunks);

    const aggregatedText = typeof dmlReport.report === "string" ? dmlReport.report.trim() : "";
    const humanReadableText =
        typeof dmlReport.reportText === "string" ? dmlReport.reportText.trim() : "";
    const aggregatedIssues = Array.isArray(dmlReport.issues) ? dmlReport.issues : [];
    let issues = aggregatedIssues;
    if (!issues.length) {
        const derived = deriveIssuesFromMarkdownSegments(segments, humanReadableText || aggregatedText);
        if (derived.length) {
            issues = derived;
        }
    }
    const aggregatedObject =
        dmlReport.aggregated && typeof dmlReport.aggregated === "object"
            ? dmlReport.aggregated
            : null;
    const errorMessage =
        typeof dmlReport.error === "string"
            ? dmlReport.error
            : typeof dmlSummary?.error_message === "string"
            ? dmlSummary.error_message
            : typeof dmlSummary?.errorMessage === "string"
            ? dmlSummary.errorMessage
            : "";
    const status = typeof dmlSummary?.status === "string" ? dmlSummary.status : "";
    const generatedAt =
        dmlReport.generatedAt || dmlSummary?.generated_at || dmlSummary?.generatedAt || null;
    const conversationId =
        typeof dmlReport.conversationId === "string" ? dmlReport.conversationId : "";

    return {
        summary: dmlSummary,
        details: {
            summary: dmlSummary,
            segments,
            reportText: humanReadableText || aggregatedText,
            aggregatedText,
            aggregated: aggregatedObject,
            issues,
            error: errorMessage,
            status,
            generatedAt,
            conversationId
        }
    };
}

function normaliseAiReviewPayload(payload = {}) {
    logAiReviewStage("payload.received", payload);

    const analysis =
        payload && typeof payload.analysis === "object" && !Array.isArray(payload.analysis)
            ? payload.analysis
            : null;
    logAiReviewStage("analysis.resolved", analysis);

    const reportObject =
        normaliseReportObject(payload.dml) ||
        normaliseReportObject(payload.dmlReport) ||
        normaliseReportObject(analysis?.dmlReport);
    logAiReviewStage("report.object", reportObject);

    const summaryObject =
        normaliseReportObject(payload.dmlSummary) ||
        normaliseReportObject(analysis?.dmlSummary) ||
        (reportObject?.summary && typeof reportObject.summary === "object"
            ? reportObject.summary
            : null);
    logAiReviewStage("summary.object", summaryObject);

    let aggregatedObject =
        normaliseReportObject(payload.dmlAggregated) ||
        normaliseReportObject(analysis?.dmlAggregated) ||
        (reportObject?.aggregated && typeof reportObject.aggregated === "object"
            ? reportObject.aggregated
            : null);
    logAiReviewStage("aggregated.object.initial", aggregatedObject);

    const reportJsonText = pickJsonStringCandidate(
        payload.dmlJson,
        payload.dmlReportJson,
        payload.reportJson,
        payload.dmlReport?.report,
        payload.dml?.report,
        reportObject?.report,
        payload.dmlReportText,
        payload.dmlReport?.reportText,
        payload.dml?.reportText,
        payload.reportText
    );
    logAiReviewStage("report.jsonText", reportJsonText);

    let parsedJsonReport = reportJsonText ? parseReportJson(reportJsonText) : null;
    if (!parsedJsonReport && isPlainObject(reportObject?.report)) {
        parsedJsonReport = reportObject.report;
    }
    logAiReviewStage("report.parsedJson", parsedJsonReport);

    if (!summaryObject && parsedJsonReport?.summary && isPlainObject(parsedJsonReport.summary)) {
        summaryObject = parsedJsonReport.summary;
    }
    logAiReviewStage("summary.object.final", summaryObject);

    if (!aggregatedObject && parsedJsonReport?.aggregated && isPlainObject(parsedJsonReport.aggregated)) {
        aggregatedObject = parsedJsonReport.aggregated;
    }

    if (aggregatedObject) {
        aggregatedObject = clonePlain(aggregatedObject);
    }
    logAiReviewStage("aggregated.object.final", aggregatedObject);

    let segments = Array.isArray(payload.dmlSegments) ? payload.dmlSegments : null;
    if (!segments || !segments.length) {
        segments = Array.isArray(reportObject?.segments) ? reportObject.segments : null;
    }
    if (!segments || !segments.length) {
        segments = Array.isArray(analysis?.dmlSegments) ? analysis.dmlSegments : null;
    }
    if ((!segments || !segments.length) && Array.isArray(parsedJsonReport?.segments)) {
        segments = parsedJsonReport.segments;
    }
    if ((!segments || !segments.length) && Array.isArray(parsedJsonReport?.chunks)) {
        segments = parsedJsonReport.chunks;
    }
    segments = Array.isArray(segments) ? clonePlain(segments) : [];
    logAiReviewStage("segments.normalised", segments);

    let issues = Array.isArray(payload.dmlIssues) ? payload.dmlIssues : null;
    if (!issues || !issues.length) {
        issues = Array.isArray(analysis?.dmlIssues) ? analysis.dmlIssues : null;
    }
    if (!issues || !issues.length) {
        issues = Array.isArray(reportObject?.issues) ? reportObject.issues : null;
    }
    if (!issues || !issues.length) {
        issues = Array.isArray(aggregatedObject?.issues) ? aggregatedObject.issues : null;
    }
    issues = normaliseIssues(issues);
    logAiReviewStage("issues.initial", issues);

    const fallbackMarkdown = pickFirstString(
        [
            summaryObject?.reportText,
            summaryObject?.report,
            reportObject?.reportText,
            reportObject?.report,
            aggregatedObject?.reportText,
            aggregatedObject?.report,
            payload.dmlReportText,
            payload.dmlReport?.reportText,
            payload.dmlReport?.report,
            payload.dml?.reportText,
            payload.dml?.report
        ],
        { allowEmpty: false }
    );
    logAiReviewStage("markdown.fallback", fallbackMarkdown);

    const derivedIssues = deriveIssuesFromMarkdownSegments(segments, fallbackMarkdown);
    const normalisedDerivedIssues = normaliseIssues(derivedIssues);
    logAiReviewStage("issues.derived", normalisedDerivedIssues);
<<<<<<< HEAD

    if (!issues.length && normalisedDerivedIssues.length) {
        issues = normalisedDerivedIssues;
    }

=======

    if (!issues.length && normalisedDerivedIssues.length) {
        issues = normalisedDerivedIssues;
    }

>>>>>>> e3473846
    if (normalisedDerivedIssues.length) {
        issues = dedupeIssues([...issues, ...normalisedDerivedIssues]);
    }
    logAiReviewStage("issues.afterDerivedMerge", issues);

    const parsedIssues = parsedJsonReport ? normaliseIssues(parsedJsonReport.issues) : [];
    logAiReviewStage("issues.parsedJson", parsedIssues);

    const parsedChunkIssues = [];
    if (parsedJsonReport && Array.isArray(parsedJsonReport.chunks)) {
        parsedJsonReport.chunks.forEach((chunk) => {
            if (!chunk) return;
            const chunkIndex = normaliseNumber(chunk.index);
            if (Array.isArray(chunk.issues)) {
                chunk.issues.forEach((issue) => {
                    if (!issue) return;
                    if (isPlainObject(issue)) {
                        const enriched = { ...issue };
                        if (chunkIndex !== null && enriched.chunk_index === undefined) {
                            enriched.chunk_index = chunkIndex;
                        }
                        parsedChunkIssues.push(enriched);
                        return;
                    }
                    parsedChunkIssues.push(issue);
                });
            }
        });
    }
    logAiReviewStage("issues.parsedChunks", parsedChunkIssues);

    const parsedJsonIssues = dedupeIssues([...parsedIssues, ...normaliseIssues(parsedChunkIssues)]);
    if (parsedJsonIssues.length) {
        issues = dedupeIssues([...parsedJsonIssues, ...issues]);
    }
    logAiReviewStage("issues.afterParsedMerge", issues);

    if (aggregatedObject && Array.isArray(aggregatedObject.issues)) {
        const aggregatedIssuesRaw = clonePlain(aggregatedObject.issues);
        const aggregatedIssues = normaliseIssues(aggregatedObject.issues);
        logAiReviewStage("issues.aggregated.raw", aggregatedIssuesRaw);
        logAiReviewStage("issues.aggregated.normalised", aggregatedIssues);
        if (aggregatedIssues.length) {
            issues = dedupeIssues([...aggregatedIssues, ...issues]);
        }
        aggregatedObject.issues = aggregatedIssuesRaw;
    }
    logAiReviewStage("issues.final", issues);
    logAiReviewStage("aggregated.object.output", aggregatedObject);

    const generatedAtCandidates = [
        payload.dmlGeneratedAt,
        analysis?.dmlGeneratedAt,
        reportObject?.generatedAt,
        summaryObject?.generated_at,
        summaryObject?.generatedAt,
        payload.generatedAt
    ];
    let generatedAt = null;
    for (const candidate of generatedAtCandidates) {
        const normalised = normaliseTimestamp(candidate);
        if (normalised) {
            generatedAt = normalised;
            break;
        }
    }
    logAiReviewStage("generatedAt.resolved", generatedAt);

    const conversationId = pickFirstString(
        [
            payload.dmlConversationId,
            analysis?.dmlConversationId,
            payload.conversationId,
            reportObject?.conversationId,
            summaryObject?.conversationId
        ],
        { allowEmpty: false }
    );
    logAiReviewStage("conversationId.resolved", conversationId);

    const status = pickFirstString(
        [
            payload.dmlStatus,
            summaryObject?.status,
            analysis?.dmlSummary?.status,
            analysis?.dmlReport?.summary?.status,
            reportObject?.status
        ],
        { allowEmpty: false }
    );
    logAiReviewStage("status.resolved", status);

    const errorMessage = pickErrorMessage([
        payload.dmlErrorMessage,
        payload.dmlError,
        analysis?.dmlErrorMessage,
        summaryObject?.error_message,
        summaryObject?.errorMessage,
        reportObject?.error
    ]);
    logAiReviewStage("error.resolved", errorMessage);

    let report = reportObject ? clonePlain(reportObject) : null;
    const summary = summaryObject ? clonePlain(summaryObject) : null;
    const aggregated = aggregatedObject ? clonePlain(aggregatedObject) : null;

    if (report) {
        report.issues = clonePlain(issues);
        if (!report.summary && summary) {
            report.summary = clonePlain(summary);
        }
        if (!report.aggregated && aggregated) {
            report.aggregated = clonePlain(aggregated);
        }
        if (Array.isArray(report.chunks)) {
            stripIssuesFromChunks(report.chunks);
        }
        if (report.aggregated) {
            if (Array.isArray(report.aggregated.chunks)) {
                stripIssuesFromChunks(report.aggregated.chunks);
            }
            if ("issues" in report.aggregated) {
                delete report.aggregated.issues;
            }
        }
    } else if (issues.length) {
        report = { issues: clonePlain(issues) };
    }
    logAiReviewStage("report.normalised", report);
    logAiReviewStage("summary.normalised", summary);
    logAiReviewStage("aggregated.normalised", aggregated);

    const analysisPatch = {};
    if (report) analysisPatch.dmlReport = report;
    if (summary) analysisPatch.dmlSummary = summary;
    if (aggregated) {
        if ("issues" in aggregated) {
            delete aggregated.issues;
        }
        if (Array.isArray(aggregated.chunks)) {
            stripIssuesFromChunks(aggregated.chunks);
        }
        analysisPatch.dmlAggregated = aggregated;
    }
    if (issues.length) analysisPatch.dmlIssues = clonePlain(issues);
    if (segments.length) analysisPatch.dmlSegments = clonePlain(segments);
    if (generatedAt) analysisPatch.dmlGeneratedAt = generatedAt;
    if (conversationId) analysisPatch.dmlConversationId = conversationId;
    if (typeof errorMessage === "string") analysisPatch.dmlErrorMessage = errorMessage;
    if (status) analysisPatch.dmlStatus = status;

    const hasPatchEntries = Object.keys(analysisPatch).length > 0;
    if (hasPatchEntries) {
        logAiReviewStage("analysis.patch", analysisPatch);
    }

    const result = {
        report,
        summary,
        aggregated,
        issues,
        segments,
        status,
        errorMessage: typeof errorMessage === "string" ? errorMessage : "",
        generatedAt,
        conversationId,
        analysisPatch: hasPatchEntries ? analysisPatch : null
    };
    logAiReviewStage("payload.normalised", result);
    return result;
}

function mergeAnalysisPatch(baseAnalysis, patch) {
    if (!patch) {
        return baseAnalysis || null;
    }
    const target =
        baseAnalysis && typeof baseAnalysis === "object" && !Array.isArray(baseAnalysis)
            ? { ...baseAnalysis }
            : {};
    let changed = false;
    for (const [key, value] of Object.entries(patch)) {
        if (target[key] === value) continue;
        target[key] = value;
        changed = true;
    }
    return changed ? target : baseAnalysis || null;
}

function assignAiReviewState(state, payload) {
    if (!state || !payload) {
        return payload;
    }

    const existingReport = state.dml && typeof state.dml === "object" ? state.dml : null;
    const incomingReport = payload.report && typeof payload.report === "object" ? payload.report : null;
    const nextReport = existingReport ? { ...existingReport } : {};

    if (incomingReport) {
        Object.assign(nextReport, incomingReport);
    }

    if (payload.summary && typeof payload.summary === "object") {
        nextReport.summary = clonePlain(payload.summary);
    }

    if (payload.aggregated && typeof payload.aggregated === "object") {
        nextReport.aggregated = clonePlain(payload.aggregated);
    }

    if (Array.isArray(payload.segments)) {
        nextReport.segments = clonePlain(payload.segments);
    }

    if (Array.isArray(payload.issues)) {
        nextReport.issues = clonePlain(payload.issues);
    } else if (!Array.isArray(nextReport.issues)) {
        nextReport.issues = [];
    }

    if (payload.generatedAt) {
        nextReport.generatedAt = payload.generatedAt;
    }

    if (payload.conversationId) {
        nextReport.conversationId = payload.conversationId;
    }

    if (payload.status) {
        nextReport.status = payload.status;
    }

    if (typeof payload.errorMessage === "string" && payload.errorMessage.trim()) {
        nextReport.error = payload.errorMessage.trim();
    } else if (typeof nextReport.error !== "string") {
        delete nextReport.error;
    }

    const hasReportEntries = Object.keys(nextReport).length > 0;
    state.dml = hasReportEntries ? nextReport : null;

    if (typeof payload.errorMessage === "string") {
        state.dmlErrorMessage = payload.errorMessage;
    } else if (!state.dmlErrorMessage) {
        state.dmlErrorMessage = "";
    }

    const mergedAnalysis = mergeAnalysisPatch(state.analysis, payload.analysisPatch);
    if (mergedAnalysis !== state.analysis) {
        state.analysis = mergedAnalysis;
    }

    if (state.dml && !Array.isArray(state.dml.issues)) {
        state.dml.issues = [];
    }

    payload.report = state.dml || payload.report;

    return payload;
}

export function applyAiReviewResultToState(state, payload = {}) {
    const normalised = normaliseAiReviewPayload({ ...payload, analysis: payload.analysis ?? state?.analysis });
    return assignAiReviewState(state, normalised);
}

export function hydrateAiReviewStateFromRecord(state, record = {}) {
    const normalised = normaliseAiReviewPayload({ ...record, analysis: record.analysis ?? state?.analysis });
    return assignAiReviewState(state, normalised);
}

export function buildAiReviewSourceSummaryConfig({ report, globalSource, analysis } = {}) {
    const dmlReport = report && typeof report === "object" ? report : null;
    const { summary, details } = buildAiReviewDetails(dmlReport);
    const analysisState = analysis && typeof analysis === "object" ? analysis : null;

    return {
        summary,
        details,
        metricsSources: [globalSource, details?.summary, details?.aggregated].filter(Boolean),
        statusCandidates: [
            globalSource?.status,
            details?.status,
            summary?.status,
            analysisState?.dmlSummary?.status,
            analysisState?.dmlReport?.summary?.status
        ],
        errorCandidates: [
            globalSource?.error_message,
            globalSource?.errorMessage,
            details?.error,
            summary?.error_message,
            summary?.errorMessage,
            analysisState?.dmlErrorMessage
        ],
        generatedAtCandidates: [
            globalSource?.generated_at,
            globalSource?.generatedAt,
            details?.generatedAt,
            dmlReport?.generatedAt,
            summary?.generated_at,
            summary?.generatedAt,
            analysisState?.dmlGeneratedAt
        ]
    };
}

export function buildAiReviewPersistencePayload(state) {
    if (!state) {
        return null;
    }
    const payload = normaliseAiReviewPayload({
        dml: state.dml,
        dmlErrorMessage: state.dmlErrorMessage,
        dmlIssues: state.dml?.issues,
        dmlSegments: state.dml?.segments,
        dmlAggregated: state.dml?.aggregated,
        dmlSummary: state.dml?.summary,
        dmlGeneratedAt: state.analysis?.dmlGeneratedAt || state.dml?.generatedAt,
        dmlConversationId:
            state.analysis?.dmlConversationId || state.dml?.conversationId || state.conversationId,
        analysis: state.analysis
    });
    return payload.analysisPatch;
}

export default {
    collectAiReviewIssues,
    extractAiReviewReport,
    mergeAiReviewReportIntoAnalysis,
    buildAiReviewDetails,
    applyAiReviewResultToState,
    hydrateAiReviewStateFromRecord,
    buildAiReviewSourceSummaryConfig,
    buildAiReviewPersistencePayload
};<|MERGE_RESOLUTION|>--- conflicted
+++ resolved
@@ -714,19 +714,11 @@
     const derivedIssues = deriveIssuesFromMarkdownSegments(segments, fallbackMarkdown);
     const normalisedDerivedIssues = normaliseIssues(derivedIssues);
     logAiReviewStage("issues.derived", normalisedDerivedIssues);
-<<<<<<< HEAD
 
     if (!issues.length && normalisedDerivedIssues.length) {
         issues = normalisedDerivedIssues;
     }
 
-=======
-
-    if (!issues.length && normalisedDerivedIssues.length) {
-        issues = normalisedDerivedIssues;
-    }
-
->>>>>>> e3473846
     if (normalisedDerivedIssues.length) {
         issues = dedupeIssues([...issues, ...normalisedDerivedIssues]);
     }
