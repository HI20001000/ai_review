import { collectIssuesForSource } from "./combinedReport.js";
import {
    dedupeIssues,
    isPlainObject,
    normaliseReportObject,
    pickJsonStringCandidate,
    parseReportJson
} from "./shared.js";

/**
 * Collect AI review issues from the workspace state.
 *
 * @param {Record<string, any>} state - Workspace state containing parsed reports and analysis snapshots.
 * @returns {Array<any>} Issues raised by the AI review pipeline.
 */
export function collectAiReviewIssues(state) {
    return collectIssuesForSource(state, ["dml_prompt"]);
}

/**
 * Extract the AI review report from a report collection.
 *
 * @param {Record<string, any>} reports - Raw reports keyed by source.
 * @returns {Record<string, any> | null} The AI review report when available.
 */
export function extractAiReviewReport(reports) {
    if (!reports || typeof reports !== "object") {
        return null;
    }
    return reports.dml_prompt || reports.dmlPrompt || null;
}

/**
 * Merge the AI review report into the provided analysis object.
 *
 * @param {{ state: Record<string, any>, baseAnalysis: Record<string, any>, reports: Record<string, any> }} params - Merge inputs.
 * @returns {{ dmlReport: Record<string, any> | null }} Normalised AI report information.
 */
export function mergeAiReviewReportIntoAnalysis({ state, baseAnalysis, reports }) {
    const dmlReport = extractAiReviewReport(reports);
    if (!dmlReport || typeof dmlReport !== "object") {
        return { dmlReport: null };
    }

    state.dml = dmlReport;
    const existingDml =
        baseAnalysis.dmlReport && typeof baseAnalysis.dmlReport === "object"
            ? baseAnalysis.dmlReport
            : null;
    const mergedDml = existingDml ? { ...existingDml } : {};
    Object.assign(mergedDml, dmlReport);

    if (dmlReport.summary && typeof dmlReport.summary === "object") {
        mergedDml.summary = {
            ...(existingDml?.summary && typeof existingDml.summary === "object"
                ? existingDml.summary
                : {}),
            ...dmlReport.summary
        };
    } else if (existingDml?.summary && typeof existingDml.summary === "object") {
        mergedDml.summary = { ...existingDml.summary };
    }

    baseAnalysis.dmlReport = mergedDml;
    if (!baseAnalysis.dmlSummary && mergedDml.summary) {
        baseAnalysis.dmlSummary = mergedDml.summary;
    }

    const dmlSummary =
        dmlReport.summary && typeof dmlReport.summary === "object" ? dmlReport.summary : null;
    if (!state.dmlErrorMessage) {
        const dmlError =
            typeof dmlSummary?.error_message === "string"
                ? dmlSummary.error_message
                : typeof dmlSummary?.errorMessage === "string"
                ? dmlSummary.errorMessage
                : "";
        state.dmlErrorMessage = dmlError || "";
    }

    return { dmlReport: mergedDml };
}

function normaliseSqlText(value) {
    if (typeof value === "string") {
        return value;
    }
    if (value === null || value === undefined) {
        return "";
    }
    return String(value);
}

function normaliseNumber(value) {
    const numeric = Number(value);
    return Number.isFinite(numeric) ? numeric : null;
}

function clonePlain(value) {
    if (Array.isArray(value)) {
        return value.map((item) => clonePlain(item));
    }
    if (isPlainObject(value)) {
        const result = {};
        for (const [key, entry] of Object.entries(value)) {
            result[key] = clonePlain(entry);
        }
        return result;
    }
    return value;
}

function safeStringify(value) {
    if (typeof value === "string") {
        return value;
    }
    try {
        return JSON.stringify(value, null, 2);
    } catch (error) {
        return `[unserialisable: ${error?.message || error}]`;
    }
}

function logAiReviewStage(label, data) {
    if (typeof console === "undefined" || typeof console.log !== "function") {
        return;
    }
    const serialised = safeStringify(data);
    console.log(`[ai-review] ${label}: ${serialised}`);
}

function normaliseIssueSourceValue(value) {
    return typeof value === "string" ? value.trim().toLowerCase() : "";
}

function collectIssueSourceCandidates(issue) {
    if (!issue || typeof issue !== "object") {
        return [];
    }
    const candidates = [];
    const direct = normaliseIssueSourceValue(issue.source);
    if (direct) candidates.push(direct);
    const analysisSource = normaliseIssueSourceValue(issue.analysis_source || issue.analysisSource);
    if (analysisSource) candidates.push(analysisSource);
    if (issue.metadata && typeof issue.metadata === "object") {
        const metaSource = normaliseIssueSourceValue(
            issue.metadata.analysis_source || issue.metadata.analysisSource || issue.metadata.source
        );
        if (metaSource) candidates.push(metaSource);
    }
    if (issue.details && Array.isArray(issue.details)) {
        issue.details.forEach((detail) => {
            if (!detail || typeof detail !== "object") return;
            const detailSource = normaliseIssueSourceValue(detail.analysis_source || detail.analysisSource);
            if (detailSource) candidates.push(detailSource);
        });
    }
    return candidates;
}

function isNonDmlSource(source) {
    if (!source) return false;
    if (source.includes("dml")) return false;
    if (source.includes("ai")) return false;
    if (source.includes("review")) return false;
    if (source.includes("markdown")) return false;
    return source.includes("static") || source.includes("dify") || source.includes("workflow") || source.includes("composite");
}

function filterDmlIssueList(issues) {
<<<<<<< HEAD
    const list = Array.isArray(issues) ? issues : [];
    const hasAuthoritative = hasAuthoritativeAiIssues(list);
    const result = [];
    for (const issue of list) {
        if (!issue) continue;
        if (typeof issue !== "object") {
            if (!hasAuthoritative) {
                result.push(issue);
            }
=======
    const result = [];
    for (const issue of issues || []) {
        if (!issue) continue;
        if (typeof issue !== "object") {
            result.push(issue);
>>>>>>> 6195fc29
            continue;
        }
        const sources = collectIssueSourceCandidates(issue);
        if (sources.some((candidate) => isNonDmlSource(candidate))) {
            continue;
        }
<<<<<<< HEAD
        const fallbackSource = normaliseIssueSourceValue(
            issue.fallbackSource || issue.fallback_source || issue.fallback
        );
        if (hasAuthoritative) {
            if (fallbackSource === "markdown") {
                continue;
            }
            if (!isAuthoritativeAiIssue(issue)) {
                continue;
            }
        }
        result.push(issue);
    }
    if (!hasAuthoritative) {
        return result;
    }
    return result.filter((entry) => {
        if (!entry || typeof entry !== "object") {
            return false;
        }
        return isAuthoritativeAiIssue(entry);
    });
=======
        result.push(issue);
    }
    return result;
>>>>>>> 6195fc29
}

function isAuthoritativeAiIssue(issue) {
    if (!isPlainObject(issue)) {
        return false;
    }

    if (typeof issue.rule_id === "string" && issue.rule_id.trim()) {
        return true;
    }

    if (Array.isArray(issue.rule_ids)) {
        for (const ruleId of issue.rule_ids) {
            if (typeof ruleId === "string" && ruleId.trim()) {
                return true;
            }
        }
    }

<<<<<<< HEAD
    if (typeof issue.ruleId === "string" && issue.ruleId.trim()) {
        return true;
    }

    if (typeof issue.rule === "string" && issue.rule.trim()) {
        return true;
    }

=======
>>>>>>> 6195fc29
    return false;
}

function hasAuthoritativeAiIssues(issues) {
    if (!Array.isArray(issues)) {
        return false;
    }
    return issues.some((issue) => isAuthoritativeAiIssue(issue));
}

function pickFirstString(candidates, options = {}) {
    const list = Array.isArray(candidates) ? candidates : [candidates];
    const allowEmpty = Boolean(options.allowEmpty);

    for (const candidate of list) {
        if (typeof candidate === "string") {
            const trimmed = candidate.trim();
            if (trimmed || (allowEmpty && candidate !== undefined && candidate !== null)) {
                return allowEmpty ? candidate : trimmed;
            }
        } else if (candidate && typeof candidate === "object") {
            const message = typeof candidate.message === "string" ? candidate.message.trim() : "";
            if (message) {
                return message;
            }
        }
    }

    return "";
}

function pickErrorMessage(candidates) {
    const list = Array.isArray(candidates) ? candidates : [candidates];
    for (const candidate of list) {
        if (!candidate) continue;
        if (typeof candidate === "string") {
            const trimmed = candidate.trim();
            if (trimmed) {
                return trimmed;
            }
        } else if (candidate && typeof candidate === "object") {
            const errorValue =
                typeof candidate.error === "string"
                    ? candidate.error
                    : typeof candidate.message === "string"
                    ? candidate.message
                    : null;
            if (typeof errorValue === "string" && errorValue.trim()) {
                return errorValue.trim();
            }
        }
    }
    return "";
}

function normaliseTimestamp(value) {
    if (!value) {
        return null;
    }
    if (value instanceof Date) {
        return Number.isNaN(value.getTime()) ? null : value.toISOString();
    }
    if (typeof value === "number") {
        const date = new Date(value);
        return Number.isNaN(date.getTime()) ? null : date.toISOString();
    }
    if (typeof value === "string") {
        const trimmed = value.trim();
        if (!trimmed) {
            return null;
        }
        const parsed = new Date(trimmed);
        if (!Number.isNaN(parsed.getTime())) {
            return parsed.toISOString();
        }
        return trimmed;
    }
    return null;
}

function normaliseIssues(issues) {
    if (!Array.isArray(issues)) {
        return [];
    }

    const results = [];
    for (const issue of issues) {
        if (!issue) continue;
        if (isPlainObject(issue)) {
            const clone = { ...issue };
            const lineCandidate =
                clone.line ?? clone.line_number ?? clone.lineNumber ?? clone.startLine ?? null;
            const columnCandidate =
                clone.column ?? clone.column_number ?? clone.columnNumber ?? clone.startColumn ?? null;
            const severityCandidate = clone.severity ?? clone.level ?? null;

            const lineNumber = normaliseNumber(lineCandidate);
            if (lineNumber !== null) {
                clone.line = lineNumber;
            }
            const columnNumber = normaliseNumber(columnCandidate);
            if (columnNumber !== null) {
                clone.column = columnNumber;
            }
            if (severityCandidate && typeof severityCandidate === "string") {
                clone.severity = severityCandidate.trim();
            }

            const statement = pickFirstString(
                [clone.statement, clone.sql, clone.segment, clone.text, clone.raw],
                { allowEmpty: true }
            );
            if (statement) {
                clone.statement = normaliseSqlText(statement);
            }

            if (typeof clone.source !== "string" && typeof clone.analysis_source === "string") {
                clone.source = clone.analysis_source;
            }

            results.push(clone);
        } else if (typeof issue === "string") {
            const trimmed = issue.trim();
            if (trimmed) {
                results.push({ message: trimmed });
            }
        }
    }
    return results;
}

function stripIssuesFromChunks(chunks) {
    if (!Array.isArray(chunks)) {
        return;
    }
    chunks.forEach((chunk) => {
        if (!chunk || typeof chunk !== "object") {
            return;
        }
        if ("issues" in chunk) {
            delete chunk.issues;
        }
    });
}

function normaliseSegments(segments, chunks) {
    const segmentList = Array.isArray(segments) ? segments : [];
    const chunkList = Array.isArray(chunks) ? chunks : [];

    const results = [];
    const appendSegment = (segment, index) => {
        if (!segment && segment !== 0) return;

        if (isPlainObject(segment)) {
            const clone = { ...segment };
            const text = pickFirstString(
                [clone.text, clone.segment, clone.sql, clone.answer, clone.raw, clone.statement],
                { allowEmpty: true }
            );
            if (text) {
                clone.text = normaliseSqlText(text);
            }
            const indexValue = normaliseNumber(clone.index);
            clone.index = indexValue !== null ? indexValue : index + 1;
            if (typeof clone.id !== "string" || !clone.id.trim()) {
                clone.id = String(clone.index);
            }
            const totalValue = normaliseNumber(clone.total);
            if (totalValue !== null) {
                clone.total = totalValue;
            }
            if (!Array.isArray(clone.lines) && clone.startLine !== undefined && clone.endLine !== undefined) {
                const startLine = normaliseNumber(clone.startLine);
                const endLine = normaliseNumber(clone.endLine);
                if (startLine !== null || endLine !== null) {
                    clone.lines = [startLine, endLine].filter((value) => value !== null);
                }
            }
            results.push(clone);
            return;
        }

        if (typeof segment === "string") {
            const text = segment.trim();
            if (text) {
                results.push({
                    id: String(index + 1),
                    index: index + 1,
                    text,
                    total: segmentList.length || chunkList.length || null
                });
            }
        }
    };

    if (segmentList.length) {
        segmentList.forEach((segment, index) => appendSegment(segment, index));
    }

    if (results.length === 0 && chunkList.length) {
        chunkList.forEach((chunk, index) => {
            if (!chunk) return;
            if (typeof chunk === "string") {
                const trimmed = chunk.trim();
                if (trimmed) {
                    results.push({
                        id: String(index + 1),
                        index: index + 1,
                        total: chunkList.length,
                        text: trimmed
                    });
                }
                return;
            }

            const normalised = isPlainObject(chunk) ? clonePlain(chunk) : {};
            const text = pickFirstString(
                [normalised.answer, normalised.rawAnalysis, normalised.raw, normalised.text],
                { allowEmpty: true }
            );
            const label = text ? normaliseSqlText(text) : "";
            const indexValue = normaliseNumber(normalised.index);
            const totalValue = normaliseNumber(normalised.total);
            results.push({
                ...normalised,
                id:
                    typeof normalised.id === "string" && normalised.id.trim()
                        ? normalised.id
                        : String(indexValue !== null ? indexValue : index + 1),
                index: indexValue !== null ? indexValue : index + 1,
                total: totalValue !== null ? totalValue : chunkList.length,
                text: label
            });
        });
    }

    return results;
}

function truncateText(value, limit) {
    if (typeof value !== "string") {
        return "";
    }
    if (!Number.isFinite(limit) || limit <= 0) {
        return value.trim();
    }
    const trimmed = value.trim();
    if (trimmed.length <= limit) {
        return trimmed;
    }
    return `${trimmed.slice(0, limit).trim()}…`;
}

function cleanMarkdownLine(line) {
    if (typeof line !== "string") {
        return "";
    }
    const trimmed = line.replace(/\t/g, "    ").trim();
    if (!trimmed) {
        return "";
    }

    const headingMatch = trimmed.match(/^#{1,6}\s*(.+)$/);
    if (headingMatch) {
        const heading = headingMatch[1].trim();
        if (!heading || /^第\s*\d+\s*段/.test(heading)) {
            return "";
        }
        return heading;
    }

    const bulletMatch = trimmed.match(/^[-*+]\s+(.+)$/);
    if (bulletMatch) {
        const content = bulletMatch[1].trim();
        if (!content || /^第\s*\d+\s*段/.test(content)) {
            return "";
        }
        return `• ${content}`;
    }

    const orderedMatch = trimmed.match(/^\d+[.)]\s+(.+)$/);
    if (orderedMatch) {
        const content = orderedMatch[1].trim();
        if (!content || /^第\s*\d+\s*段/.test(content)) {
            return "";
        }
        return content;
    }

    if (/^第\s*\d+\s*段/.test(trimmed)) {
        return "";
    }

    return trimmed;
}

function summariseMarkdownContent(text) {
    if (typeof text !== "string") {
        return null;
    }

    const normalised = text.replace(/\r\n?/g, "\n");
    const lines = normalised.split("\n");
    const cleanedLines = [];

    lines.forEach((line) => {
        const cleaned = cleanMarkdownLine(line);
        if (cleaned) {
            cleanedLines.push(cleaned);
        }
    });

    if (!cleanedLines.length) {
        return null;
    }

    const summary = cleanedLines[0];
    const detailText = cleanedLines.join("\n\n");
    return {
        summary,
        detailText
    };
}

function deriveIssuesFromMarkdownSegments(segments, reportText) {
    const issues = [];
    const seenMessages = new Set();
    let globalDetailIndex = 1;

    const pushIssueFromText = (text, segment) => {
        if (typeof text !== "string") {
            return false;
        }
        const candidate = summariseMarkdownContent(text);
        if (!candidate) {
            return false;
        }

        const { summary, detailText } = candidate;
        const headline = truncateText(summary || detailText, 160);
        const detailDisplay = truncateText(detailText, 600) || headline;
        const dedupeKey = `${headline}::${detailDisplay}`;
        if (seenMessages.has(dedupeKey)) {
            return false;
        }
        seenMessages.add(dedupeKey);

        const lines = Array.isArray(segment?.lines) ? segment.lines : [];
        const numericLines = lines
            .map((value) => Number(value))
            .filter((value) => Number.isFinite(value));
        const firstLine = numericLines.length ? numericLines[0] : null;
        const lastLine = numericLines.length ? numericLines[numericLines.length - 1] : null;

        const detail = {
            index: globalDetailIndex,
            message: detailDisplay,
            severity: "",
            severityLabel: "未標示",
            severityClass: "muted"
        };

        if (detailText && detailText.length > detailDisplay.length) {
            detail.fullMessage = detailText;
        }

        const issue = {
            source: "dml_prompt",
            message: headline,
            description: detailText,
            severity: "",
            severityLabel: "未標示",
            severityClass: "muted",
            details: [detail],
            fallbackSource: "markdown"
        };

        if (segment?.id) {
            issue.segmentId = segment.id;
        }
        if (Number.isFinite(segment?.index)) {
            issue.segmentIndex = Number(segment.index);
        }
        if (firstLine !== null) {
            issue.line = firstLine;
        }
        if (lastLine !== null && lastLine !== firstLine) {
            issue.endLine = lastLine;
        }
        if (typeof segment?.text === "string" && segment.text.trim()) {
            issue.statement = segment.text.trim();
        }

        issues.push(issue);
        globalDetailIndex += 1;
        return true;
    };

    (Array.isArray(segments) ? segments : []).forEach((segment) => {
        const text = typeof segment?.text === "string" ? segment.text : "";
        pushIssueFromText(text, segment);
    });

    if (!issues.length && typeof reportText === "string" && reportText.trim()) {
        const sections = reportText.split(/\n{2,}/);
        let processed = false;
        sections.forEach((section) => {
            if (processed) return;
            processed = pushIssueFromText(section, null);
        });
        if (!processed) {
            pushIssueFromText(reportText, null);
        }
    }

    return issues;
}

/**
 * Transform the AI review report into UI friendly detail records.
 *
 * @param {Record<string, any>} dmlReport - Raw AI review report payload.
 * @returns {{ summary: Record<string, any> | null, details: Record<string, any> | null }}
 */
export function buildAiReviewDetails(dmlReport) {
    if (!dmlReport || typeof dmlReport !== "object") {
        return { summary: null, details: null };
    }

    const dmlSummary =
        dmlReport.summary && typeof dmlReport.summary === "object" ? dmlReport.summary : null;
    const dmlChunks = Array.isArray(dmlReport.chunks) ? dmlReport.chunks : [];
    const segments = normaliseSegments(dmlReport.segments, dmlChunks);

    const aggregatedText = typeof dmlReport.report === "string" ? dmlReport.report.trim() : "";
    const humanReadableText =
        typeof dmlReport.reportText === "string" ? dmlReport.reportText.trim() : "";
    const aggregatedIssues = Array.isArray(dmlReport.issues) ? dmlReport.issues : [];
    let issues = aggregatedIssues;
    if (!issues.length) {
        const derived = deriveIssuesFromMarkdownSegments(segments, humanReadableText || aggregatedText);
        if (derived.length) {
            issues = derived;
        }
    }
    const aggregatedObject =
        dmlReport.aggregated && typeof dmlReport.aggregated === "object"
            ? dmlReport.aggregated
            : null;
    const errorMessage =
        typeof dmlReport.error === "string"
            ? dmlReport.error
            : typeof dmlSummary?.error_message === "string"
            ? dmlSummary.error_message
            : typeof dmlSummary?.errorMessage === "string"
            ? dmlSummary.errorMessage
            : "";
    const status = typeof dmlSummary?.status === "string" ? dmlSummary.status : "";
    const generatedAt =
        dmlReport.generatedAt || dmlSummary?.generated_at || dmlSummary?.generatedAt || null;
    const conversationId =
        typeof dmlReport.conversationId === "string" ? dmlReport.conversationId : "";

    return {
        summary: dmlSummary,
        details: {
            summary: dmlSummary,
            segments,
            reportText: humanReadableText || aggregatedText,
            aggregatedText,
            aggregated: aggregatedObject,
            issues,
            error: errorMessage,
            status,
            generatedAt,
            conversationId
        }
    };
}

function normaliseAiReviewPayload(payload = {}) {
    logAiReviewStage("payload.received", payload);

    const analysis =
        payload && typeof payload.analysis === "object" && !Array.isArray(payload.analysis)
            ? payload.analysis
            : null;
    logAiReviewStage("analysis.resolved", analysis);

    const reportObject =
        normaliseReportObject(payload.dml) ||
        normaliseReportObject(payload.dmlReport) ||
        normaliseReportObject(analysis?.dmlReport);
    logAiReviewStage("report.object", reportObject);

    const summaryObject =
        normaliseReportObject(payload.dmlSummary) ||
        normaliseReportObject(analysis?.dmlSummary) ||
        (reportObject?.summary && typeof reportObject.summary === "object"
            ? reportObject.summary
            : null);
    logAiReviewStage("summary.object", summaryObject);

    let aggregatedObject =
        normaliseReportObject(payload.dmlAggregated) ||
        normaliseReportObject(analysis?.dmlAggregated) ||
        (reportObject?.aggregated && typeof reportObject.aggregated === "object"
            ? reportObject.aggregated
            : null);
    logAiReviewStage("aggregated.object.initial", aggregatedObject);

    const reportJsonText = pickJsonStringCandidate(
        payload.dmlJson,
        payload.dmlReportJson,
        payload.reportJson,
        payload.dmlReport?.report,
        payload.dml?.report,
        reportObject?.report,
        payload.dmlReportText,
        payload.dmlReport?.reportText,
        payload.dml?.reportText,
        payload.reportText
    );
    logAiReviewStage("report.jsonText", reportJsonText);

    let parsedJsonReport = reportJsonText ? parseReportJson(reportJsonText) : null;
    if (!parsedJsonReport && isPlainObject(reportObject?.report)) {
        parsedJsonReport = reportObject.report;
    }
    logAiReviewStage("report.parsedJson", parsedJsonReport);

    if (!summaryObject && parsedJsonReport?.summary && isPlainObject(parsedJsonReport.summary)) {
        summaryObject = parsedJsonReport.summary;
    }
    logAiReviewStage("summary.object.final", summaryObject);

    if (!aggregatedObject && parsedJsonReport?.aggregated && isPlainObject(parsedJsonReport.aggregated)) {
        aggregatedObject = parsedJsonReport.aggregated;
    }

    if (aggregatedObject) {
        aggregatedObject = clonePlain(aggregatedObject);
    }
    logAiReviewStage("aggregated.object.final", aggregatedObject);

    let segments = Array.isArray(payload.dmlSegments) ? payload.dmlSegments : null;
    if (!segments || !segments.length) {
        segments = Array.isArray(reportObject?.segments) ? reportObject.segments : null;
    }
    if (!segments || !segments.length) {
        segments = Array.isArray(analysis?.dmlSegments) ? analysis.dmlSegments : null;
    }
    if ((!segments || !segments.length) && Array.isArray(parsedJsonReport?.segments)) {
        segments = parsedJsonReport.segments;
    }
    if ((!segments || !segments.length) && Array.isArray(parsedJsonReport?.chunks)) {
        segments = parsedJsonReport.chunks;
    }
    segments = Array.isArray(segments) ? clonePlain(segments) : [];
    logAiReviewStage("segments.normalised", segments);

    let issues = Array.isArray(payload.dmlIssues) ? payload.dmlIssues : null;
    if (!issues || !issues.length) {
        issues = Array.isArray(analysis?.dmlIssues) ? analysis.dmlIssues : null;
    }
    if (!issues || !issues.length) {
        issues = Array.isArray(reportObject?.issues) ? reportObject.issues : null;
    }
    if (!issues || !issues.length) {
        issues = Array.isArray(aggregatedObject?.issues) ? aggregatedObject.issues : null;
    }
    issues = normaliseIssues(issues);
    logAiReviewStage("issues.initial", issues);

    const fallbackMarkdown = pickFirstString(
        [
            summaryObject?.reportText,
            summaryObject?.report,
            reportObject?.reportText,
            reportObject?.report,
            aggregatedObject?.reportText,
            aggregatedObject?.report,
            payload.dmlReportText,
            payload.dmlReport?.reportText,
            payload.dmlReport?.report,
            payload.dml?.reportText,
            payload.dml?.report
        ],
        { allowEmpty: false }
    );
    logAiReviewStage("markdown.fallback", fallbackMarkdown);

    const derivedIssues = deriveIssuesFromMarkdownSegments(segments, fallbackMarkdown);
    const normalisedDerivedIssues = normaliseIssues(derivedIssues);
    logAiReviewStage("issues.derived", normalisedDerivedIssues);

    const hasAuthoritativeIssuesBeforeDerived = hasAuthoritativeAiIssues(issues);
    logAiReviewStage("issues.authoritative.beforeDerived", hasAuthoritativeIssuesBeforeDerived);

    if (!issues.length && normalisedDerivedIssues.length) {
        issues = normalisedDerivedIssues;
    } else if (normalisedDerivedIssues.length && !hasAuthoritativeIssuesBeforeDerived) {
        issues = dedupeIssues([...issues, ...normalisedDerivedIssues]);
    } else if (normalisedDerivedIssues.length) {
        logAiReviewStage("issues.skipDerivedMerge", true);
    }
    logAiReviewStage("issues.afterDerivedMerge", issues);

    const parsedIssues = parsedJsonReport ? normaliseIssues(parsedJsonReport.issues) : [];
    logAiReviewStage("issues.parsedJson", parsedIssues);

    const parsedChunkIssues = [];
    if (parsedJsonReport && Array.isArray(parsedJsonReport.chunks)) {
        parsedJsonReport.chunks.forEach((chunk) => {
            if (!chunk) return;
            const chunkIndex = normaliseNumber(chunk.index);
            if (Array.isArray(chunk.issues)) {
                chunk.issues.forEach((issue) => {
                    if (!issue) return;
                    if (isPlainObject(issue)) {
                        const enriched = { ...issue };
                        if (chunkIndex !== null && enriched.chunk_index === undefined) {
                            enriched.chunk_index = chunkIndex;
                        }
                        parsedChunkIssues.push(enriched);
                        return;
                    }
                    parsedChunkIssues.push(issue);
                });
            }
        });
    }
    logAiReviewStage("issues.parsedChunks", parsedChunkIssues);

    const parsedJsonIssues = dedupeIssues([...parsedIssues, ...normaliseIssues(parsedChunkIssues)]);
    if (parsedJsonIssues.length) {
        issues = dedupeIssues([...parsedJsonIssues, ...issues]);
    }
    logAiReviewStage("issues.afterParsedMerge", issues);

    if (aggregatedObject && Array.isArray(aggregatedObject.issues)) {
        const aggregatedIssuesRaw = clonePlain(aggregatedObject.issues);
        const aggregatedIssues = normaliseIssues(aggregatedObject.issues);
        logAiReviewStage("issues.aggregated.raw", aggregatedIssuesRaw);
        logAiReviewStage("issues.aggregated.normalised", aggregatedIssues);
        if (aggregatedIssues.length) {
            issues = dedupeIssues([...aggregatedIssues, ...issues]);
        }
        aggregatedObject.issues = aggregatedIssuesRaw;
    }
    logAiReviewStage("issues.final", issues);
    issues = filterDmlIssueList(issues);
    logAiReviewStage("issues.filtered", issues);
    logAiReviewStage("aggregated.object.output", aggregatedObject);

    const generatedAtCandidates = [
        payload.dmlGeneratedAt,
        analysis?.dmlGeneratedAt,
        reportObject?.generatedAt,
        summaryObject?.generated_at,
        summaryObject?.generatedAt,
        payload.generatedAt
    ];
    let generatedAt = null;
    for (const candidate of generatedAtCandidates) {
        const normalised = normaliseTimestamp(candidate);
        if (normalised) {
            generatedAt = normalised;
            break;
        }
    }
    logAiReviewStage("generatedAt.resolved", generatedAt);

    const conversationId = pickFirstString(
        [
            payload.dmlConversationId,
            analysis?.dmlConversationId,
            payload.conversationId,
            reportObject?.conversationId,
            summaryObject?.conversationId
        ],
        { allowEmpty: false }
    );
    logAiReviewStage("conversationId.resolved", conversationId);

    const status = pickFirstString(
        [
            payload.dmlStatus,
            summaryObject?.status,
            analysis?.dmlSummary?.status,
            analysis?.dmlReport?.summary?.status,
            reportObject?.status
        ],
        { allowEmpty: false }
    );
    logAiReviewStage("status.resolved", status);

    const errorMessage = pickErrorMessage([
        payload.dmlErrorMessage,
        payload.dmlError,
        analysis?.dmlErrorMessage,
        summaryObject?.error_message,
        summaryObject?.errorMessage,
        reportObject?.error
    ]);
    logAiReviewStage("error.resolved", errorMessage);

    let report = reportObject ? clonePlain(reportObject) : null;
    const summary = summaryObject ? clonePlain(summaryObject) : null;
    const aggregated = aggregatedObject ? clonePlain(aggregatedObject) : null;

    if (report) {
        report.issues = clonePlain(issues);
        if (!report.summary && summary) {
            report.summary = clonePlain(summary);
        }
        if (!report.aggregated && aggregated) {
            report.aggregated = clonePlain(aggregated);
        }
        if (Array.isArray(report.chunks)) {
            stripIssuesFromChunks(report.chunks);
        }
        if (report.aggregated) {
            if (Array.isArray(report.aggregated.chunks)) {
                stripIssuesFromChunks(report.aggregated.chunks);
            }
            if ("issues" in report.aggregated) {
                delete report.aggregated.issues;
            }
        }
    } else if (issues.length) {
        report = { issues: clonePlain(issues) };
    }
    logAiReviewStage("report.normalised", report);
    logAiReviewStage("summary.normalised", summary);
    logAiReviewStage("aggregated.normalised", aggregated);

    const analysisPatch = {};
    if (report) analysisPatch.dmlReport = report;
    if (summary) analysisPatch.dmlSummary = summary;
    if (aggregated) {
        if ("issues" in aggregated) {
            delete aggregated.issues;
        }
        if (Array.isArray(aggregated.chunks)) {
            stripIssuesFromChunks(aggregated.chunks);
        }
        analysisPatch.dmlAggregated = aggregated;
    }
    if (issues.length) analysisPatch.dmlIssues = clonePlain(issues);
    if (segments.length) analysisPatch.dmlSegments = clonePlain(segments);
    if (generatedAt) analysisPatch.dmlGeneratedAt = generatedAt;
    if (conversationId) analysisPatch.dmlConversationId = conversationId;
    if (typeof errorMessage === "string") analysisPatch.dmlErrorMessage = errorMessage;
    if (status) analysisPatch.dmlStatus = status;

    const hasPatchEntries = Object.keys(analysisPatch).length > 0;
    if (hasPatchEntries) {
        logAiReviewStage("analysis.patch", analysisPatch);
    }

    const result = {
        report,
        summary,
        aggregated,
        issues,
        segments,
        status,
        errorMessage: typeof errorMessage === "string" ? errorMessage : "",
        generatedAt,
        conversationId,
        analysisPatch: hasPatchEntries ? analysisPatch : null
    };
    logAiReviewStage("payload.normalised", result);
    return result;
}

function mergeAnalysisPatch(baseAnalysis, patch) {
    if (!patch) {
        return baseAnalysis || null;
    }
    const target =
        baseAnalysis && typeof baseAnalysis === "object" && !Array.isArray(baseAnalysis)
            ? { ...baseAnalysis }
            : {};
    let changed = false;
    for (const [key, value] of Object.entries(patch)) {
        if (target[key] === value) continue;
        target[key] = value;
        changed = true;
    }
    return changed ? target : baseAnalysis || null;
}

function assignAiReviewState(state, payload) {
    if (!state || !payload) {
        return payload;
    }

    const existingReport = state.dml && typeof state.dml === "object" ? state.dml : null;
    const incomingReport = payload.report && typeof payload.report === "object" ? payload.report : null;
    const nextReport = existingReport ? { ...existingReport } : {};

    if (incomingReport) {
        Object.assign(nextReport, incomingReport);
    }

    if (payload.summary && typeof payload.summary === "object") {
        nextReport.summary = clonePlain(payload.summary);
    }

    if (payload.aggregated && typeof payload.aggregated === "object") {
        nextReport.aggregated = clonePlain(payload.aggregated);
    }

    if (Array.isArray(payload.segments)) {
        nextReport.segments = clonePlain(payload.segments);
    }

    if (Array.isArray(payload.issues)) {
        nextReport.issues = clonePlain(payload.issues);
    } else if (!Array.isArray(nextReport.issues)) {
        nextReport.issues = [];
    }

    if (payload.generatedAt) {
        nextReport.generatedAt = payload.generatedAt;
    }

    if (payload.conversationId) {
        nextReport.conversationId = payload.conversationId;
    }

    if (payload.status) {
        nextReport.status = payload.status;
    }

    if (typeof payload.errorMessage === "string" && payload.errorMessage.trim()) {
        nextReport.error = payload.errorMessage.trim();
    } else if (typeof nextReport.error !== "string") {
        delete nextReport.error;
    }

    const hasReportEntries = Object.keys(nextReport).length > 0;
    state.dml = hasReportEntries ? nextReport : null;

    if (typeof payload.errorMessage === "string") {
        state.dmlErrorMessage = payload.errorMessage;
    } else if (!state.dmlErrorMessage) {
        state.dmlErrorMessage = "";
    }

    const mergedAnalysis = mergeAnalysisPatch(state.analysis, payload.analysisPatch);
    if (mergedAnalysis !== state.analysis) {
        state.analysis = mergedAnalysis;
    }

    if (state.dml && !Array.isArray(state.dml.issues)) {
        state.dml.issues = [];
    }

    payload.report = state.dml || payload.report;

    return payload;
}

export function applyAiReviewResultToState(state, payload = {}) {
    const normalised = normaliseAiReviewPayload({ ...payload, analysis: payload.analysis ?? state?.analysis });
    return assignAiReviewState(state, normalised);
}

export function hydrateAiReviewStateFromRecord(state, record = {}) {
    const normalised = normaliseAiReviewPayload({ ...record, analysis: record.analysis ?? state?.analysis });
    return assignAiReviewState(state, normalised);
}

export function buildAiReviewSourceSummaryConfig({ report, globalSource, analysis } = {}) {
    const dmlReport = report && typeof report === "object" ? report : null;
    const { summary, details } = buildAiReviewDetails(dmlReport);
    const analysisState = analysis && typeof analysis === "object" ? analysis : null;

    return {
        summary,
        details,
        metricsSources: [globalSource, details?.summary, details?.aggregated].filter(Boolean),
        statusCandidates: [
            globalSource?.status,
            details?.status,
            summary?.status,
            analysisState?.dmlSummary?.status,
            analysisState?.dmlReport?.summary?.status
        ],
        errorCandidates: [
            globalSource?.error_message,
            globalSource?.errorMessage,
            details?.error,
            summary?.error_message,
            summary?.errorMessage,
            analysisState?.dmlErrorMessage
        ],
        generatedAtCandidates: [
            globalSource?.generated_at,
            globalSource?.generatedAt,
            details?.generatedAt,
            dmlReport?.generatedAt,
            summary?.generated_at,
            summary?.generatedAt,
            analysisState?.dmlGeneratedAt
        ]
    };
}

export function buildAiReviewPersistencePayload(state) {
    if (!state) {
        return null;
    }
    const payload = normaliseAiReviewPayload({
        dml: state.dml,
        dmlErrorMessage: state.dmlErrorMessage,
        dmlIssues: state.dml?.issues,
        dmlSegments: state.dml?.segments,
        dmlAggregated: state.dml?.aggregated,
        dmlSummary: state.dml?.summary,
        dmlGeneratedAt: state.analysis?.dmlGeneratedAt || state.dml?.generatedAt,
        dmlConversationId:
            state.analysis?.dmlConversationId || state.dml?.conversationId || state.conversationId,
        analysis: state.analysis
    });
    return payload.analysisPatch;
}

export function filterDmlIssues(issues) {
    return filterDmlIssueList(issues);
}

export default {
    collectAiReviewIssues,
    extractAiReviewReport,
    mergeAiReviewReportIntoAnalysis,
    buildAiReviewDetails,
    applyAiReviewResultToState,
    hydrateAiReviewStateFromRecord,
    buildAiReviewSourceSummaryConfig,
    buildAiReviewPersistencePayload
};<|MERGE_RESOLUTION|>--- conflicted
+++ resolved
@@ -168,7 +168,6 @@
 }
 
 function filterDmlIssueList(issues) {
-<<<<<<< HEAD
     const list = Array.isArray(issues) ? issues : [];
     const hasAuthoritative = hasAuthoritativeAiIssues(list);
     const result = [];
@@ -178,20 +177,12 @@
             if (!hasAuthoritative) {
                 result.push(issue);
             }
-=======
-    const result = [];
-    for (const issue of issues || []) {
-        if (!issue) continue;
-        if (typeof issue !== "object") {
-            result.push(issue);
->>>>>>> 6195fc29
             continue;
         }
         const sources = collectIssueSourceCandidates(issue);
         if (sources.some((candidate) => isNonDmlSource(candidate))) {
             continue;
         }
-<<<<<<< HEAD
         const fallbackSource = normaliseIssueSourceValue(
             issue.fallbackSource || issue.fallback_source || issue.fallback
         );
@@ -214,11 +205,6 @@
         }
         return isAuthoritativeAiIssue(entry);
     });
-=======
-        result.push(issue);
-    }
-    return result;
->>>>>>> 6195fc29
 }
 
 function isAuthoritativeAiIssue(issue) {
@@ -238,7 +224,6 @@
         }
     }
 
-<<<<<<< HEAD
     if (typeof issue.ruleId === "string" && issue.ruleId.trim()) {
         return true;
     }
@@ -247,8 +232,6 @@
         return true;
     }
 
-=======
->>>>>>> 6195fc29
     return false;
 }
 
