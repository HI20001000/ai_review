--- conflicted
+++ resolved
@@ -114,29 +114,6 @@
     return value;
 }
 
-<<<<<<< HEAD
-=======
-function logAiIssuesJson(label, issues) {
-    if (typeof console === "undefined" || typeof console.log !== "function") {
-        return;
-    }
-    const payload = { issues: clonePlain(Array.isArray(issues) ? issues : []) };
-    let serialised = "";
-    try {
-        serialised = JSON.stringify(payload, null, 2);
-    } catch (error) {
-        try {
-            serialised = JSON.stringify(payload);
-        } catch (_innerError) {
-            serialised = "{\"issues\":[]}";
-        }
-    }
-    if (serialised) {
-        console.log(`[ai-review] ${label}: ${serialised}`);
-    }
-}
-
->>>>>>> 9281b488
 function normaliseIssueSourceValue(value) {
     return typeof value === "string" ? value.trim().toLowerCase() : "";
 }
@@ -828,22 +805,12 @@
         ],
         { allowEmpty: false }
     );
-<<<<<<< HEAD
 
     const derivedIssues = deriveIssuesFromMarkdownSegments(segments, fallbackMarkdown);
     const normalisedDerivedIssues = normaliseIssues(derivedIssues);
 
     const hasAuthoritativeIssuesBeforeDerived = hasAuthoritativeAiIssues(issues);
 
-=======
-    logAiReviewStage("markdown.fallback", fallbackMarkdown);
-
-    const derivedIssues = deriveIssuesFromMarkdownSegments(segments, fallbackMarkdown);
-    const normalisedDerivedIssues = normaliseIssues(derivedIssues);
-
-    const hasAuthoritativeIssuesBeforeDerived = hasAuthoritativeAiIssues(issues);
-
->>>>>>> 9281b488
     if (!issues.length && normalisedDerivedIssues.length) {
         issues = normalisedDerivedIssues;
     } else if (normalisedDerivedIssues.length && !hasAuthoritativeIssuesBeforeDerived) {
@@ -996,11 +963,6 @@
         logAiReviewStage("analysis.patch", analysisPatch);
     }
 
-<<<<<<< HEAD
-=======
-    logAiIssuesJson("issues.json", issues);
-
->>>>>>> 9281b488
     const result = {
         report,
         summary,
