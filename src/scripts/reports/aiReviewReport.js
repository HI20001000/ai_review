import { collectIssuesForSource } from "./combinedReport.js";
import {
    dedupeIssues,
    isPlainObject,
    normaliseReportObject,
    pickJsonStringCandidate,
    parseReportJson
} from "./shared.js";

/**
 * Collect AI review issues from the workspace state.
 *
 * @param {Record<string, any>} state - Workspace state containing parsed reports and analysis snapshots.
 * @returns {Array<any>} Issues raised by the AI review pipeline.
 */
export function collectAiReviewIssues(state) {
    return collectIssuesForSource(state, ["dml_prompt"]);
}

/**
 * Extract the AI review report from a report collection.
 *
 * @param {Record<string, any>} reports - Raw reports keyed by source.
 * @returns {Record<string, any> | null} The AI review report when available.
 */
export function extractAiReviewReport(reports) {
    if (!reports || typeof reports !== "object") {
        return null;
    }
    return reports.dml_prompt || reports.dmlPrompt || null;
}

/**
 * Merge the AI review report into the provided analysis object.
 *
 * @param {{ state: Record<string, any>, baseAnalysis: Record<string, any>, reports: Record<string, any> }} params - Merge inputs.
 * @returns {{ dmlReport: Record<string, any> | null }} Normalised AI report information.
 */
export function mergeAiReviewReportIntoAnalysis({ state, baseAnalysis, reports }) {
    const dmlReport = extractAiReviewReport(reports);
    if (!dmlReport || typeof dmlReport !== "object") {
        return { dmlReport: null };
    }

    state.dml = dmlReport;
    const existingDml =
        baseAnalysis.dmlReport && typeof baseAnalysis.dmlReport === "object"
            ? baseAnalysis.dmlReport
            : null;
    const mergedDml = existingDml ? { ...existingDml } : {};
    Object.assign(mergedDml, dmlReport);

    if (dmlReport.summary && typeof dmlReport.summary === "object") {
        mergedDml.summary = {
            ...(existingDml?.summary && typeof existingDml.summary === "object"
                ? existingDml.summary
                : {}),
            ...dmlReport.summary
        };
    } else if (existingDml?.summary && typeof existingDml.summary === "object") {
        mergedDml.summary = { ...existingDml.summary };
    }

    baseAnalysis.dmlReport = mergedDml;
    if (!baseAnalysis.dmlSummary && mergedDml.summary) {
        baseAnalysis.dmlSummary = mergedDml.summary;
    }

    const dmlSummary =
        dmlReport.summary && typeof dmlReport.summary === "object" ? dmlReport.summary : null;
    if (!state.dmlErrorMessage) {
        const dmlError =
            typeof dmlSummary?.error_message === "string"
                ? dmlSummary.error_message
                : typeof dmlSummary?.errorMessage === "string"
                ? dmlSummary.errorMessage
                : "";
        state.dmlErrorMessage = dmlError || "";
    }

    return { dmlReport: mergedDml };
}

function normaliseSqlText(value) {
    if (typeof value === "string") {
        return value;
    }
    if (value === null || value === undefined) {
        return "";
    }
    return String(value);
}

function normaliseNumber(value) {
    const numeric = Number(value);
    return Number.isFinite(numeric) ? numeric : null;
}

function clonePlain(value) {
    if (Array.isArray(value)) {
        return value.map((item) => clonePlain(item));
    }
    if (isPlainObject(value)) {
        const result = {};
        for (const [key, entry] of Object.entries(value)) {
            result[key] = clonePlain(entry);
        }
        return result;
    }
    return value;
}

function pickFirstString(candidates, options = {}) {
    const list = Array.isArray(candidates) ? candidates : [candidates];
    const allowEmpty = Boolean(options.allowEmpty);

    for (const candidate of list) {
        if (typeof candidate === "string") {
            const trimmed = candidate.trim();
            if (trimmed || (allowEmpty && candidate !== undefined && candidate !== null)) {
                return allowEmpty ? candidate : trimmed;
            }
        } else if (candidate && typeof candidate === "object") {
            const message = typeof candidate.message === "string" ? candidate.message.trim() : "";
            if (message) {
                return message;
            }
        }
    }

    return "";
}

function pickErrorMessage(candidates) {
    const list = Array.isArray(candidates) ? candidates : [candidates];
    for (const candidate of list) {
        if (!candidate) continue;
        if (typeof candidate === "string") {
            const trimmed = candidate.trim();
            if (trimmed) {
                return trimmed;
            }
        } else if (candidate && typeof candidate === "object") {
            const errorValue =
                typeof candidate.error === "string"
                    ? candidate.error
                    : typeof candidate.message === "string"
                    ? candidate.message
                    : null;
            if (typeof errorValue === "string" && errorValue.trim()) {
                return errorValue.trim();
            }
        }
    }
    return "";
}

function normaliseTimestamp(value) {
    if (!value) {
        return null;
    }
    if (value instanceof Date) {
        return Number.isNaN(value.getTime()) ? null : value.toISOString();
    }
    if (typeof value === "number") {
        const date = new Date(value);
        return Number.isNaN(date.getTime()) ? null : date.toISOString();
    }
    if (typeof value === "string") {
        const trimmed = value.trim();
        if (!trimmed) {
            return null;
        }
        const parsed = new Date(trimmed);
        if (!Number.isNaN(parsed.getTime())) {
            return parsed.toISOString();
        }
        return trimmed;
    }
    return null;
}

function normaliseIssues(issues) {
    if (!Array.isArray(issues)) {
        return [];
    }

    const results = [];
    for (const issue of issues) {
        if (!issue) continue;
        if (isPlainObject(issue)) {
            const clone = { ...issue };
            const lineCandidate =
                clone.line ?? clone.line_number ?? clone.lineNumber ?? clone.startLine ?? null;
            const columnCandidate =
                clone.column ?? clone.column_number ?? clone.columnNumber ?? clone.startColumn ?? null;
            const severityCandidate = clone.severity ?? clone.level ?? null;

            const lineNumber = normaliseNumber(lineCandidate);
            if (lineNumber !== null) {
                clone.line = lineNumber;
            }
            const columnNumber = normaliseNumber(columnCandidate);
            if (columnNumber !== null) {
                clone.column = columnNumber;
            }
            if (severityCandidate && typeof severityCandidate === "string") {
                clone.severity = severityCandidate.trim();
            }

            const statement = pickFirstString(
                [clone.statement, clone.sql, clone.segment, clone.text, clone.raw],
                { allowEmpty: true }
            );
            if (statement) {
                clone.statement = normaliseSqlText(statement);
            }

            if (typeof clone.source !== "string" && typeof clone.analysis_source === "string") {
                clone.source = clone.analysis_source;
            }

            results.push(clone);
        } else if (typeof issue === "string") {
            const trimmed = issue.trim();
            if (trimmed) {
                results.push({ message: trimmed });
            }
        }
    }
    return results;
}

function stripIssuesFromChunks(chunks) {
    if (!Array.isArray(chunks)) {
        return;
    }
    chunks.forEach((chunk) => {
        if (!chunk || typeof chunk !== "object") {
            return;
        }
        if ("issues" in chunk) {
            delete chunk.issues;
        }
    });
}

function normaliseSegments(segments, chunks) {
    const segmentList = Array.isArray(segments) ? segments : [];
    const chunkList = Array.isArray(chunks) ? chunks : [];

    const results = [];
    const appendSegment = (segment, index) => {
        if (!segment && segment !== 0) return;

        if (isPlainObject(segment)) {
            const clone = { ...segment };
            const text = pickFirstString(
                [clone.text, clone.segment, clone.sql, clone.answer, clone.raw, clone.statement],
                { allowEmpty: true }
            );
            if (text) {
                clone.text = normaliseSqlText(text);
            }
            const indexValue = normaliseNumber(clone.index);
            clone.index = indexValue !== null ? indexValue : index + 1;
            if (typeof clone.id !== "string" || !clone.id.trim()) {
                clone.id = String(clone.index);
            }
            const totalValue = normaliseNumber(clone.total);
            if (totalValue !== null) {
                clone.total = totalValue;
            }
            if (!Array.isArray(clone.lines) && clone.startLine !== undefined && clone.endLine !== undefined) {
                const startLine = normaliseNumber(clone.startLine);
                const endLine = normaliseNumber(clone.endLine);
                if (startLine !== null || endLine !== null) {
                    clone.lines = [startLine, endLine].filter((value) => value !== null);
                }
            }
            results.push(clone);
            return;
        }

        if (typeof segment === "string") {
            const text = segment.trim();
            if (text) {
                results.push({
                    id: String(index + 1),
                    index: index + 1,
                    text,
                    total: segmentList.length || chunkList.length || null
                });
            }
        }
    };

    if (segmentList.length) {
        segmentList.forEach((segment, index) => appendSegment(segment, index));
    }

    if (results.length === 0 && chunkList.length) {
        chunkList.forEach((chunk, index) => {
            if (!chunk) return;
            if (typeof chunk === "string") {
                const trimmed = chunk.trim();
                if (trimmed) {
                    results.push({
                        id: String(index + 1),
                        index: index + 1,
                        total: chunkList.length,
                        text: trimmed
                    });
                }
                return;
            }

            const normalised = isPlainObject(chunk) ? clonePlain(chunk) : {};
            const text = pickFirstString(
                [normalised.answer, normalised.rawAnalysis, normalised.raw, normalised.text],
                { allowEmpty: true }
            );
            const label = text ? normaliseSqlText(text) : "";
            const indexValue = normaliseNumber(normalised.index);
            const totalValue = normaliseNumber(normalised.total);
            results.push({
                ...normalised,
                id:
                    typeof normalised.id === "string" && normalised.id.trim()
                        ? normalised.id
                        : String(indexValue !== null ? indexValue : index + 1),
                index: indexValue !== null ? indexValue : index + 1,
                total: totalValue !== null ? totalValue : chunkList.length,
                text: label
            });
        });
    }

    return results;
}

function truncateText(value, limit) {
    if (typeof value !== "string") {
        return "";
    }
    if (!Number.isFinite(limit) || limit <= 0) {
        return value.trim();
    }
    const trimmed = value.trim();
    if (trimmed.length <= limit) {
        return trimmed;
    }
    return `${trimmed.slice(0, limit).trim()}…`;
}

function cleanMarkdownLine(line) {
    if (typeof line !== "string") {
        return "";
    }
    const trimmed = line.replace(/\t/g, "    ").trim();
    if (!trimmed) {
        return "";
    }

    const headingMatch = trimmed.match(/^#{1,6}\s*(.+)$/);
    if (headingMatch) {
        const heading = headingMatch[1].trim();
        if (!heading || /^第\s*\d+\s*段/.test(heading)) {
            return "";
        }
        return heading;
    }

    const bulletMatch = trimmed.match(/^[-*+]\s+(.+)$/);
    if (bulletMatch) {
        const content = bulletMatch[1].trim();
        if (!content || /^第\s*\d+\s*段/.test(content)) {
            return "";
        }
        return `• ${content}`;
    }

    const orderedMatch = trimmed.match(/^\d+[.)]\s+(.+)$/);
    if (orderedMatch) {
        const content = orderedMatch[1].trim();
        if (!content || /^第\s*\d+\s*段/.test(content)) {
            return "";
        }
        return content;
    }

    if (/^第\s*\d+\s*段/.test(trimmed)) {
        return "";
    }

    return trimmed;
}

function summariseMarkdownContent(text) {
    if (typeof text !== "string") {
        return null;
    }

    const normalised = text.replace(/\r\n?/g, "\n");
    const lines = normalised.split("\n");
    const cleanedLines = [];

    lines.forEach((line) => {
        const cleaned = cleanMarkdownLine(line);
        if (cleaned) {
            cleanedLines.push(cleaned);
        }
    });

    if (!cleanedLines.length) {
        return null;
    }

    const summary = cleanedLines[0];
    const detailText = cleanedLines.join("\n\n");
    return {
        summary,
        detailText
    };
}

function deriveIssuesFromMarkdownSegments(segments, reportText) {
    const issues = [];
    const seenMessages = new Set();
    let globalDetailIndex = 1;

    const pushIssueFromText = (text, segment) => {
        if (typeof text !== "string") {
            return false;
        }
        const candidate = summariseMarkdownContent(text);
        if (!candidate) {
            return false;
        }

        const { summary, detailText } = candidate;
        const headline = truncateText(summary || detailText, 160);
        const detailDisplay = truncateText(detailText, 600) || headline;
        const dedupeKey = `${headline}::${detailDisplay}`;
        if (seenMessages.has(dedupeKey)) {
            return false;
        }
        seenMessages.add(dedupeKey);

        const lines = Array.isArray(segment?.lines) ? segment.lines : [];
        const numericLines = lines
            .map((value) => Number(value))
            .filter((value) => Number.isFinite(value));
        const firstLine = numericLines.length ? numericLines[0] : null;
        const lastLine = numericLines.length ? numericLines[numericLines.length - 1] : null;

        const detail = {
            index: globalDetailIndex,
            message: detailDisplay,
            severity: "",
            severityLabel: "未標示",
            severityClass: "muted"
        };

        if (detailText && detailText.length > detailDisplay.length) {
            detail.fullMessage = detailText;
        }

        const issue = {
            source: "dml_prompt",
            message: headline,
            description: detailText,
            severity: "",
            severityLabel: "未標示",
            severityClass: "muted",
            details: [detail],
            fallbackSource: "markdown"
        };

        if (segment?.id) {
            issue.segmentId = segment.id;
        }
        if (Number.isFinite(segment?.index)) {
            issue.segmentIndex = Number(segment.index);
        }
        if (firstLine !== null) {
            issue.line = firstLine;
        }
        if (lastLine !== null && lastLine !== firstLine) {
            issue.endLine = lastLine;
        }
        if (typeof segment?.text === "string" && segment.text.trim()) {
            issue.statement = segment.text.trim();
        }

        issues.push(issue);
        globalDetailIndex += 1;
        return true;
    };

    (Array.isArray(segments) ? segments : []).forEach((segment) => {
        const text = typeof segment?.text === "string" ? segment.text : "";
        pushIssueFromText(text, segment);
    });

    if (!issues.length && typeof reportText === "string" && reportText.trim()) {
        const sections = reportText.split(/\n{2,}/);
        let processed = false;
        sections.forEach((section) => {
            if (processed) return;
            processed = pushIssueFromText(section, null);
        });
        if (!processed) {
            pushIssueFromText(reportText, null);
        }
    }

    return issues;
}

/**
 * Transform the AI review report into UI friendly detail records.
 *
 * @param {Record<string, any>} dmlReport - Raw AI review report payload.
 * @returns {{ summary: Record<string, any> | null, details: Record<string, any> | null }}
 */
export function buildAiReviewDetails(dmlReport) {
    if (!dmlReport || typeof dmlReport !== "object") {
        return { summary: null, details: null };
    }

    const dmlSummary =
        dmlReport.summary && typeof dmlReport.summary === "object" ? dmlReport.summary : null;
    const dmlChunks = Array.isArray(dmlReport.chunks) ? dmlReport.chunks : [];
    const segments = normaliseSegments(dmlReport.segments, dmlChunks);

    const aggregatedText = typeof dmlReport.report === "string" ? dmlReport.report.trim() : "";
    const humanReadableText =
        typeof dmlReport.reportText === "string" ? dmlReport.reportText.trim() : "";
    const aggregatedIssues = Array.isArray(dmlReport.issues) ? dmlReport.issues : [];
    let issues = aggregatedIssues;
    if (!issues.length) {
        const derived = deriveIssuesFromMarkdownSegments(segments, humanReadableText || aggregatedText);
        if (derived.length) {
            issues = derived;
        }
    }
    const aggregatedObject =
        dmlReport.aggregated && typeof dmlReport.aggregated === "object"
            ? dmlReport.aggregated
            : null;
    const errorMessage =
        typeof dmlReport.error === "string"
            ? dmlReport.error
            : typeof dmlSummary?.error_message === "string"
            ? dmlSummary.error_message
            : typeof dmlSummary?.errorMessage === "string"
            ? dmlSummary.errorMessage
            : "";
    const status = typeof dmlSummary?.status === "string" ? dmlSummary.status : "";
    const generatedAt =
        dmlReport.generatedAt || dmlSummary?.generated_at || dmlSummary?.generatedAt || null;
    const conversationId =
        typeof dmlReport.conversationId === "string" ? dmlReport.conversationId : "";

    return {
        summary: dmlSummary,
        details: {
            summary: dmlSummary,
            segments,
            reportText: humanReadableText || aggregatedText,
            aggregatedText,
            aggregated: aggregatedObject,
            issues,
            error: errorMessage,
            status,
            generatedAt,
            conversationId
        }
    };
}

function normaliseAiReviewPayload(payload = {}) {
    const analysis =
        payload && typeof payload.analysis === "object" && !Array.isArray(payload.analysis)
            ? payload.analysis
            : null;

    const reportObject =
        normaliseReportObject(payload.dml) ||
        normaliseReportObject(payload.dmlReport) ||
        normaliseReportObject(analysis?.dmlReport);

    const summaryObject =
        normaliseReportObject(payload.dmlSummary) ||
        normaliseReportObject(analysis?.dmlSummary) ||
        (reportObject?.summary && typeof reportObject.summary === "object"
            ? reportObject.summary
            : null);

    let aggregatedObject =
        normaliseReportObject(payload.dmlAggregated) ||
        normaliseReportObject(analysis?.dmlAggregated) ||
        (reportObject?.aggregated && typeof reportObject.aggregated === "object"
            ? reportObject.aggregated
            : null);

    const reportJsonText = pickJsonStringCandidate(
        payload.dmlJson,
        payload.dmlReportJson,
        payload.reportJson,
        payload.dmlReport?.report,
        payload.dml?.report,
        reportObject?.report,
        payload.dmlReportText,
        payload.dmlReport?.reportText,
        payload.dml?.reportText,
        payload.reportText
    );

    let parsedJsonReport = reportJsonText ? parseReportJson(reportJsonText) : null;
    if (!parsedJsonReport && isPlainObject(reportObject?.report)) {
        parsedJsonReport = reportObject.report;
    }

    if (!summaryObject && parsedJsonReport?.summary && isPlainObject(parsedJsonReport.summary)) {
        summaryObject = parsedJsonReport.summary;
    }

    if (!aggregatedObject && parsedJsonReport?.aggregated && isPlainObject(parsedJsonReport.aggregated)) {
        aggregatedObject = parsedJsonReport.aggregated;
    }

    if (aggregatedObject) {
        aggregatedObject = clonePlain(aggregatedObject);
    }

    let segments = Array.isArray(payload.dmlSegments) ? payload.dmlSegments : null;
    if (!segments || !segments.length) {
        segments = Array.isArray(reportObject?.segments) ? reportObject.segments : null;
    }
    if (!segments || !segments.length) {
        segments = Array.isArray(analysis?.dmlSegments) ? analysis.dmlSegments : null;
    }
    if ((!segments || !segments.length) && Array.isArray(parsedJsonReport?.segments)) {
        segments = parsedJsonReport.segments;
    }
    if ((!segments || !segments.length) && Array.isArray(parsedJsonReport?.chunks)) {
        segments = parsedJsonReport.chunks;
    }
    segments = Array.isArray(segments) ? clonePlain(segments) : [];

    let issues = Array.isArray(payload.dmlIssues) ? payload.dmlIssues : null;
    if (!issues || !issues.length) {
        issues = Array.isArray(analysis?.dmlIssues) ? analysis.dmlIssues : null;
    }
    if (!issues || !issues.length) {
        issues = Array.isArray(reportObject?.issues) ? reportObject.issues : null;
    }
    if (!issues || !issues.length) {
        issues = Array.isArray(aggregatedObject?.issues) ? aggregatedObject.issues : null;
    }
    issues = normaliseIssues(issues);

<<<<<<< HEAD
    const fallbackMarkdown = pickFirstString(
        [
            summaryObject?.reportText,
            summaryObject?.report,
            reportObject?.reportText,
            reportObject?.report,
            aggregatedObject?.reportText,
            aggregatedObject?.report,
            payload.dmlReportText,
            payload.dmlReport?.reportText,
            payload.dmlReport?.report,
            payload.dml?.reportText,
            payload.dml?.report
        ],
        { allowEmpty: false }
    );

    const derivedIssues = deriveIssuesFromMarkdownSegments(segments, fallbackMarkdown);
    const normalisedDerivedIssues = normaliseIssues(derivedIssues);

    if (!issues.length && normalisedDerivedIssues.length) {
        issues = normalisedDerivedIssues;
    }

    if (normalisedDerivedIssues.length) {
        issues = dedupeIssues([...issues, ...normalisedDerivedIssues]);
    }

=======
>>>>>>> 719144fe
    const parsedIssues = parsedJsonReport ? normaliseIssues(parsedJsonReport.issues) : [];

    const parsedChunkIssues = [];
    if (parsedJsonReport && Array.isArray(parsedJsonReport.chunks)) {
        parsedJsonReport.chunks.forEach((chunk) => {
            if (!chunk) return;
            const chunkIndex = normaliseNumber(chunk.index);
            if (Array.isArray(chunk.issues)) {
                chunk.issues.forEach((issue) => {
                    if (!issue) return;
                    if (isPlainObject(issue)) {
                        const enriched = { ...issue };
                        if (chunkIndex !== null && enriched.chunk_index === undefined) {
                            enriched.chunk_index = chunkIndex;
                        }
                        parsedChunkIssues.push(enriched);
                        return;
                    }
                    parsedChunkIssues.push(issue);
                });
            }
        });
    }

    const parsedJsonIssues = dedupeIssues([...parsedIssues, ...normaliseIssues(parsedChunkIssues)]);
    if (parsedJsonIssues.length) {
        issues = dedupeIssues([...parsedJsonIssues, ...issues]);
    }

<<<<<<< HEAD
    if (aggregatedObject && Array.isArray(aggregatedObject.issues)) {
        const aggregatedIssues = normaliseIssues(aggregatedObject.issues);
        if (aggregatedIssues.length) {
            issues = dedupeIssues([...aggregatedIssues, ...issues]);
        }
        aggregatedObject.issues = clonePlain(aggregatedIssues);
=======
    if (aggregatedObject) {
        if (Array.isArray(aggregatedObject.issues)) {
            const aggregatedIssues = normaliseIssues(aggregatedObject.issues);
            if (aggregatedIssues.length) {
                issues = dedupeIssues([...aggregatedIssues, ...issues]);
            }
        }
        if ("issues" in aggregatedObject) {
            delete aggregatedObject.issues;
        }
        if (Array.isArray(aggregatedObject.aggregatedIssues)) {
            delete aggregatedObject.aggregatedIssues;
        }
        if (Array.isArray(aggregatedObject.chunks)) {
            stripIssuesFromChunks(aggregatedObject.chunks);
        }
    }

    const derivedIssues = deriveIssuesFromMarkdownSegments(
        segments,
        pickFirstString(
            [
                summaryObject?.reportText,
                summaryObject?.report,
                reportObject?.reportText,
                reportObject?.report,
                aggregatedObject?.reportText,
                aggregatedObject?.report,
                payload.dmlReportText,
                payload.dmlReport?.reportText,
                payload.dmlReport?.report,
                payload.dml?.reportText,
                payload.dml?.report
            ],
            { allowEmpty: false }
        )
    );
    const normalisedDerivedIssues = normaliseIssues(derivedIssues);
    if (normalisedDerivedIssues.length) {
        issues = dedupeIssues([...issues, ...normalisedDerivedIssues]);
>>>>>>> 719144fe
    }

    const generatedAtCandidates = [
        payload.dmlGeneratedAt,
        analysis?.dmlGeneratedAt,
        reportObject?.generatedAt,
        summaryObject?.generated_at,
        summaryObject?.generatedAt,
        payload.generatedAt
    ];
    let generatedAt = null;
    for (const candidate of generatedAtCandidates) {
        const normalised = normaliseTimestamp(candidate);
        if (normalised) {
            generatedAt = normalised;
            break;
        }
    }

    const conversationId = pickFirstString(
        [
            payload.dmlConversationId,
            analysis?.dmlConversationId,
            payload.conversationId,
            reportObject?.conversationId,
            summaryObject?.conversationId
        ],
        { allowEmpty: false }
    );

    const status = pickFirstString(
        [
            payload.dmlStatus,
            summaryObject?.status,
            analysis?.dmlSummary?.status,
            analysis?.dmlReport?.summary?.status,
            reportObject?.status
        ],
        { allowEmpty: false }
    );

    const errorMessage = pickErrorMessage([
        payload.dmlErrorMessage,
        payload.dmlError,
        analysis?.dmlErrorMessage,
        summaryObject?.error_message,
        summaryObject?.errorMessage,
        reportObject?.error
    ]);

    let report = reportObject ? clonePlain(reportObject) : null;
    const summary = summaryObject ? clonePlain(summaryObject) : null;
    const aggregated = aggregatedObject ? clonePlain(aggregatedObject) : null;

    if (report) {
        report.issues = clonePlain(issues);
        if (!report.summary && summary) {
            report.summary = clonePlain(summary);
        }
        if (!report.aggregated && aggregated) {
            report.aggregated = clonePlain(aggregated);
        }
        if (Array.isArray(report.chunks)) {
            stripIssuesFromChunks(report.chunks);
        }
        if (report.aggregated) {
            if (Array.isArray(report.aggregated.chunks)) {
                stripIssuesFromChunks(report.aggregated.chunks);
            }
            if ("issues" in report.aggregated) {
                delete report.aggregated.issues;
            }
        }
    } else if (issues.length) {
        report = { issues: clonePlain(issues) };
    }

    const analysisPatch = {};
    if (report) analysisPatch.dmlReport = report;
    if (summary) analysisPatch.dmlSummary = summary;
    if (aggregated) {
        if ("issues" in aggregated) {
            delete aggregated.issues;
        }
        if (Array.isArray(aggregated.chunks)) {
            stripIssuesFromChunks(aggregated.chunks);
        }
        analysisPatch.dmlAggregated = aggregated;
    }
    if (issues.length) analysisPatch.dmlIssues = clonePlain(issues);
    if (segments.length) analysisPatch.dmlSegments = clonePlain(segments);
    if (generatedAt) analysisPatch.dmlGeneratedAt = generatedAt;
    if (conversationId) analysisPatch.dmlConversationId = conversationId;
    if (typeof errorMessage === "string") analysisPatch.dmlErrorMessage = errorMessage;
    if (status) analysisPatch.dmlStatus = status;

    const hasPatchEntries = Object.keys(analysisPatch).length > 0;

    return {
        report,
        summary,
        aggregated,
        issues,
        segments,
        status,
        errorMessage: typeof errorMessage === "string" ? errorMessage : "",
        generatedAt,
        conversationId,
        analysisPatch: hasPatchEntries ? analysisPatch : null
    };
}

function mergeAnalysisPatch(baseAnalysis, patch) {
    if (!patch) {
        return baseAnalysis || null;
    }
    const target =
        baseAnalysis && typeof baseAnalysis === "object" && !Array.isArray(baseAnalysis)
            ? { ...baseAnalysis }
            : {};
    let changed = false;
    for (const [key, value] of Object.entries(patch)) {
        if (target[key] === value) continue;
        target[key] = value;
        changed = true;
    }
    return changed ? target : baseAnalysis || null;
}

function assignAiReviewState(state, payload) {
    if (!state || !payload) {
        return payload;
    }

    const existingReport = state.dml && typeof state.dml === "object" ? state.dml : null;
    const incomingReport = payload.report && typeof payload.report === "object" ? payload.report : null;
    const nextReport = existingReport ? { ...existingReport } : {};

    if (incomingReport) {
        Object.assign(nextReport, incomingReport);
    }

    if (payload.summary && typeof payload.summary === "object") {
        nextReport.summary = clonePlain(payload.summary);
    }

    if (payload.aggregated && typeof payload.aggregated === "object") {
        nextReport.aggregated = clonePlain(payload.aggregated);
    }

    if (Array.isArray(payload.segments)) {
        nextReport.segments = clonePlain(payload.segments);
    }

    if (Array.isArray(payload.issues)) {
        nextReport.issues = clonePlain(payload.issues);
    } else if (!Array.isArray(nextReport.issues)) {
        nextReport.issues = [];
    }

    if (payload.generatedAt) {
        nextReport.generatedAt = payload.generatedAt;
    }

    if (payload.conversationId) {
        nextReport.conversationId = payload.conversationId;
    }

    if (payload.status) {
        nextReport.status = payload.status;
    }

    if (typeof payload.errorMessage === "string" && payload.errorMessage.trim()) {
        nextReport.error = payload.errorMessage.trim();
    } else if (typeof nextReport.error !== "string") {
        delete nextReport.error;
    }

    const hasReportEntries = Object.keys(nextReport).length > 0;
    state.dml = hasReportEntries ? nextReport : null;

    if (typeof payload.errorMessage === "string") {
        state.dmlErrorMessage = payload.errorMessage;
    } else if (!state.dmlErrorMessage) {
        state.dmlErrorMessage = "";
    }

    const mergedAnalysis = mergeAnalysisPatch(state.analysis, payload.analysisPatch);
    if (mergedAnalysis !== state.analysis) {
        state.analysis = mergedAnalysis;
    }

    if (state.dml && !Array.isArray(state.dml.issues)) {
        state.dml.issues = [];
    }

    payload.report = state.dml || payload.report;

    return payload;
}

export function applyAiReviewResultToState(state, payload = {}) {
    const normalised = normaliseAiReviewPayload({ ...payload, analysis: payload.analysis ?? state?.analysis });
    return assignAiReviewState(state, normalised);
}

export function hydrateAiReviewStateFromRecord(state, record = {}) {
    const normalised = normaliseAiReviewPayload({ ...record, analysis: record.analysis ?? state?.analysis });
    return assignAiReviewState(state, normalised);
}

export function buildAiReviewSourceSummaryConfig({ report, globalSource, analysis } = {}) {
    const dmlReport = report && typeof report === "object" ? report : null;
    const { summary, details } = buildAiReviewDetails(dmlReport);
    const analysisState = analysis && typeof analysis === "object" ? analysis : null;

    return {
        summary,
        details,
        metricsSources: [globalSource, details?.summary, details?.aggregated].filter(Boolean),
        statusCandidates: [
            globalSource?.status,
            details?.status,
            summary?.status,
            analysisState?.dmlSummary?.status,
            analysisState?.dmlReport?.summary?.status
        ],
        errorCandidates: [
            globalSource?.error_message,
            globalSource?.errorMessage,
            details?.error,
            summary?.error_message,
            summary?.errorMessage,
            analysisState?.dmlErrorMessage
        ],
        generatedAtCandidates: [
            globalSource?.generated_at,
            globalSource?.generatedAt,
            details?.generatedAt,
            dmlReport?.generatedAt,
            summary?.generated_at,
            summary?.generatedAt,
            analysisState?.dmlGeneratedAt
        ]
    };
}

export function buildAiReviewPersistencePayload(state) {
    if (!state) {
        return null;
    }
    const payload = normaliseAiReviewPayload({
        dml: state.dml,
        dmlErrorMessage: state.dmlErrorMessage,
        dmlIssues: state.dml?.issues,
        dmlSegments: state.dml?.segments,
        dmlAggregated: state.dml?.aggregated,
        dmlSummary: state.dml?.summary,
        dmlGeneratedAt: state.analysis?.dmlGeneratedAt || state.dml?.generatedAt,
        dmlConversationId:
            state.analysis?.dmlConversationId || state.dml?.conversationId || state.conversationId,
        analysis: state.analysis
    });
    return payload.analysisPatch;
}

export default {
    collectAiReviewIssues,
    extractAiReviewReport,
    mergeAiReviewReportIntoAnalysis,
    buildAiReviewDetails,
    applyAiReviewResultToState,
    hydrateAiReviewStateFromRecord,
    buildAiReviewSourceSummaryConfig,
    buildAiReviewPersistencePayload
};<|MERGE_RESOLUTION|>--- conflicted
+++ resolved
@@ -662,7 +662,6 @@
     }
     issues = normaliseIssues(issues);
 
-<<<<<<< HEAD
     const fallbackMarkdown = pickFirstString(
         [
             summaryObject?.reportText,
@@ -691,8 +690,6 @@
         issues = dedupeIssues([...issues, ...normalisedDerivedIssues]);
     }
 
-=======
->>>>>>> 719144fe
     const parsedIssues = parsedJsonReport ? normaliseIssues(parsedJsonReport.issues) : [];
 
     const parsedChunkIssues = [];
@@ -722,55 +719,12 @@
         issues = dedupeIssues([...parsedJsonIssues, ...issues]);
     }
 
-<<<<<<< HEAD
     if (aggregatedObject && Array.isArray(aggregatedObject.issues)) {
         const aggregatedIssues = normaliseIssues(aggregatedObject.issues);
         if (aggregatedIssues.length) {
             issues = dedupeIssues([...aggregatedIssues, ...issues]);
         }
         aggregatedObject.issues = clonePlain(aggregatedIssues);
-=======
-    if (aggregatedObject) {
-        if (Array.isArray(aggregatedObject.issues)) {
-            const aggregatedIssues = normaliseIssues(aggregatedObject.issues);
-            if (aggregatedIssues.length) {
-                issues = dedupeIssues([...aggregatedIssues, ...issues]);
-            }
-        }
-        if ("issues" in aggregatedObject) {
-            delete aggregatedObject.issues;
-        }
-        if (Array.isArray(aggregatedObject.aggregatedIssues)) {
-            delete aggregatedObject.aggregatedIssues;
-        }
-        if (Array.isArray(aggregatedObject.chunks)) {
-            stripIssuesFromChunks(aggregatedObject.chunks);
-        }
-    }
-
-    const derivedIssues = deriveIssuesFromMarkdownSegments(
-        segments,
-        pickFirstString(
-            [
-                summaryObject?.reportText,
-                summaryObject?.report,
-                reportObject?.reportText,
-                reportObject?.report,
-                aggregatedObject?.reportText,
-                aggregatedObject?.report,
-                payload.dmlReportText,
-                payload.dmlReport?.reportText,
-                payload.dmlReport?.report,
-                payload.dml?.reportText,
-                payload.dml?.report
-            ],
-            { allowEmpty: false }
-        )
-    );
-    const normalisedDerivedIssues = normaliseIssues(derivedIssues);
-    if (normalisedDerivedIssues.length) {
-        issues = dedupeIssues([...issues, ...normalisedDerivedIssues]);
->>>>>>> 719144fe
     }
 
     const generatedAtCandidates = [
