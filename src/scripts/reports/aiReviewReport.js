import { collectIssuesForSource } from "./combinedReport.js";
import {
    dedupeIssues,
    isPlainObject,
    normaliseReportObject,
    pickJsonStringCandidate,
    parseReportJson
} from "./shared.js";

/**
 * Collect AI review issues from the workspace state.
 *
 * @param {Record<string, any>} state - Workspace state containing parsed reports and analysis snapshots.
 * @returns {Array<any>} Issues raised by the AI review pipeline.
 */
export function collectAiReviewIssues(state) {
    return collectIssuesForSource(state, ["dml_prompt"]);
}

/**
 * Extract the AI review report from a report collection.
 *
 * @param {Record<string, any>} reports - Raw reports keyed by source.
 * @returns {Record<string, any> | null} The AI review report when available.
 */
export function extractAiReviewReport(reports) {
    if (!reports || typeof reports !== "object") {
        return null;
    }
    return reports.dml_prompt || reports.dmlPrompt || null;
}

/**
 * Merge the AI review report into the provided analysis object.
 *
 * @param {{ state: Record<string, any>, baseAnalysis: Record<string, any>, reports: Record<string, any> }} params - Merge inputs.
 * @returns {{ dmlReport: Record<string, any> | null }} Normalised AI report information.
 */
export function mergeAiReviewReportIntoAnalysis({ state, baseAnalysis, reports }) {
    const dmlReport = extractAiReviewReport(reports);
    if (!dmlReport || typeof dmlReport !== "object") {
        return { dmlReport: null };
    }

    state.dml = dmlReport;
    const existingDml =
        baseAnalysis.dmlReport && typeof baseAnalysis.dmlReport === "object"
            ? baseAnalysis.dmlReport
            : null;
    const mergedDml = existingDml ? { ...existingDml } : {};
    Object.assign(mergedDml, dmlReport);

    if (dmlReport.summary && typeof dmlReport.summary === "object") {
        mergedDml.summary = {
            ...(existingDml?.summary && typeof existingDml.summary === "object"
                ? existingDml.summary
                : {}),
            ...dmlReport.summary
        };
    } else if (existingDml?.summary && typeof existingDml.summary === "object") {
        mergedDml.summary = { ...existingDml.summary };
    }

    baseAnalysis.dmlReport = mergedDml;
    if (!baseAnalysis.dmlSummary && mergedDml.summary) {
        baseAnalysis.dmlSummary = mergedDml.summary;
    }

    const dmlSummary =
        dmlReport.summary && typeof dmlReport.summary === "object" ? dmlReport.summary : null;
    if (!state.dmlErrorMessage) {
        const dmlError =
            typeof dmlSummary?.error_message === "string"
                ? dmlSummary.error_message
                : typeof dmlSummary?.errorMessage === "string"
                ? dmlSummary.errorMessage
                : "";
        state.dmlErrorMessage = dmlError || "";
    }

    return { dmlReport: mergedDml };
}

function normaliseSqlText(value) {
    if (typeof value === "string") {
        return value;
    }
    if (value === null || value === undefined) {
        return "";
    }
    return String(value);
}

function normaliseNumber(value) {
    const numeric = Number(value);
    return Number.isFinite(numeric) ? numeric : null;
}

function clonePlain(value) {
    if (Array.isArray(value)) {
        return value.map((item) => clonePlain(item));
    }
    if (isPlainObject(value)) {
        const result = {};
        for (const [key, entry] of Object.entries(value)) {
            result[key] = clonePlain(entry);
        }
        return result;
    }
    return value;
}

function safeStringify(value) {
    if (typeof value === "string") {
        return value;
    }
    try {
        return JSON.stringify(value, null, 2);
    } catch (error) {
        return `[unserialisable: ${error?.message || error}]`;
    }
}

function logAiReviewStage(label, data) {
    if (typeof console === "undefined" || typeof console.log !== "function") {
        return;
    }
    const serialised = safeStringify(data);
    console.log(`[ai-review] ${label}: ${serialised}`);
}

<<<<<<< HEAD
function normaliseIssueSourceValue(value) {
    return typeof value === "string" ? value.trim().toLowerCase() : "";
}

function collectIssueSourceCandidates(issue) {
    if (!issue || typeof issue !== "object") {
        return [];
    }
    const candidates = [];
    const direct = normaliseIssueSourceValue(issue.source);
    if (direct) candidates.push(direct);
    const analysisSource = normaliseIssueSourceValue(issue.analysis_source || issue.analysisSource);
    if (analysisSource) candidates.push(analysisSource);
    if (issue.metadata && typeof issue.metadata === "object") {
        const metaSource = normaliseIssueSourceValue(
            issue.metadata.analysis_source || issue.metadata.analysisSource || issue.metadata.source
        );
        if (metaSource) candidates.push(metaSource);
    }
    if (issue.details && Array.isArray(issue.details)) {
        issue.details.forEach((detail) => {
            if (!detail || typeof detail !== "object") return;
            const detailSource = normaliseIssueSourceValue(detail.analysis_source || detail.analysisSource);
            if (detailSource) candidates.push(detailSource);
        });
    }
    return candidates;
}

function isNonDmlSource(source) {
    if (!source) return false;
    if (source.includes("dml")) return false;
    if (source.includes("ai")) return false;
    if (source.includes("review")) return false;
    if (source.includes("markdown")) return false;
    return source.includes("static") || source.includes("dify") || source.includes("workflow") || source.includes("composite");
}

function filterDmlIssueList(issues) {
    const result = [];
    for (const issue of issues || []) {
        if (!issue) continue;
        if (typeof issue !== "object") {
            result.push(issue);
            continue;
        }
        const sources = collectIssueSourceCandidates(issue);
        if (sources.some((candidate) => isNonDmlSource(candidate))) {
            continue;
        }
        result.push(issue);
    }
    return result;
}

=======
>>>>>>> 8f5bb6b6
function pickFirstString(candidates, options = {}) {
    const list = Array.isArray(candidates) ? candidates : [candidates];
    const allowEmpty = Boolean(options.allowEmpty);

    for (const candidate of list) {
        if (typeof candidate === "string") {
            const trimmed = candidate.trim();
            if (trimmed || (allowEmpty && candidate !== undefined && candidate !== null)) {
                return allowEmpty ? candidate : trimmed;
            }
        } else if (candidate && typeof candidate === "object") {
            const message = typeof candidate.message === "string" ? candidate.message.trim() : "";
            if (message) {
                return message;
            }
        }
    }

    return "";
}

function pickErrorMessage(candidates) {
    const list = Array.isArray(candidates) ? candidates : [candidates];
    for (const candidate of list) {
        if (!candidate) continue;
        if (typeof candidate === "string") {
            const trimmed = candidate.trim();
            if (trimmed) {
                return trimmed;
            }
        } else if (candidate && typeof candidate === "object") {
            const errorValue =
                typeof candidate.error === "string"
                    ? candidate.error
                    : typeof candidate.message === "string"
                    ? candidate.message
                    : null;
            if (typeof errorValue === "string" && errorValue.trim()) {
                return errorValue.trim();
            }
        }
    }
    return "";
}

function normaliseTimestamp(value) {
    if (!value) {
        return null;
    }
    if (value instanceof Date) {
        return Number.isNaN(value.getTime()) ? null : value.toISOString();
    }
    if (typeof value === "number") {
        const date = new Date(value);
        return Number.isNaN(date.getTime()) ? null : date.toISOString();
    }
    if (typeof value === "string") {
        const trimmed = value.trim();
        if (!trimmed) {
            return null;
        }
        const parsed = new Date(trimmed);
        if (!Number.isNaN(parsed.getTime())) {
            return parsed.toISOString();
        }
        return trimmed;
    }
    return null;
}

function normaliseIssues(issues) {
    if (!Array.isArray(issues)) {
        return [];
    }

    const results = [];
    for (const issue of issues) {
        if (!issue) continue;
        if (isPlainObject(issue)) {
            const clone = { ...issue };
            const lineCandidate =
                clone.line ?? clone.line_number ?? clone.lineNumber ?? clone.startLine ?? null;
            const columnCandidate =
                clone.column ?? clone.column_number ?? clone.columnNumber ?? clone.startColumn ?? null;
            const severityCandidate = clone.severity ?? clone.level ?? null;

            const lineNumber = normaliseNumber(lineCandidate);
            if (lineNumber !== null) {
                clone.line = lineNumber;
            }
            const columnNumber = normaliseNumber(columnCandidate);
            if (columnNumber !== null) {
                clone.column = columnNumber;
            }
            if (severityCandidate && typeof severityCandidate === "string") {
                clone.severity = severityCandidate.trim();
            }

            const statement = pickFirstString(
                [clone.statement, clone.sql, clone.segment, clone.text, clone.raw],
                { allowEmpty: true }
            );
            if (statement) {
                clone.statement = normaliseSqlText(statement);
            }

            if (typeof clone.source !== "string" && typeof clone.analysis_source === "string") {
                clone.source = clone.analysis_source;
            }

            results.push(clone);
        } else if (typeof issue === "string") {
            const trimmed = issue.trim();
            if (trimmed) {
                results.push({ message: trimmed });
            }
        }
    }
    return results;
}

function stripIssuesFromChunks(chunks) {
    if (!Array.isArray(chunks)) {
        return;
    }
    chunks.forEach((chunk) => {
        if (!chunk || typeof chunk !== "object") {
            return;
        }
        if ("issues" in chunk) {
            delete chunk.issues;
        }
    });
}

function normaliseSegments(segments, chunks) {
    const segmentList = Array.isArray(segments) ? segments : [];
    const chunkList = Array.isArray(chunks) ? chunks : [];

    const results = [];
    const appendSegment = (segment, index) => {
        if (!segment && segment !== 0) return;

        if (isPlainObject(segment)) {
            const clone = { ...segment };
            const text = pickFirstString(
                [clone.text, clone.segment, clone.sql, clone.answer, clone.raw, clone.statement],
                { allowEmpty: true }
            );
            if (text) {
                clone.text = normaliseSqlText(text);
            }
            const indexValue = normaliseNumber(clone.index);
            clone.index = indexValue !== null ? indexValue : index + 1;
            if (typeof clone.id !== "string" || !clone.id.trim()) {
                clone.id = String(clone.index);
            }
            const totalValue = normaliseNumber(clone.total);
            if (totalValue !== null) {
                clone.total = totalValue;
            }
            if (!Array.isArray(clone.lines) && clone.startLine !== undefined && clone.endLine !== undefined) {
                const startLine = normaliseNumber(clone.startLine);
                const endLine = normaliseNumber(clone.endLine);
                if (startLine !== null || endLine !== null) {
                    clone.lines = [startLine, endLine].filter((value) => value !== null);
                }
            }
            results.push(clone);
            return;
        }

        if (typeof segment === "string") {
            const text = segment.trim();
            if (text) {
                results.push({
                    id: String(index + 1),
                    index: index + 1,
                    text,
                    total: segmentList.length || chunkList.length || null
                });
            }
        }
    };

    if (segmentList.length) {
        segmentList.forEach((segment, index) => appendSegment(segment, index));
    }

    if (results.length === 0 && chunkList.length) {
        chunkList.forEach((chunk, index) => {
            if (!chunk) return;
            if (typeof chunk === "string") {
                const trimmed = chunk.trim();
                if (trimmed) {
                    results.push({
                        id: String(index + 1),
                        index: index + 1,
                        total: chunkList.length,
                        text: trimmed
                    });
                }
                return;
            }

            const normalised = isPlainObject(chunk) ? clonePlain(chunk) : {};
            const text = pickFirstString(
                [normalised.answer, normalised.rawAnalysis, normalised.raw, normalised.text],
                { allowEmpty: true }
            );
            const label = text ? normaliseSqlText(text) : "";
            const indexValue = normaliseNumber(normalised.index);
            const totalValue = normaliseNumber(normalised.total);
            results.push({
                ...normalised,
                id:
                    typeof normalised.id === "string" && normalised.id.trim()
                        ? normalised.id
                        : String(indexValue !== null ? indexValue : index + 1),
                index: indexValue !== null ? indexValue : index + 1,
                total: totalValue !== null ? totalValue : chunkList.length,
                text: label
            });
        });
    }

    return results;
}

function truncateText(value, limit) {
    if (typeof value !== "string") {
        return "";
    }
    if (!Number.isFinite(limit) || limit <= 0) {
        return value.trim();
    }
    const trimmed = value.trim();
    if (trimmed.length <= limit) {
        return trimmed;
    }
    return `${trimmed.slice(0, limit).trim()}…`;
}

function cleanMarkdownLine(line) {
    if (typeof line !== "string") {
        return "";
    }
    const trimmed = line.replace(/\t/g, "    ").trim();
    if (!trimmed) {
        return "";
    }

    const headingMatch = trimmed.match(/^#{1,6}\s*(.+)$/);
    if (headingMatch) {
        const heading = headingMatch[1].trim();
        if (!heading || /^第\s*\d+\s*段/.test(heading)) {
            return "";
        }
        return heading;
    }

    const bulletMatch = trimmed.match(/^[-*+]\s+(.+)$/);
    if (bulletMatch) {
        const content = bulletMatch[1].trim();
        if (!content || /^第\s*\d+\s*段/.test(content)) {
            return "";
        }
        return `• ${content}`;
    }

    const orderedMatch = trimmed.match(/^\d+[.)]\s+(.+)$/);
    if (orderedMatch) {
        const content = orderedMatch[1].trim();
        if (!content || /^第\s*\d+\s*段/.test(content)) {
            return "";
        }
        return content;
    }

    if (/^第\s*\d+\s*段/.test(trimmed)) {
        return "";
    }

    return trimmed;
}

function summariseMarkdownContent(text) {
    if (typeof text !== "string") {
        return null;
    }

    const normalised = text.replace(/\r\n?/g, "\n");
    const lines = normalised.split("\n");
    const cleanedLines = [];

    lines.forEach((line) => {
        const cleaned = cleanMarkdownLine(line);
        if (cleaned) {
            cleanedLines.push(cleaned);
        }
    });

    if (!cleanedLines.length) {
        return null;
    }

    const summary = cleanedLines[0];
    const detailText = cleanedLines.join("\n\n");
    return {
        summary,
        detailText
    };
}

function deriveIssuesFromMarkdownSegments(segments, reportText) {
    const issues = [];
    const seenMessages = new Set();
    let globalDetailIndex = 1;

    const pushIssueFromText = (text, segment) => {
        if (typeof text !== "string") {
            return false;
        }
        const candidate = summariseMarkdownContent(text);
        if (!candidate) {
            return false;
        }

        const { summary, detailText } = candidate;
        const headline = truncateText(summary || detailText, 160);
        const detailDisplay = truncateText(detailText, 600) || headline;
        const dedupeKey = `${headline}::${detailDisplay}`;
        if (seenMessages.has(dedupeKey)) {
            return false;
        }
        seenMessages.add(dedupeKey);

        const lines = Array.isArray(segment?.lines) ? segment.lines : [];
        const numericLines = lines
            .map((value) => Number(value))
            .filter((value) => Number.isFinite(value));
        const firstLine = numericLines.length ? numericLines[0] : null;
        const lastLine = numericLines.length ? numericLines[numericLines.length - 1] : null;

        const detail = {
            index: globalDetailIndex,
            message: detailDisplay,
            severity: "",
            severityLabel: "未標示",
            severityClass: "muted"
        };

        if (detailText && detailText.length > detailDisplay.length) {
            detail.fullMessage = detailText;
        }

        const issue = {
            source: "dml_prompt",
            message: headline,
            description: detailText,
            severity: "",
            severityLabel: "未標示",
            severityClass: "muted",
            details: [detail],
            fallbackSource: "markdown"
        };

        if (segment?.id) {
            issue.segmentId = segment.id;
        }
        if (Number.isFinite(segment?.index)) {
            issue.segmentIndex = Number(segment.index);
        }
        if (firstLine !== null) {
            issue.line = firstLine;
        }
        if (lastLine !== null && lastLine !== firstLine) {
            issue.endLine = lastLine;
        }
        if (typeof segment?.text === "string" && segment.text.trim()) {
            issue.statement = segment.text.trim();
        }

        issues.push(issue);
        globalDetailIndex += 1;
        return true;
    };

    (Array.isArray(segments) ? segments : []).forEach((segment) => {
        const text = typeof segment?.text === "string" ? segment.text : "";
        pushIssueFromText(text, segment);
    });

    if (!issues.length && typeof reportText === "string" && reportText.trim()) {
        const sections = reportText.split(/\n{2,}/);
        let processed = false;
        sections.forEach((section) => {
            if (processed) return;
            processed = pushIssueFromText(section, null);
        });
        if (!processed) {
            pushIssueFromText(reportText, null);
        }
    }

    return issues;
}

/**
 * Transform the AI review report into UI friendly detail records.
 *
 * @param {Record<string, any>} dmlReport - Raw AI review report payload.
 * @returns {{ summary: Record<string, any> | null, details: Record<string, any> | null }}
 */
export function buildAiReviewDetails(dmlReport) {
    if (!dmlReport || typeof dmlReport !== "object") {
        return { summary: null, details: null };
    }

    const dmlSummary =
        dmlReport.summary && typeof dmlReport.summary === "object" ? dmlReport.summary : null;
    const dmlChunks = Array.isArray(dmlReport.chunks) ? dmlReport.chunks : [];
    const segments = normaliseSegments(dmlReport.segments, dmlChunks);

    const aggregatedText = typeof dmlReport.report === "string" ? dmlReport.report.trim() : "";
    const humanReadableText =
        typeof dmlReport.reportText === "string" ? dmlReport.reportText.trim() : "";
    const aggregatedIssues = Array.isArray(dmlReport.issues) ? dmlReport.issues : [];
    let issues = aggregatedIssues;
    if (!issues.length) {
        const derived = deriveIssuesFromMarkdownSegments(segments, humanReadableText || aggregatedText);
        if (derived.length) {
            issues = derived;
        }
    }
    const aggregatedObject =
        dmlReport.aggregated && typeof dmlReport.aggregated === "object"
            ? dmlReport.aggregated
            : null;
    const errorMessage =
        typeof dmlReport.error === "string"
            ? dmlReport.error
            : typeof dmlSummary?.error_message === "string"
            ? dmlSummary.error_message
            : typeof dmlSummary?.errorMessage === "string"
            ? dmlSummary.errorMessage
            : "";
    const status = typeof dmlSummary?.status === "string" ? dmlSummary.status : "";
    const generatedAt =
        dmlReport.generatedAt || dmlSummary?.generated_at || dmlSummary?.generatedAt || null;
    const conversationId =
        typeof dmlReport.conversationId === "string" ? dmlReport.conversationId : "";

    return {
        summary: dmlSummary,
        details: {
            summary: dmlSummary,
            segments,
            reportText: humanReadableText || aggregatedText,
            aggregatedText,
            aggregated: aggregatedObject,
            issues,
            error: errorMessage,
            status,
            generatedAt,
            conversationId
        }
    };
}

function normaliseAiReviewPayload(payload = {}) {
    logAiReviewStage("payload.received", payload);

    const analysis =
        payload && typeof payload.analysis === "object" && !Array.isArray(payload.analysis)
            ? payload.analysis
            : null;
    logAiReviewStage("analysis.resolved", analysis);

    const reportObject =
        normaliseReportObject(payload.dml) ||
        normaliseReportObject(payload.dmlReport) ||
        normaliseReportObject(analysis?.dmlReport);
    logAiReviewStage("report.object", reportObject);

    const summaryObject =
        normaliseReportObject(payload.dmlSummary) ||
        normaliseReportObject(analysis?.dmlSummary) ||
        (reportObject?.summary && typeof reportObject.summary === "object"
            ? reportObject.summary
            : null);
    logAiReviewStage("summary.object", summaryObject);

    let aggregatedObject =
        normaliseReportObject(payload.dmlAggregated) ||
        normaliseReportObject(analysis?.dmlAggregated) ||
        (reportObject?.aggregated && typeof reportObject.aggregated === "object"
            ? reportObject.aggregated
            : null);
    logAiReviewStage("aggregated.object.initial", aggregatedObject);

    const reportJsonText = pickJsonStringCandidate(
        payload.dmlJson,
        payload.dmlReportJson,
        payload.reportJson,
        payload.dmlReport?.report,
        payload.dml?.report,
        reportObject?.report,
        payload.dmlReportText,
        payload.dmlReport?.reportText,
        payload.dml?.reportText,
        payload.reportText
    );
    logAiReviewStage("report.jsonText", reportJsonText);

    let parsedJsonReport = reportJsonText ? parseReportJson(reportJsonText) : null;
    if (!parsedJsonReport && isPlainObject(reportObject?.report)) {
        parsedJsonReport = reportObject.report;
    }
    logAiReviewStage("report.parsedJson", parsedJsonReport);

    if (!summaryObject && parsedJsonReport?.summary && isPlainObject(parsedJsonReport.summary)) {
        summaryObject = parsedJsonReport.summary;
    }
    logAiReviewStage("summary.object.final", summaryObject);

    if (!aggregatedObject && parsedJsonReport?.aggregated && isPlainObject(parsedJsonReport.aggregated)) {
        aggregatedObject = parsedJsonReport.aggregated;
    }

    if (aggregatedObject) {
        aggregatedObject = clonePlain(aggregatedObject);
    }
    logAiReviewStage("aggregated.object.final", aggregatedObject);

    let segments = Array.isArray(payload.dmlSegments) ? payload.dmlSegments : null;
    if (!segments || !segments.length) {
        segments = Array.isArray(reportObject?.segments) ? reportObject.segments : null;
    }
    if (!segments || !segments.length) {
        segments = Array.isArray(analysis?.dmlSegments) ? analysis.dmlSegments : null;
    }
    if ((!segments || !segments.length) && Array.isArray(parsedJsonReport?.segments)) {
        segments = parsedJsonReport.segments;
    }
    if ((!segments || !segments.length) && Array.isArray(parsedJsonReport?.chunks)) {
        segments = parsedJsonReport.chunks;
    }
    segments = Array.isArray(segments) ? clonePlain(segments) : [];
    logAiReviewStage("segments.normalised", segments);

    let issues = Array.isArray(payload.dmlIssues) ? payload.dmlIssues : null;
    if (!issues || !issues.length) {
        issues = Array.isArray(analysis?.dmlIssues) ? analysis.dmlIssues : null;
    }
    if (!issues || !issues.length) {
        issues = Array.isArray(reportObject?.issues) ? reportObject.issues : null;
    }
    if (!issues || !issues.length) {
        issues = Array.isArray(aggregatedObject?.issues) ? aggregatedObject.issues : null;
    }
    issues = normaliseIssues(issues);
    logAiReviewStage("issues.initial", issues);

    const fallbackMarkdown = pickFirstString(
        [
            summaryObject?.reportText,
            summaryObject?.report,
            reportObject?.reportText,
            reportObject?.report,
            aggregatedObject?.reportText,
            aggregatedObject?.report,
            payload.dmlReportText,
            payload.dmlReport?.reportText,
            payload.dmlReport?.report,
            payload.dml?.reportText,
            payload.dml?.report
        ],
        { allowEmpty: false }
    );
    logAiReviewStage("markdown.fallback", fallbackMarkdown);

    const derivedIssues = deriveIssuesFromMarkdownSegments(segments, fallbackMarkdown);
    const normalisedDerivedIssues = normaliseIssues(derivedIssues);
    logAiReviewStage("issues.derived", normalisedDerivedIssues);

    if (!issues.length && normalisedDerivedIssues.length) {
        issues = normalisedDerivedIssues;
    }

    if (normalisedDerivedIssues.length) {
        issues = dedupeIssues([...issues, ...normalisedDerivedIssues]);
    }
    logAiReviewStage("issues.afterDerivedMerge", issues);

    const parsedIssues = parsedJsonReport ? normaliseIssues(parsedJsonReport.issues) : [];
    logAiReviewStage("issues.parsedJson", parsedIssues);

    const parsedChunkIssues = [];
    if (parsedJsonReport && Array.isArray(parsedJsonReport.chunks)) {
        parsedJsonReport.chunks.forEach((chunk) => {
            if (!chunk) return;
            const chunkIndex = normaliseNumber(chunk.index);
            if (Array.isArray(chunk.issues)) {
                chunk.issues.forEach((issue) => {
                    if (!issue) return;
                    if (isPlainObject(issue)) {
                        const enriched = { ...issue };
                        if (chunkIndex !== null && enriched.chunk_index === undefined) {
                            enriched.chunk_index = chunkIndex;
                        }
                        parsedChunkIssues.push(enriched);
                        return;
                    }
                    parsedChunkIssues.push(issue);
                });
            }
        });
    }
    logAiReviewStage("issues.parsedChunks", parsedChunkIssues);

    const parsedJsonIssues = dedupeIssues([...parsedIssues, ...normaliseIssues(parsedChunkIssues)]);
    if (parsedJsonIssues.length) {
        issues = dedupeIssues([...parsedJsonIssues, ...issues]);
    }
    logAiReviewStage("issues.afterParsedMerge", issues);

    if (aggregatedObject && Array.isArray(aggregatedObject.issues)) {
        const aggregatedIssuesRaw = clonePlain(aggregatedObject.issues);
        const aggregatedIssues = normaliseIssues(aggregatedObject.issues);
        logAiReviewStage("issues.aggregated.raw", aggregatedIssuesRaw);
        logAiReviewStage("issues.aggregated.normalised", aggregatedIssues);
        if (aggregatedIssues.length) {
            issues = dedupeIssues([...aggregatedIssues, ...issues]);
        }
        aggregatedObject.issues = aggregatedIssuesRaw;
    }
    logAiReviewStage("issues.final", issues);
<<<<<<< HEAD
    issues = filterDmlIssueList(issues);
    logAiReviewStage("issues.filtered", issues);
=======
>>>>>>> 8f5bb6b6
    logAiReviewStage("aggregated.object.output", aggregatedObject);

    const generatedAtCandidates = [
        payload.dmlGeneratedAt,
        analysis?.dmlGeneratedAt,
        reportObject?.generatedAt,
        summaryObject?.generated_at,
        summaryObject?.generatedAt,
        payload.generatedAt
    ];
    let generatedAt = null;
    for (const candidate of generatedAtCandidates) {
        const normalised = normaliseTimestamp(candidate);
        if (normalised) {
            generatedAt = normalised;
            break;
        }
    }
    logAiReviewStage("generatedAt.resolved", generatedAt);

    const conversationId = pickFirstString(
        [
            payload.dmlConversationId,
            analysis?.dmlConversationId,
            payload.conversationId,
            reportObject?.conversationId,
            summaryObject?.conversationId
        ],
        { allowEmpty: false }
    );
    logAiReviewStage("conversationId.resolved", conversationId);

    const status = pickFirstString(
        [
            payload.dmlStatus,
            summaryObject?.status,
            analysis?.dmlSummary?.status,
            analysis?.dmlReport?.summary?.status,
            reportObject?.status
        ],
        { allowEmpty: false }
    );
    logAiReviewStage("status.resolved", status);

    const errorMessage = pickErrorMessage([
        payload.dmlErrorMessage,
        payload.dmlError,
        analysis?.dmlErrorMessage,
        summaryObject?.error_message,
        summaryObject?.errorMessage,
        reportObject?.error
    ]);
    logAiReviewStage("error.resolved", errorMessage);

    let report = reportObject ? clonePlain(reportObject) : null;
    const summary = summaryObject ? clonePlain(summaryObject) : null;
    const aggregated = aggregatedObject ? clonePlain(aggregatedObject) : null;

    if (report) {
        report.issues = clonePlain(issues);
        if (!report.summary && summary) {
            report.summary = clonePlain(summary);
        }
        if (!report.aggregated && aggregated) {
            report.aggregated = clonePlain(aggregated);
        }
        if (Array.isArray(report.chunks)) {
            stripIssuesFromChunks(report.chunks);
        }
        if (report.aggregated) {
            if (Array.isArray(report.aggregated.chunks)) {
                stripIssuesFromChunks(report.aggregated.chunks);
            }
            if ("issues" in report.aggregated) {
                delete report.aggregated.issues;
            }
        }
    } else if (issues.length) {
        report = { issues: clonePlain(issues) };
    }
    logAiReviewStage("report.normalised", report);
    logAiReviewStage("summary.normalised", summary);
    logAiReviewStage("aggregated.normalised", aggregated);

    const analysisPatch = {};
    if (report) analysisPatch.dmlReport = report;
    if (summary) analysisPatch.dmlSummary = summary;
    if (aggregated) {
        if ("issues" in aggregated) {
            delete aggregated.issues;
        }
        if (Array.isArray(aggregated.chunks)) {
            stripIssuesFromChunks(aggregated.chunks);
        }
        analysisPatch.dmlAggregated = aggregated;
    }
    if (issues.length) analysisPatch.dmlIssues = clonePlain(issues);
    if (segments.length) analysisPatch.dmlSegments = clonePlain(segments);
    if (generatedAt) analysisPatch.dmlGeneratedAt = generatedAt;
    if (conversationId) analysisPatch.dmlConversationId = conversationId;
    if (typeof errorMessage === "string") analysisPatch.dmlErrorMessage = errorMessage;
    if (status) analysisPatch.dmlStatus = status;

    const hasPatchEntries = Object.keys(analysisPatch).length > 0;
    if (hasPatchEntries) {
        logAiReviewStage("analysis.patch", analysisPatch);
    }

    const result = {
        report,
        summary,
        aggregated,
        issues,
        segments,
        status,
        errorMessage: typeof errorMessage === "string" ? errorMessage : "",
        generatedAt,
        conversationId,
        analysisPatch: hasPatchEntries ? analysisPatch : null
    };
    logAiReviewStage("payload.normalised", result);
    return result;
}

function mergeAnalysisPatch(baseAnalysis, patch) {
    if (!patch) {
        return baseAnalysis || null;
    }
    const target =
        baseAnalysis && typeof baseAnalysis === "object" && !Array.isArray(baseAnalysis)
            ? { ...baseAnalysis }
            : {};
    let changed = false;
    for (const [key, value] of Object.entries(patch)) {
        if (target[key] === value) continue;
        target[key] = value;
        changed = true;
    }
    return changed ? target : baseAnalysis || null;
}

function assignAiReviewState(state, payload) {
    if (!state || !payload) {
        return payload;
    }

    const existingReport = state.dml && typeof state.dml === "object" ? state.dml : null;
    const incomingReport = payload.report && typeof payload.report === "object" ? payload.report : null;
    const nextReport = existingReport ? { ...existingReport } : {};

    if (incomingReport) {
        Object.assign(nextReport, incomingReport);
    }

    if (payload.summary && typeof payload.summary === "object") {
        nextReport.summary = clonePlain(payload.summary);
    }

    if (payload.aggregated && typeof payload.aggregated === "object") {
        nextReport.aggregated = clonePlain(payload.aggregated);
    }

    if (Array.isArray(payload.segments)) {
        nextReport.segments = clonePlain(payload.segments);
    }

    if (Array.isArray(payload.issues)) {
        nextReport.issues = clonePlain(payload.issues);
    } else if (!Array.isArray(nextReport.issues)) {
        nextReport.issues = [];
    }

    if (payload.generatedAt) {
        nextReport.generatedAt = payload.generatedAt;
    }

    if (payload.conversationId) {
        nextReport.conversationId = payload.conversationId;
    }

    if (payload.status) {
        nextReport.status = payload.status;
    }

    if (typeof payload.errorMessage === "string" && payload.errorMessage.trim()) {
        nextReport.error = payload.errorMessage.trim();
    } else if (typeof nextReport.error !== "string") {
        delete nextReport.error;
    }

    const hasReportEntries = Object.keys(nextReport).length > 0;
    state.dml = hasReportEntries ? nextReport : null;

    if (typeof payload.errorMessage === "string") {
        state.dmlErrorMessage = payload.errorMessage;
    } else if (!state.dmlErrorMessage) {
        state.dmlErrorMessage = "";
    }

    const mergedAnalysis = mergeAnalysisPatch(state.analysis, payload.analysisPatch);
    if (mergedAnalysis !== state.analysis) {
        state.analysis = mergedAnalysis;
    }

    if (state.dml && !Array.isArray(state.dml.issues)) {
        state.dml.issues = [];
    }

    payload.report = state.dml || payload.report;

    return payload;
}

export function applyAiReviewResultToState(state, payload = {}) {
    const normalised = normaliseAiReviewPayload({ ...payload, analysis: payload.analysis ?? state?.analysis });
    return assignAiReviewState(state, normalised);
}

export function hydrateAiReviewStateFromRecord(state, record = {}) {
    const normalised = normaliseAiReviewPayload({ ...record, analysis: record.analysis ?? state?.analysis });
    return assignAiReviewState(state, normalised);
}

export function buildAiReviewSourceSummaryConfig({ report, globalSource, analysis } = {}) {
    const dmlReport = report && typeof report === "object" ? report : null;
    const { summary, details } = buildAiReviewDetails(dmlReport);
    const analysisState = analysis && typeof analysis === "object" ? analysis : null;

    return {
        summary,
        details,
        metricsSources: [globalSource, details?.summary, details?.aggregated].filter(Boolean),
        statusCandidates: [
            globalSource?.status,
            details?.status,
            summary?.status,
            analysisState?.dmlSummary?.status,
            analysisState?.dmlReport?.summary?.status
        ],
        errorCandidates: [
            globalSource?.error_message,
            globalSource?.errorMessage,
            details?.error,
            summary?.error_message,
            summary?.errorMessage,
            analysisState?.dmlErrorMessage
        ],
        generatedAtCandidates: [
            globalSource?.generated_at,
            globalSource?.generatedAt,
            details?.generatedAt,
            dmlReport?.generatedAt,
            summary?.generated_at,
            summary?.generatedAt,
            analysisState?.dmlGeneratedAt
        ]
    };
}

export function buildAiReviewPersistencePayload(state) {
    if (!state) {
        return null;
    }
    const payload = normaliseAiReviewPayload({
        dml: state.dml,
        dmlErrorMessage: state.dmlErrorMessage,
        dmlIssues: state.dml?.issues,
        dmlSegments: state.dml?.segments,
        dmlAggregated: state.dml?.aggregated,
        dmlSummary: state.dml?.summary,
        dmlGeneratedAt: state.analysis?.dmlGeneratedAt || state.dml?.generatedAt,
        dmlConversationId:
            state.analysis?.dmlConversationId || state.dml?.conversationId || state.conversationId,
        analysis: state.analysis
    });
    return payload.analysisPatch;
}

export function filterDmlIssues(issues) {
    return filterDmlIssueList(issues);
}

export default {
    collectAiReviewIssues,
    extractAiReviewReport,
    mergeAiReviewReportIntoAnalysis,
    buildAiReviewDetails,
    applyAiReviewResultToState,
    hydrateAiReviewStateFromRecord,
    buildAiReviewSourceSummaryConfig,
    buildAiReviewPersistencePayload
};<|MERGE_RESOLUTION|>--- conflicted
+++ resolved
@@ -129,7 +129,6 @@
     console.log(`[ai-review] ${label}: ${serialised}`);
 }
 
-<<<<<<< HEAD
 function normaliseIssueSourceValue(value) {
     return typeof value === "string" ? value.trim().toLowerCase() : "";
 }
@@ -185,8 +184,6 @@
     return result;
 }
 
-=======
->>>>>>> 8f5bb6b6
 function pickFirstString(candidates, options = {}) {
     const list = Array.isArray(candidates) ? candidates : [candidates];
     const allowEmpty = Boolean(options.allowEmpty);
@@ -825,11 +822,8 @@
         aggregatedObject.issues = aggregatedIssuesRaw;
     }
     logAiReviewStage("issues.final", issues);
-<<<<<<< HEAD
     issues = filterDmlIssueList(issues);
     logAiReviewStage("issues.filtered", issues);
-=======
->>>>>>> 8f5bb6b6
     logAiReviewStage("aggregated.object.output", aggregatedObject);
 
     const generatedAtCandidates = [
