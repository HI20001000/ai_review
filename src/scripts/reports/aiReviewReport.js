import { collectIssuesForSource } from "./combinedReport.js";
import {
    dedupeIssues,
    isPlainObject,
    normaliseReportObject,
    pickJsonStringCandidate,
    parseReportJson
} from "./shared.js";

/**
 * Collect AI review issues from the workspace state.
 *
 * @param {Record<string, any>} state - Workspace state containing parsed reports and analysis snapshots.
 * @returns {Array<any>} Issues raised by the AI review pipeline.
 */
export function collectAiReviewIssues(state) {
    return collectIssuesForSource(state, ["dml_prompt"]);
}

/**
 * Extract the AI review report from a report collection.
 *
 * @param {Record<string, any>} reports - Raw reports keyed by source.
 * @returns {Record<string, any> | null} The AI review report when available.
 */
export function extractAiReviewReport(reports) {
    if (!reports || typeof reports !== "object") {
        return null;
    }
    return reports.dml_prompt || reports.dmlPrompt || null;
}

/**
 * Merge the AI review report into the provided analysis object.
 *
 * @param {{ state: Record<string, any>, baseAnalysis: Record<string, any>, reports: Record<string, any> }} params - Merge inputs.
 * @returns {{ dmlReport: Record<string, any> | null }} Normalised AI report information.
 */
export function mergeAiReviewReportIntoAnalysis({ state, baseAnalysis, reports }) {
    const dmlReport = extractAiReviewReport(reports);
    if (!dmlReport || typeof dmlReport !== "object") {
        return { dmlReport: null };
    }

    state.dml = dmlReport;
    const existingDml =
        baseAnalysis.dmlReport && typeof baseAnalysis.dmlReport === "object"
            ? baseAnalysis.dmlReport
            : null;
    const mergedDml = existingDml ? { ...existingDml } : {};
    Object.assign(mergedDml, dmlReport);

    if (dmlReport.summary && typeof dmlReport.summary === "object") {
        mergedDml.summary = {
            ...(existingDml?.summary && typeof existingDml.summary === "object"
                ? existingDml.summary
                : {}),
            ...dmlReport.summary
        };
    } else if (existingDml?.summary && typeof existingDml.summary === "object") {
        mergedDml.summary = { ...existingDml.summary };
    }

    baseAnalysis.dmlReport = mergedDml;
    if (!baseAnalysis.dmlSummary && mergedDml.summary) {
        baseAnalysis.dmlSummary = mergedDml.summary;
    }

    const dmlSummary =
        dmlReport.summary && typeof dmlReport.summary === "object" ? dmlReport.summary : null;
    if (!state.dmlErrorMessage) {
        const dmlError =
            typeof dmlSummary?.error_message === "string"
                ? dmlSummary.error_message
                : typeof dmlSummary?.errorMessage === "string"
                ? dmlSummary.errorMessage
                : "";
        state.dmlErrorMessage = dmlError || "";
    }

    return { dmlReport: mergedDml };
}

function normaliseSqlText(value) {
    if (typeof value === "string") {
        return value;
    }
    if (value === null || value === undefined) {
        return "";
    }
    return String(value);
}

function normaliseNumber(value) {
    const numeric = Number(value);
    return Number.isFinite(numeric) ? numeric : null;
}

function clonePlain(value) {
    if (Array.isArray(value)) {
        return value.map((item) => clonePlain(item));
    }
    if (isPlainObject(value)) {
        const result = {};
        for (const [key, entry] of Object.entries(value)) {
            result[key] = clonePlain(entry);
        }
        return result;
    }
    return value;
}

function safeStringify(value) {
    if (typeof value === "string") {
        return value;
    }
    try {
        return JSON.stringify(value, null, 2);
    } catch (error) {
        return `[unserialisable: ${error?.message || error}]`;
    }
}

function logAiReviewStage(label, data) {
    if (typeof console === "undefined" || typeof console.log !== "function") {
        return;
    }
    const serialised = safeStringify(data);
    console.log(`[ai-review] ${label}: ${serialised}`);
}

function normaliseIssueSourceValue(value) {
    return typeof value === "string" ? value.trim().toLowerCase() : "";
}

function collectIssueSourceCandidates(issue) {
    if (!issue || typeof issue !== "object") {
        return [];
    }
    const candidates = [];
    const direct = normaliseIssueSourceValue(issue.source);
    if (direct) candidates.push(direct);
    const analysisSource = normaliseIssueSourceValue(issue.analysis_source || issue.analysisSource);
    if (analysisSource) candidates.push(analysisSource);
    if (issue.metadata && typeof issue.metadata === "object") {
        const metaSource = normaliseIssueSourceValue(
            issue.metadata.analysis_source || issue.metadata.analysisSource || issue.metadata.source
        );
        if (metaSource) candidates.push(metaSource);
    }
    if (issue.details && Array.isArray(issue.details)) {
        issue.details.forEach((detail) => {
            if (!detail || typeof detail !== "object") return;
            const detailSource = normaliseIssueSourceValue(detail.analysis_source || detail.analysisSource);
            if (detailSource) candidates.push(detailSource);
        });
    }
    return candidates;
}

function isNonDmlSource(source) {
    if (!source) return false;
    if (source.includes("dml")) return false;
    if (source.includes("ai")) return false;
    if (source.includes("review")) return false;
    if (source.includes("markdown")) return false;
    return source.includes("static") || source.includes("dify") || source.includes("workflow") || source.includes("composite");
}

function filterDmlIssueList(issues) {
    const result = [];
    for (const issue of issues || []) {
        if (!issue) continue;
        if (typeof issue !== "object") {
            result.push(issue);
            continue;
        }
        const sources = collectIssueSourceCandidates(issue);
        if (sources.some((candidate) => isNonDmlSource(candidate))) {
            continue;
        }
        result.push(issue);
    }
    return result;
}

<<<<<<< HEAD
function isAuthoritativeAiIssue(issue) {
    if (!isPlainObject(issue)) {
        return false;
    }

    if (typeof issue.rule_id === "string" && issue.rule_id.trim()) {
        return true;
    }

    if (Array.isArray(issue.rule_ids)) {
        for (const ruleId of issue.rule_ids) {
            if (typeof ruleId === "string" && ruleId.trim()) {
                return true;
            }
        }
    }

    return false;
}

function hasAuthoritativeAiIssues(issues) {
    if (!Array.isArray(issues)) {
        return false;
    }
    return issues.some((issue) => isAuthoritativeAiIssue(issue));
}

=======
>>>>>>> 54335087
function pickFirstString(candidates, options = {}) {
    const list = Array.isArray(candidates) ? candidates : [candidates];
    const allowEmpty = Boolean(options.allowEmpty);

    for (const candidate of list) {
        if (typeof candidate === "string") {
            const trimmed = candidate.trim();
            if (trimmed || (allowEmpty && candidate !== undefined && candidate !== null)) {
                return allowEmpty ? candidate : trimmed;
            }
        } else if (candidate && typeof candidate === "object") {
            const message = typeof candidate.message === "string" ? candidate.message.trim() : "";
            if (message) {
                return message;
            }
        }
    }

    return "";
}

function pickErrorMessage(candidates) {
    const list = Array.isArray(candidates) ? candidates : [candidates];
    for (const candidate of list) {
        if (!candidate) continue;
        if (typeof candidate === "string") {
            const trimmed = candidate.trim();
            if (trimmed) {
                return trimmed;
            }
        } else if (candidate && typeof candidate === "object") {
            const errorValue =
                typeof candidate.error === "string"
                    ? candidate.error
                    : typeof candidate.message === "string"
                    ? candidate.message
                    : null;
            if (typeof errorValue === "string" && errorValue.trim()) {
                return errorValue.trim();
            }
        }
    }
    return "";
}

function normaliseTimestamp(value) {
    if (!value) {
        return null;
    }
    if (value instanceof Date) {
        return Number.isNaN(value.getTime()) ? null : value.toISOString();
    }
    if (typeof value === "number") {
        const date = new Date(value);
        return Number.isNaN(date.getTime()) ? null : date.toISOString();
    }
    if (typeof value === "string") {
        const trimmed = value.trim();
        if (!trimmed) {
            return null;
        }
        const parsed = new Date(trimmed);
        if (!Number.isNaN(parsed.getTime())) {
            return parsed.toISOString();
        }
        return trimmed;
    }
    return null;
}

function normaliseIssues(issues) {
    if (!Array.isArray(issues)) {
        return [];
    }

    const results = [];
    for (const issue of issues) {
        if (!issue) continue;
        if (isPlainObject(issue)) {
            const clone = { ...issue };
            const lineCandidate =
                clone.line ?? clone.line_number ?? clone.lineNumber ?? clone.startLine ?? null;
            const columnCandidate =
                clone.column ?? clone.column_number ?? clone.columnNumber ?? clone.startColumn ?? null;
            const severityCandidate = clone.severity ?? clone.level ?? null;

            const lineNumber = normaliseNumber(lineCandidate);
            if (lineNumber !== null) {
                clone.line = lineNumber;
            }
            const columnNumber = normaliseNumber(columnCandidate);
            if (columnNumber !== null) {
                clone.column = columnNumber;
            }
            if (severityCandidate && typeof severityCandidate === "string") {
                clone.severity = severityCandidate.trim();
            }

            const statement = pickFirstString(
                [clone.statement, clone.sql, clone.segment, clone.text, clone.raw],
                { allowEmpty: true }
            );
            if (statement) {
                clone.statement = normaliseSqlText(statement);
            }

            if (typeof clone.source !== "string" && typeof clone.analysis_source === "string") {
                clone.source = clone.analysis_source;
            }

            results.push(clone);
        } else if (typeof issue === "string") {
            const trimmed = issue.trim();
            if (trimmed) {
                results.push({ message: trimmed });
            }
        }
    }
    return results;
}

function stripIssuesFromChunks(chunks) {
    if (!Array.isArray(chunks)) {
        return;
    }
    chunks.forEach((chunk) => {
        if (!chunk || typeof chunk !== "object") {
            return;
        }
        if ("issues" in chunk) {
            delete chunk.issues;
        }
    });
}

function normaliseSegments(segments, chunks) {
    const segmentList = Array.isArray(segments) ? segments : [];
    const chunkList = Array.isArray(chunks) ? chunks : [];

    const results = [];
    const appendSegment = (segment, index) => {
        if (!segment && segment !== 0) return;

        if (isPlainObject(segment)) {
            const clone = { ...segment };
            const text = pickFirstString(
                [clone.text, clone.segment, clone.sql, clone.answer, clone.raw, clone.statement],
                { allowEmpty: true }
            );
            if (text) {
                clone.text = normaliseSqlText(text);
            }
            const indexValue = normaliseNumber(clone.index);
            clone.index = indexValue !== null ? indexValue : index + 1;
            if (typeof clone.id !== "string" || !clone.id.trim()) {
                clone.id = String(clone.index);
            }
            const totalValue = normaliseNumber(clone.total);
            if (totalValue !== null) {
                clone.total = totalValue;
            }
            if (!Array.isArray(clone.lines) && clone.startLine !== undefined && clone.endLine !== undefined) {
                const startLine = normaliseNumber(clone.startLine);
                const endLine = normaliseNumber(clone.endLine);
                if (startLine !== null || endLine !== null) {
                    clone.lines = [startLine, endLine].filter((value) => value !== null);
                }
            }
            results.push(clone);
            return;
        }

        if (typeof segment === "string") {
            const text = segment.trim();
            if (text) {
                results.push({
                    id: String(index + 1),
                    index: index + 1,
                    text,
                    total: segmentList.length || chunkList.length || null
                });
            }
        }
    };

    if (segmentList.length) {
        segmentList.forEach((segment, index) => appendSegment(segment, index));
    }

    if (results.length === 0 && chunkList.length) {
        chunkList.forEach((chunk, index) => {
            if (!chunk) return;
            if (typeof chunk === "string") {
                const trimmed = chunk.trim();
                if (trimmed) {
                    results.push({
                        id: String(index + 1),
                        index: index + 1,
                        total: chunkList.length,
                        text: trimmed
                    });
                }
                return;
            }

            const normalised = isPlainObject(chunk) ? clonePlain(chunk) : {};
            const text = pickFirstString(
                [normalised.answer, normalised.rawAnalysis, normalised.raw, normalised.text],
                { allowEmpty: true }
            );
            const label = text ? normaliseSqlText(text) : "";
            const indexValue = normaliseNumber(normalised.index);
            const totalValue = normaliseNumber(normalised.total);
            results.push({
                ...normalised,
                id:
                    typeof normalised.id === "string" && normalised.id.trim()
                        ? normalised.id
                        : String(indexValue !== null ? indexValue : index + 1),
                index: indexValue !== null ? indexValue : index + 1,
                total: totalValue !== null ? totalValue : chunkList.length,
                text: label
            });
        });
    }

    return results;
}

function truncateText(value, limit) {
    if (typeof value !== "string") {
        return "";
    }
    if (!Number.isFinite(limit) || limit <= 0) {
        return value.trim();
    }
    const trimmed = value.trim();
    if (trimmed.length <= limit) {
        return trimmed;
    }
    return `${trimmed.slice(0, limit).trim()}…`;
}

function cleanMarkdownLine(line) {
    if (typeof line !== "string") {
        return "";
    }
    const trimmed = line.replace(/\t/g, "    ").trim();
    if (!trimmed) {
        return "";
    }

    const headingMatch = trimmed.match(/^#{1,6}\s*(.+)$/);
    if (headingMatch) {
        const heading = headingMatch[1].trim();
        if (!heading || /^第\s*\d+\s*段/.test(heading)) {
            return "";
        }
        return heading;
    }

    const bulletMatch = trimmed.match(/^[-*+]\s+(.+)$/);
    if (bulletMatch) {
        const content = bulletMatch[1].trim();
        if (!content || /^第\s*\d+\s*段/.test(content)) {
            return "";
        }
        return `• ${content}`;
    }

    const orderedMatch = trimmed.match(/^\d+[.)]\s+(.+)$/);
    if (orderedMatch) {
        const content = orderedMatch[1].trim();
        if (!content || /^第\s*\d+\s*段/.test(content)) {
            return "";
        }
        return content;
    }

    if (/^第\s*\d+\s*段/.test(trimmed)) {
        return "";
    }

    return trimmed;
}

function summariseMarkdownContent(text) {
    if (typeof text !== "string") {
        return null;
    }

    const normalised = text.replace(/\r\n?/g, "\n");
    const lines = normalised.split("\n");
    const cleanedLines = [];

    lines.forEach((line) => {
        const cleaned = cleanMarkdownLine(line);
        if (cleaned) {
            cleanedLines.push(cleaned);
        }
    });

    if (!cleanedLines.length) {
        return null;
    }

    const summary = cleanedLines[0];
    const detailText = cleanedLines.join("\n\n");
    return {
        summary,
        detailText
    };
}

function deriveIssuesFromMarkdownSegments(segments, reportText) {
    const issues = [];
    const seenMessages = new Set();
    let globalDetailIndex = 1;

    const pushIssueFromText = (text, segment) => {
        if (typeof text !== "string") {
            return false;
        }
        const candidate = summariseMarkdownContent(text);
        if (!candidate) {
            return false;
        }

        const { summary, detailText } = candidate;
        const headline = truncateText(summary || detailText, 160);
        const detailDisplay = truncateText(detailText, 600) || headline;
        const dedupeKey = `${headline}::${detailDisplay}`;
        if (seenMessages.has(dedupeKey)) {
            return false;
        }
        seenMessages.add(dedupeKey);

        const lines = Array.isArray(segment?.lines) ? segment.lines : [];
        const numericLines = lines
            .map((value) => Number(value))
            .filter((value) => Number.isFinite(value));
        const firstLine = numericLines.length ? numericLines[0] : null;
        const lastLine = numericLines.length ? numericLines[numericLines.length - 1] : null;

        const detail = {
            index: globalDetailIndex,
            message: detailDisplay,
            severity: "",
            severityLabel: "未標示",
            severityClass: "muted"
        };

        if (detailText && detailText.length > detailDisplay.length) {
            detail.fullMessage = detailText;
        }

        const issue = {
            source: "dml_prompt",
            message: headline,
            description: detailText,
            severity: "",
            severityLabel: "未標示",
            severityClass: "muted",
            details: [detail],
            fallbackSource: "markdown"
        };

        if (segment?.id) {
            issue.segmentId = segment.id;
        }
        if (Number.isFinite(segment?.index)) {
            issue.segmentIndex = Number(segment.index);
        }
        if (firstLine !== null) {
            issue.line = firstLine;
        }
        if (lastLine !== null && lastLine !== firstLine) {
            issue.endLine = lastLine;
        }
        if (typeof segment?.text === "string" && segment.text.trim()) {
            issue.statement = segment.text.trim();
        }

        issues.push(issue);
        globalDetailIndex += 1;
        return true;
    };

    (Array.isArray(segments) ? segments : []).forEach((segment) => {
        const text = typeof segment?.text === "string" ? segment.text : "";
        pushIssueFromText(text, segment);
    });

    if (!issues.length && typeof reportText === "string" && reportText.trim()) {
        const sections = reportText.split(/\n{2,}/);
        let processed = false;
        sections.forEach((section) => {
            if (processed) return;
            processed = pushIssueFromText(section, null);
        });
        if (!processed) {
            pushIssueFromText(reportText, null);
        }
    }

    return issues;
}

/**
 * Transform the AI review report into UI friendly detail records.
 *
 * @param {Record<string, any>} dmlReport - Raw AI review report payload.
 * @returns {{ summary: Record<string, any> | null, details: Record<string, any> | null }}
 */
export function buildAiReviewDetails(dmlReport) {
    if (!dmlReport || typeof dmlReport !== "object") {
        return { summary: null, details: null };
    }

    const dmlSummary =
        dmlReport.summary && typeof dmlReport.summary === "object" ? dmlReport.summary : null;
    const dmlChunks = Array.isArray(dmlReport.chunks) ? dmlReport.chunks : [];
    const segments = normaliseSegments(dmlReport.segments, dmlChunks);

    const aggregatedText = typeof dmlReport.report === "string" ? dmlReport.report.trim() : "";
    const humanReadableText =
        typeof dmlReport.reportText === "string" ? dmlReport.reportText.trim() : "";
    const aggregatedIssues = Array.isArray(dmlReport.issues) ? dmlReport.issues : [];
    let issues = aggregatedIssues;
    if (!issues.length) {
        const derived = deriveIssuesFromMarkdownSegments(segments, humanReadableText || aggregatedText);
        if (derived.length) {
            issues = derived;
        }
    }
    const aggregatedObject =
        dmlReport.aggregated && typeof dmlReport.aggregated === "object"
            ? dmlReport.aggregated
            : null;
    const errorMessage =
        typeof dmlReport.error === "string"
            ? dmlReport.error
            : typeof dmlSummary?.error_message === "string"
            ? dmlSummary.error_message
            : typeof dmlSummary?.errorMessage === "string"
            ? dmlSummary.errorMessage
            : "";
    const status = typeof dmlSummary?.status === "string" ? dmlSummary.status : "";
    const generatedAt =
        dmlReport.generatedAt || dmlSummary?.generated_at || dmlSummary?.generatedAt || null;
    const conversationId =
        typeof dmlReport.conversationId === "string" ? dmlReport.conversationId : "";

    return {
        summary: dmlSummary,
        details: {
            summary: dmlSummary,
            segments,
            reportText: humanReadableText || aggregatedText,
            aggregatedText,
            aggregated: aggregatedObject,
            issues,
            error: errorMessage,
            status,
            generatedAt,
            conversationId
        }
    };
}

function normaliseAiReviewPayload(payload = {}) {
    logAiReviewStage("payload.received", payload);

    const analysis =
        payload && typeof payload.analysis === "object" && !Array.isArray(payload.analysis)
            ? payload.analysis
            : null;
    logAiReviewStage("analysis.resolved", analysis);

    const reportObject =
        normaliseReportObject(payload.dml) ||
        normaliseReportObject(payload.dmlReport) ||
        normaliseReportObject(analysis?.dmlReport);
    logAiReviewStage("report.object", reportObject);

    const summaryObject =
        normaliseReportObject(payload.dmlSummary) ||
        normaliseReportObject(analysis?.dmlSummary) ||
        (reportObject?.summary && typeof reportObject.summary === "object"
            ? reportObject.summary
            : null);
    logAiReviewStage("summary.object", summaryObject);

    let aggregatedObject =
        normaliseReportObject(payload.dmlAggregated) ||
        normaliseReportObject(analysis?.dmlAggregated) ||
        (reportObject?.aggregated && typeof reportObject.aggregated === "object"
            ? reportObject.aggregated
            : null);
    logAiReviewStage("aggregated.object.initial", aggregatedObject);

    const reportJsonText = pickJsonStringCandidate(
        payload.dmlJson,
        payload.dmlReportJson,
        payload.reportJson,
        payload.dmlReport?.report,
        payload.dml?.report,
        reportObject?.report,
        payload.dmlReportText,
        payload.dmlReport?.reportText,
        payload.dml?.reportText,
        payload.reportText
    );
    logAiReviewStage("report.jsonText", reportJsonText);

    let parsedJsonReport = reportJsonText ? parseReportJson(reportJsonText) : null;
    if (!parsedJsonReport && isPlainObject(reportObject?.report)) {
        parsedJsonReport = reportObject.report;
    }
    logAiReviewStage("report.parsedJson", parsedJsonReport);

    if (!summaryObject && parsedJsonReport?.summary && isPlainObject(parsedJsonReport.summary)) {
        summaryObject = parsedJsonReport.summary;
    }
    logAiReviewStage("summary.object.final", summaryObject);

    if (!aggregatedObject && parsedJsonReport?.aggregated && isPlainObject(parsedJsonReport.aggregated)) {
        aggregatedObject = parsedJsonReport.aggregated;
    }

    if (aggregatedObject) {
        aggregatedObject = clonePlain(aggregatedObject);
    }
    logAiReviewStage("aggregated.object.final", aggregatedObject);

    let segments = Array.isArray(payload.dmlSegments) ? payload.dmlSegments : null;
    if (!segments || !segments.length) {
        segments = Array.isArray(reportObject?.segments) ? reportObject.segments : null;
    }
    if (!segments || !segments.length) {
        segments = Array.isArray(analysis?.dmlSegments) ? analysis.dmlSegments : null;
    }
    if ((!segments || !segments.length) && Array.isArray(parsedJsonReport?.segments)) {
        segments = parsedJsonReport.segments;
    }
    if ((!segments || !segments.length) && Array.isArray(parsedJsonReport?.chunks)) {
        segments = parsedJsonReport.chunks;
    }
    segments = Array.isArray(segments) ? clonePlain(segments) : [];
    logAiReviewStage("segments.normalised", segments);

    let issues = Array.isArray(payload.dmlIssues) ? payload.dmlIssues : null;
    if (!issues || !issues.length) {
        issues = Array.isArray(analysis?.dmlIssues) ? analysis.dmlIssues : null;
    }
    if (!issues || !issues.length) {
        issues = Array.isArray(reportObject?.issues) ? reportObject.issues : null;
    }
    if (!issues || !issues.length) {
        issues = Array.isArray(aggregatedObject?.issues) ? aggregatedObject.issues : null;
    }
    issues = normaliseIssues(issues);
    logAiReviewStage("issues.initial", issues);

    const fallbackMarkdown = pickFirstString(
        [
            summaryObject?.reportText,
            summaryObject?.report,
            reportObject?.reportText,
            reportObject?.report,
            aggregatedObject?.reportText,
            aggregatedObject?.report,
            payload.dmlReportText,
            payload.dmlReport?.reportText,
            payload.dmlReport?.report,
            payload.dml?.reportText,
            payload.dml?.report
        ],
        { allowEmpty: false }
    );
    logAiReviewStage("markdown.fallback", fallbackMarkdown);

    const derivedIssues = deriveIssuesFromMarkdownSegments(segments, fallbackMarkdown);
    const normalisedDerivedIssues = normaliseIssues(derivedIssues);
    logAiReviewStage("issues.derived", normalisedDerivedIssues);
<<<<<<< HEAD

    const hasAuthoritativeIssuesBeforeDerived = hasAuthoritativeAiIssues(issues);
    logAiReviewStage("issues.authoritative.beforeDerived", hasAuthoritativeIssuesBeforeDerived);

    if (!issues.length && normalisedDerivedIssues.length) {
        issues = normalisedDerivedIssues;
    } else if (normalisedDerivedIssues.length && !hasAuthoritativeIssuesBeforeDerived) {
=======

    if (!issues.length && normalisedDerivedIssues.length) {
        issues = normalisedDerivedIssues;
    }

    if (normalisedDerivedIssues.length) {
>>>>>>> 54335087
        issues = dedupeIssues([...issues, ...normalisedDerivedIssues]);
    } else if (normalisedDerivedIssues.length) {
        logAiReviewStage("issues.skipDerivedMerge", true);
    }
    logAiReviewStage("issues.afterDerivedMerge", issues);

    const parsedIssues = parsedJsonReport ? normaliseIssues(parsedJsonReport.issues) : [];
    logAiReviewStage("issues.parsedJson", parsedIssues);

    const parsedChunkIssues = [];
    if (parsedJsonReport && Array.isArray(parsedJsonReport.chunks)) {
        parsedJsonReport.chunks.forEach((chunk) => {
            if (!chunk) return;
            const chunkIndex = normaliseNumber(chunk.index);
            if (Array.isArray(chunk.issues)) {
                chunk.issues.forEach((issue) => {
                    if (!issue) return;
                    if (isPlainObject(issue)) {
                        const enriched = { ...issue };
                        if (chunkIndex !== null && enriched.chunk_index === undefined) {
                            enriched.chunk_index = chunkIndex;
                        }
                        parsedChunkIssues.push(enriched);
                        return;
                    }
                    parsedChunkIssues.push(issue);
                });
            }
        });
    }
    logAiReviewStage("issues.parsedChunks", parsedChunkIssues);

    const parsedJsonIssues = dedupeIssues([...parsedIssues, ...normaliseIssues(parsedChunkIssues)]);
    if (parsedJsonIssues.length) {
        issues = dedupeIssues([...parsedJsonIssues, ...issues]);
    }
    logAiReviewStage("issues.afterParsedMerge", issues);

    if (aggregatedObject && Array.isArray(aggregatedObject.issues)) {
        const aggregatedIssuesRaw = clonePlain(aggregatedObject.issues);
        const aggregatedIssues = normaliseIssues(aggregatedObject.issues);
        logAiReviewStage("issues.aggregated.raw", aggregatedIssuesRaw);
        logAiReviewStage("issues.aggregated.normalised", aggregatedIssues);
        if (aggregatedIssues.length) {
            issues = dedupeIssues([...aggregatedIssues, ...issues]);
        }
        aggregatedObject.issues = aggregatedIssuesRaw;
    }
    logAiReviewStage("issues.final", issues);
    issues = filterDmlIssueList(issues);
    logAiReviewStage("issues.filtered", issues);
    logAiReviewStage("aggregated.object.output", aggregatedObject);

    const generatedAtCandidates = [
        payload.dmlGeneratedAt,
        analysis?.dmlGeneratedAt,
        reportObject?.generatedAt,
        summaryObject?.generated_at,
        summaryObject?.generatedAt,
        payload.generatedAt
    ];
    let generatedAt = null;
    for (const candidate of generatedAtCandidates) {
        const normalised = normaliseTimestamp(candidate);
        if (normalised) {
            generatedAt = normalised;
            break;
        }
    }
    logAiReviewStage("generatedAt.resolved", generatedAt);

    const conversationId = pickFirstString(
        [
            payload.dmlConversationId,
            analysis?.dmlConversationId,
            payload.conversationId,
            reportObject?.conversationId,
            summaryObject?.conversationId
        ],
        { allowEmpty: false }
    );
    logAiReviewStage("conversationId.resolved", conversationId);

    const status = pickFirstString(
        [
            payload.dmlStatus,
            summaryObject?.status,
            analysis?.dmlSummary?.status,
            analysis?.dmlReport?.summary?.status,
            reportObject?.status
        ],
        { allowEmpty: false }
    );
    logAiReviewStage("status.resolved", status);

    const errorMessage = pickErrorMessage([
        payload.dmlErrorMessage,
        payload.dmlError,
        analysis?.dmlErrorMessage,
        summaryObject?.error_message,
        summaryObject?.errorMessage,
        reportObject?.error
    ]);
    logAiReviewStage("error.resolved", errorMessage);

    let report = reportObject ? clonePlain(reportObject) : null;
    const summary = summaryObject ? clonePlain(summaryObject) : null;
    const aggregated = aggregatedObject ? clonePlain(aggregatedObject) : null;

    if (report) {
        report.issues = clonePlain(issues);
        if (!report.summary && summary) {
            report.summary = clonePlain(summary);
        }
        if (!report.aggregated && aggregated) {
            report.aggregated = clonePlain(aggregated);
        }
        if (Array.isArray(report.chunks)) {
            stripIssuesFromChunks(report.chunks);
        }
        if (report.aggregated) {
            if (Array.isArray(report.aggregated.chunks)) {
                stripIssuesFromChunks(report.aggregated.chunks);
            }
            if ("issues" in report.aggregated) {
                delete report.aggregated.issues;
            }
        }
    } else if (issues.length) {
        report = { issues: clonePlain(issues) };
    }
    logAiReviewStage("report.normalised", report);
    logAiReviewStage("summary.normalised", summary);
    logAiReviewStage("aggregated.normalised", aggregated);

    const analysisPatch = {};
    if (report) analysisPatch.dmlReport = report;
    if (summary) analysisPatch.dmlSummary = summary;
    if (aggregated) {
        if ("issues" in aggregated) {
            delete aggregated.issues;
        }
        if (Array.isArray(aggregated.chunks)) {
            stripIssuesFromChunks(aggregated.chunks);
        }
        analysisPatch.dmlAggregated = aggregated;
    }
    if (issues.length) analysisPatch.dmlIssues = clonePlain(issues);
    if (segments.length) analysisPatch.dmlSegments = clonePlain(segments);
    if (generatedAt) analysisPatch.dmlGeneratedAt = generatedAt;
    if (conversationId) analysisPatch.dmlConversationId = conversationId;
    if (typeof errorMessage === "string") analysisPatch.dmlErrorMessage = errorMessage;
    if (status) analysisPatch.dmlStatus = status;

    const hasPatchEntries = Object.keys(analysisPatch).length > 0;
    if (hasPatchEntries) {
        logAiReviewStage("analysis.patch", analysisPatch);
    }

    const result = {
        report,
        summary,
        aggregated,
        issues,
        segments,
        status,
        errorMessage: typeof errorMessage === "string" ? errorMessage : "",
        generatedAt,
        conversationId,
        analysisPatch: hasPatchEntries ? analysisPatch : null
    };
    logAiReviewStage("payload.normalised", result);
    return result;
}

function mergeAnalysisPatch(baseAnalysis, patch) {
    if (!patch) {
        return baseAnalysis || null;
    }
    const target =
        baseAnalysis && typeof baseAnalysis === "object" && !Array.isArray(baseAnalysis)
            ? { ...baseAnalysis }
            : {};
    let changed = false;
    for (const [key, value] of Object.entries(patch)) {
        if (target[key] === value) continue;
        target[key] = value;
        changed = true;
    }
    return changed ? target : baseAnalysis || null;
}

function assignAiReviewState(state, payload) {
    if (!state || !payload) {
        return payload;
    }

    const existingReport = state.dml && typeof state.dml === "object" ? state.dml : null;
    const incomingReport = payload.report && typeof payload.report === "object" ? payload.report : null;
    const nextReport = existingReport ? { ...existingReport } : {};

    if (incomingReport) {
        Object.assign(nextReport, incomingReport);
    }

    if (payload.summary && typeof payload.summary === "object") {
        nextReport.summary = clonePlain(payload.summary);
    }

    if (payload.aggregated && typeof payload.aggregated === "object") {
        nextReport.aggregated = clonePlain(payload.aggregated);
    }

    if (Array.isArray(payload.segments)) {
        nextReport.segments = clonePlain(payload.segments);
    }

    if (Array.isArray(payload.issues)) {
        nextReport.issues = clonePlain(payload.issues);
    } else if (!Array.isArray(nextReport.issues)) {
        nextReport.issues = [];
    }

    if (payload.generatedAt) {
        nextReport.generatedAt = payload.generatedAt;
    }

    if (payload.conversationId) {
        nextReport.conversationId = payload.conversationId;
    }

    if (payload.status) {
        nextReport.status = payload.status;
    }

    if (typeof payload.errorMessage === "string" && payload.errorMessage.trim()) {
        nextReport.error = payload.errorMessage.trim();
    } else if (typeof nextReport.error !== "string") {
        delete nextReport.error;
    }

    const hasReportEntries = Object.keys(nextReport).length > 0;
    state.dml = hasReportEntries ? nextReport : null;

    if (typeof payload.errorMessage === "string") {
        state.dmlErrorMessage = payload.errorMessage;
    } else if (!state.dmlErrorMessage) {
        state.dmlErrorMessage = "";
    }

    const mergedAnalysis = mergeAnalysisPatch(state.analysis, payload.analysisPatch);
    if (mergedAnalysis !== state.analysis) {
        state.analysis = mergedAnalysis;
    }

    if (state.dml && !Array.isArray(state.dml.issues)) {
        state.dml.issues = [];
    }

    payload.report = state.dml || payload.report;

    return payload;
}

export function applyAiReviewResultToState(state, payload = {}) {
    const normalised = normaliseAiReviewPayload({ ...payload, analysis: payload.analysis ?? state?.analysis });
    return assignAiReviewState(state, normalised);
}

export function hydrateAiReviewStateFromRecord(state, record = {}) {
    const normalised = normaliseAiReviewPayload({ ...record, analysis: record.analysis ?? state?.analysis });
    return assignAiReviewState(state, normalised);
}

export function buildAiReviewSourceSummaryConfig({ report, globalSource, analysis } = {}) {
    const dmlReport = report && typeof report === "object" ? report : null;
    const { summary, details } = buildAiReviewDetails(dmlReport);
    const analysisState = analysis && typeof analysis === "object" ? analysis : null;

    return {
        summary,
        details,
        metricsSources: [globalSource, details?.summary, details?.aggregated].filter(Boolean),
        statusCandidates: [
            globalSource?.status,
            details?.status,
            summary?.status,
            analysisState?.dmlSummary?.status,
            analysisState?.dmlReport?.summary?.status
        ],
        errorCandidates: [
            globalSource?.error_message,
            globalSource?.errorMessage,
            details?.error,
            summary?.error_message,
            summary?.errorMessage,
            analysisState?.dmlErrorMessage
        ],
        generatedAtCandidates: [
            globalSource?.generated_at,
            globalSource?.generatedAt,
            details?.generatedAt,
            dmlReport?.generatedAt,
            summary?.generated_at,
            summary?.generatedAt,
            analysisState?.dmlGeneratedAt
        ]
    };
}

export function buildAiReviewPersistencePayload(state) {
    if (!state) {
        return null;
    }
    const payload = normaliseAiReviewPayload({
        dml: state.dml,
        dmlErrorMessage: state.dmlErrorMessage,
        dmlIssues: state.dml?.issues,
        dmlSegments: state.dml?.segments,
        dmlAggregated: state.dml?.aggregated,
        dmlSummary: state.dml?.summary,
        dmlGeneratedAt: state.analysis?.dmlGeneratedAt || state.dml?.generatedAt,
        dmlConversationId:
            state.analysis?.dmlConversationId || state.dml?.conversationId || state.conversationId,
        analysis: state.analysis
    });
    return payload.analysisPatch;
}

export function filterDmlIssues(issues) {
    return filterDmlIssueList(issues);
}

export default {
    collectAiReviewIssues,
    extractAiReviewReport,
    mergeAiReviewReportIntoAnalysis,
    buildAiReviewDetails,
    applyAiReviewResultToState,
    hydrateAiReviewStateFromRecord,
    buildAiReviewSourceSummaryConfig,
    buildAiReviewPersistencePayload
};<|MERGE_RESOLUTION|>--- conflicted
+++ resolved
@@ -184,7 +184,6 @@
     return result;
 }
 
-<<<<<<< HEAD
 function isAuthoritativeAiIssue(issue) {
     if (!isPlainObject(issue)) {
         return false;
@@ -212,8 +211,6 @@
     return issues.some((issue) => isAuthoritativeAiIssue(issue));
 }
 
-=======
->>>>>>> 54335087
 function pickFirstString(candidates, options = {}) {
     const list = Array.isArray(candidates) ? candidates : [candidates];
     const allowEmpty = Boolean(options.allowEmpty);
@@ -799,7 +796,6 @@
     const derivedIssues = deriveIssuesFromMarkdownSegments(segments, fallbackMarkdown);
     const normalisedDerivedIssues = normaliseIssues(derivedIssues);
     logAiReviewStage("issues.derived", normalisedDerivedIssues);
-<<<<<<< HEAD
 
     const hasAuthoritativeIssuesBeforeDerived = hasAuthoritativeAiIssues(issues);
     logAiReviewStage("issues.authoritative.beforeDerived", hasAuthoritativeIssuesBeforeDerived);
@@ -807,14 +803,6 @@
     if (!issues.length && normalisedDerivedIssues.length) {
         issues = normalisedDerivedIssues;
     } else if (normalisedDerivedIssues.length && !hasAuthoritativeIssuesBeforeDerived) {
-=======
-
-    if (!issues.length && normalisedDerivedIssues.length) {
-        issues = normalisedDerivedIssues;
-    }
-
-    if (normalisedDerivedIssues.length) {
->>>>>>> 54335087
         issues = dedupeIssues([...issues, ...normalisedDerivedIssues]);
     } else if (normalisedDerivedIssues.length) {
         logAiReviewStage("issues.skipDerivedMerge", true);
