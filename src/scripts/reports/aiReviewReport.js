--- conflicted
+++ resolved
@@ -805,31 +805,12 @@
         ],
         { allowEmpty: false }
     );
-<<<<<<< HEAD
 
     const derivedIssues = deriveIssuesFromMarkdownSegments(segments, fallbackMarkdown);
     const normalisedDerivedIssues = normaliseIssues(derivedIssues);
 
     const hasAuthoritativeIssuesBeforeDerived = hasAuthoritativeAiIssues(issues);
 
-    if (!issues.length && normalisedDerivedIssues.length) {
-        issues = normalisedDerivedIssues;
-    } else if (normalisedDerivedIssues.length && !hasAuthoritativeIssuesBeforeDerived) {
-        issues = dedupeIssues([...issues, ...normalisedDerivedIssues]);
-    } else if (normalisedDerivedIssues.length) {
-    }
-
-    const parsedIssues = parsedJsonReport ? normaliseIssues(parsedJsonReport.issues) : [];
-=======
-
-    const derivedIssues = deriveIssuesFromMarkdownSegments(segments, fallbackMarkdown);
-    const normalisedDerivedIssues = normaliseIssues(derivedIssues);
->>>>>>> f8f14bc3
-
-    const hasAuthoritativeIssuesBeforeDerived = hasAuthoritativeAiIssues(issues);
-
-<<<<<<< HEAD
-=======
     if (!issues.length && normalisedDerivedIssues.length) {
         issues = normalisedDerivedIssues;
     } else if (normalisedDerivedIssues.length && !hasAuthoritativeIssuesBeforeDerived) {
@@ -861,7 +842,6 @@
         });
     }
 
->>>>>>> f8f14bc3
     const parsedJsonIssues = dedupeIssues([...parsedIssues, ...normaliseIssues(parsedChunkIssues)]);
     if (parsedJsonIssues.length) {
         issues = dedupeIssues([...parsedJsonIssues, ...issues]);
