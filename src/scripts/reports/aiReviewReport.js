import { collectIssuesForSource } from "./combinedReport.js";
import {
    dedupeIssues,
    isPlainObject,
    normaliseReportObject,
    pickJsonStringCandidate,
    parseReportJson
} from "./shared.js";

if (typeof globalThis !== "undefined" && typeof globalThis.logAiReviewStage !== "function") {
    globalThis.logAiReviewStage = () => {};
}

/**
 * Collect AI review issues from the workspace state.
 *
 * @param {Record<string, any>} state - Workspace state containing parsed reports and analysis snapshots.
 * @returns {Array<any>} Issues raised by the AI review pipeline.
 */
export function collectAiReviewIssues(state) {
    return collectIssuesForSource(state, ["dml_prompt"]);
}

/**
 * Extract the AI review report from a report collection.
 *
 * @param {Record<string, any>} reports - Raw reports keyed by source.
 * @returns {Record<string, any> | null} The AI review report when available.
 */
export function extractAiReviewReport(reports) {
    if (!reports || typeof reports !== "object") {
        return null;
    }
    return reports.dml_prompt || reports.dmlPrompt || null;
}

/**
 * Merge the AI review report into the provided analysis object.
 *
 * @param {{ state: Record<string, any>, baseAnalysis: Record<string, any>, reports: Record<string, any> }} params - Merge inputs.
 * @returns {{ dmlReport: Record<string, any> | null }} Normalised AI report information.
 */
export function mergeAiReviewReportIntoAnalysis({ state, baseAnalysis, reports }) {
    const dmlReport = extractAiReviewReport(reports);
    if (!dmlReport || typeof dmlReport !== "object") {
        return { dmlReport: null };
    }

    state.dml = dmlReport;
    const existingDml =
        baseAnalysis.dmlReport && typeof baseAnalysis.dmlReport === "object"
            ? baseAnalysis.dmlReport
            : null;
    const mergedDml = existingDml ? { ...existingDml } : {};
    Object.assign(mergedDml, dmlReport);

    if (dmlReport.summary && typeof dmlReport.summary === "object") {
        mergedDml.summary = {
            ...(existingDml?.summary && typeof existingDml.summary === "object"
                ? existingDml.summary
                : {}),
            ...dmlReport.summary
        };
    } else if (existingDml?.summary && typeof existingDml.summary === "object") {
        mergedDml.summary = { ...existingDml.summary };
    }

    baseAnalysis.dmlReport = mergedDml;
    if (!baseAnalysis.dmlSummary && mergedDml.summary) {
        baseAnalysis.dmlSummary = mergedDml.summary;
    }

    const dmlSummary =
        dmlReport.summary && typeof dmlReport.summary === "object" ? dmlReport.summary : null;
    if (!state.dmlErrorMessage) {
        const dmlError =
            typeof dmlSummary?.error_message === "string"
                ? dmlSummary.error_message
                : typeof dmlSummary?.errorMessage === "string"
                ? dmlSummary.errorMessage
                : "";
        state.dmlErrorMessage = dmlError || "";
    }

    return { dmlReport: mergedDml };
}

function normaliseSqlText(value) {
    if (typeof value === "string") {
        return value;
    }
    if (value === null || value === undefined) {
        return "";
    }
    return String(value);
}

function normaliseNumber(value) {
    const numeric = Number(value);
    return Number.isFinite(numeric) ? numeric : null;
}

function clonePlain(value) {
    if (Array.isArray(value)) {
        return value.map((item) => clonePlain(item));
    }
    if (isPlainObject(value)) {
        const result = {};
        for (const [key, entry] of Object.entries(value)) {
            result[key] = clonePlain(entry);
        }
        return result;
    }
    return value;
}

function logAiIssuesJson(label, issues) {
    if (typeof console === "undefined" || typeof console.log !== "function") {
        return;
    }
    const payload = { issues: clonePlain(Array.isArray(issues) ? issues : []) };
    let serialised = "";
    try {
        serialised = JSON.stringify(payload, null, 2);
    } catch (error) {
        try {
            serialised = JSON.stringify(payload);
        } catch (_innerError) {
            serialised = "{\"issues\":[]}";
        }
    }
    if (serialised) {
        console.log(`[ai-review] ${label}: ${serialised}`);
    }
}

function normaliseIssueSourceValue(value) {
    return typeof value === "string" ? value.trim().toLowerCase() : "";
}

function collectIssueSourceCandidates(issue) {
    if (!issue || typeof issue !== "object") {
        return [];
    }
    const candidates = [];
    const direct = normaliseIssueSourceValue(issue.source);
    if (direct) candidates.push(direct);
    const analysisSource = normaliseIssueSourceValue(issue.analysis_source || issue.analysisSource);
    if (analysisSource) candidates.push(analysisSource);
    if (issue.metadata && typeof issue.metadata === "object") {
        const metaSource = normaliseIssueSourceValue(
            issue.metadata.analysis_source || issue.metadata.analysisSource || issue.metadata.source
        );
        if (metaSource) candidates.push(metaSource);
    }
    if (issue.details && Array.isArray(issue.details)) {
        issue.details.forEach((detail) => {
            if (!detail || typeof detail !== "object") return;
            const detailSource = normaliseIssueSourceValue(detail.analysis_source || detail.analysisSource);
            if (detailSource) candidates.push(detailSource);
        });
    }
    return candidates;
}

function isNonDmlSource(source) {
    if (!source) return false;
    if (source.includes("dml")) return false;
    if (source.includes("ai")) return false;
    if (source.includes("review")) return false;
    if (source.includes("markdown")) return false;
    return source.includes("static") || source.includes("dify") || source.includes("workflow") || source.includes("composite");
}

function filterDmlIssueList(issues) {
    const list = Array.isArray(issues) ? issues : [];
    const hasAuthoritative = hasAuthoritativeAiIssues(list);
    const result = [];
    for (const issue of list) {
        if (!issue) continue;
        if (typeof issue !== "object") {
            if (!hasAuthoritative) {
                result.push(issue);
            }
            continue;
        }
        const sources = collectIssueSourceCandidates(issue);
        if (sources.some((candidate) => isNonDmlSource(candidate))) {
            continue;
        }
        const fallbackSource = normaliseIssueSourceValue(
            issue.fallbackSource || issue.fallback_source || issue.fallback
        );
        if (hasAuthoritative) {
            if (fallbackSource === "markdown") {
                continue;
            }
            if (!isAuthoritativeAiIssue(issue)) {
                continue;
            }
        }
        result.push(issue);
    }
    if (!hasAuthoritative) {
        return result;
    }
    return result.filter((entry) => {
        if (!entry || typeof entry !== "object") {
            return false;
        }
        return isAuthoritativeAiIssue(entry);
    });
}

function isAuthoritativeAiIssue(issue) {
    if (!isPlainObject(issue)) {
        return false;
    }

    if (typeof issue.rule_id === "string" && issue.rule_id.trim()) {
        return true;
    }

    if (Array.isArray(issue.rule_ids)) {
        for (const ruleId of issue.rule_ids) {
            if (typeof ruleId === "string" && ruleId.trim()) {
                return true;
            }
        }
    }

    if (typeof issue.ruleId === "string" && issue.ruleId.trim()) {
        return true;
    }

    if (typeof issue.rule === "string" && issue.rule.trim()) {
        return true;
    }

    return false;
}

function hasAuthoritativeAiIssues(issues) {
    if (!Array.isArray(issues)) {
        return false;
    }
    return issues.some((issue) => isAuthoritativeAiIssue(issue));
}

function pickFirstString(candidates, options = {}) {
    const list = Array.isArray(candidates) ? candidates : [candidates];
    const allowEmpty = Boolean(options.allowEmpty);

    for (const candidate of list) {
        if (typeof candidate === "string") {
            const trimmed = candidate.trim();
            if (trimmed || (allowEmpty && candidate !== undefined && candidate !== null)) {
                return allowEmpty ? candidate : trimmed;
            }
        } else if (candidate && typeof candidate === "object") {
            const message = typeof candidate.message === "string" ? candidate.message.trim() : "";
            if (message) {
                return message;
            }
        }
    }

    return "";
}

function pickErrorMessage(candidates) {
    const list = Array.isArray(candidates) ? candidates : [candidates];
    for (const candidate of list) {
        if (!candidate) continue;
        if (typeof candidate === "string") {
            const trimmed = candidate.trim();
            if (trimmed) {
                return trimmed;
            }
        } else if (candidate && typeof candidate === "object") {
            const errorValue =
                typeof candidate.error === "string"
                    ? candidate.error
                    : typeof candidate.message === "string"
                    ? candidate.message
                    : null;
            if (typeof errorValue === "string" && errorValue.trim()) {
                return errorValue.trim();
            }
        }
    }
    return "";
}

function normaliseTimestamp(value) {
    if (!value) {
        return null;
    }
    if (value instanceof Date) {
        return Number.isNaN(value.getTime()) ? null : value.toISOString();
    }
    if (typeof value === "number") {
        const date = new Date(value);
        return Number.isNaN(date.getTime()) ? null : date.toISOString();
    }
    if (typeof value === "string") {
        const trimmed = value.trim();
        if (!trimmed) {
            return null;
        }
        const parsed = new Date(trimmed);
        if (!Number.isNaN(parsed.getTime())) {
            return parsed.toISOString();
        }
        return trimmed;
    }
    return null;
}

function normaliseIssues(issues) {
    if (!Array.isArray(issues)) {
        return [];
    }

    const results = [];
    for (const issue of issues) {
        if (!issue) continue;
        if (isPlainObject(issue)) {
            const clone = { ...issue };
            const lineCandidate =
                clone.line ?? clone.line_number ?? clone.lineNumber ?? clone.startLine ?? null;
            const columnCandidate =
                clone.column ?? clone.column_number ?? clone.columnNumber ?? clone.startColumn ?? null;
            const severityCandidate = clone.severity ?? clone.level ?? null;

            const lineNumber = normaliseNumber(lineCandidate);
            if (lineNumber !== null) {
                clone.line = lineNumber;
            }
            const columnNumber = normaliseNumber(columnCandidate);
            if (columnNumber !== null) {
                clone.column = columnNumber;
            }
            if (severityCandidate && typeof severityCandidate === "string") {
                clone.severity = severityCandidate.trim();
            }

            const statement = pickFirstString(
                [clone.statement, clone.sql, clone.segment, clone.text, clone.raw],
                { allowEmpty: true }
            );
            if (statement) {
                clone.statement = normaliseSqlText(statement);
            }

            if (typeof clone.source !== "string" && typeof clone.analysis_source === "string") {
                clone.source = clone.analysis_source;
            }

            results.push(clone);
        } else if (typeof issue === "string") {
            const trimmed = issue.trim();
            if (trimmed) {
                results.push({ message: trimmed });
            }
        }
    }
    return results;
}

function stripIssuesFromChunks(chunks) {
    if (!Array.isArray(chunks)) {
        return;
    }
    chunks.forEach((chunk) => {
        if (!chunk || typeof chunk !== "object") {
            return;
        }
        if ("issues" in chunk) {
            delete chunk.issues;
        }
    });
}

function normaliseSegments(segments, chunks) {
    const segmentList = Array.isArray(segments) ? segments : [];
    const chunkList = Array.isArray(chunks) ? chunks : [];

    const results = [];
    const appendSegment = (segment, index) => {
        if (!segment && segment !== 0) return;

        if (isPlainObject(segment)) {
            const clone = { ...segment };
            const text = pickFirstString(
                [clone.text, clone.segment, clone.sql, clone.answer, clone.raw, clone.statement],
                { allowEmpty: true }
            );
            if (text) {
                clone.text = normaliseSqlText(text);
            }
            const indexValue = normaliseNumber(clone.index);
            clone.index = indexValue !== null ? indexValue : index + 1;
            if (typeof clone.id !== "string" || !clone.id.trim()) {
                clone.id = String(clone.index);
            }
            const totalValue = normaliseNumber(clone.total);
            if (totalValue !== null) {
                clone.total = totalValue;
            }
            if (!Array.isArray(clone.lines) && clone.startLine !== undefined && clone.endLine !== undefined) {
                const startLine = normaliseNumber(clone.startLine);
                const endLine = normaliseNumber(clone.endLine);
                if (startLine !== null || endLine !== null) {
                    clone.lines = [startLine, endLine].filter((value) => value !== null);
                }
            }
            results.push(clone);
            return;
        }

        if (typeof segment === "string") {
            const text = segment.trim();
            if (text) {
                results.push({
                    id: String(index + 1),
                    index: index + 1,
                    text,
                    total: segmentList.length || chunkList.length || null
                });
            }
        }
    };

    if (segmentList.length) {
        segmentList.forEach((segment, index) => appendSegment(segment, index));
    }

    if (results.length === 0 && chunkList.length) {
        chunkList.forEach((chunk, index) => {
            if (!chunk) return;
            if (typeof chunk === "string") {
                const trimmed = chunk.trim();
                if (trimmed) {
                    results.push({
                        id: String(index + 1),
                        index: index + 1,
                        total: chunkList.length,
                        text: trimmed
                    });
                }
                return;
            }

            const normalised = isPlainObject(chunk) ? clonePlain(chunk) : {};
            const text = pickFirstString(
                [normalised.answer, normalised.rawAnalysis, normalised.raw, normalised.text],
                { allowEmpty: true }
            );
            const label = text ? normaliseSqlText(text) : "";
            const indexValue = normaliseNumber(normalised.index);
            const totalValue = normaliseNumber(normalised.total);
            results.push({
                ...normalised,
                id:
                    typeof normalised.id === "string" && normalised.id.trim()
                        ? normalised.id
                        : String(indexValue !== null ? indexValue : index + 1),
                index: indexValue !== null ? indexValue : index + 1,
                total: totalValue !== null ? totalValue : chunkList.length,
                text: label
            });
        });
    }

    return results;
}

function truncateText(value, limit) {
    if (typeof value !== "string") {
        return "";
    }
    if (!Number.isFinite(limit) || limit <= 0) {
        return value.trim();
    }
    const trimmed = value.trim();
    if (trimmed.length <= limit) {
        return trimmed;
    }
    return `${trimmed.slice(0, limit).trim()}…`;
}

function cleanMarkdownLine(line) {
    if (typeof line !== "string") {
        return "";
    }
    const trimmed = line.replace(/\t/g, "    ").trim();
    if (!trimmed) {
        return "";
    }

    const headingMatch = trimmed.match(/^#{1,6}\s*(.+)$/);
    if (headingMatch) {
        const heading = headingMatch[1].trim();
        if (!heading || /^第\s*\d+\s*段/.test(heading)) {
            return "";
        }
        return heading;
    }

    const bulletMatch = trimmed.match(/^[-*+]\s+(.+)$/);
    if (bulletMatch) {
        const content = bulletMatch[1].trim();
        if (!content || /^第\s*\d+\s*段/.test(content)) {
            return "";
        }
        return `• ${content}`;
    }

    const orderedMatch = trimmed.match(/^\d+[.)]\s+(.+)$/);
    if (orderedMatch) {
        const content = orderedMatch[1].trim();
        if (!content || /^第\s*\d+\s*段/.test(content)) {
            return "";
        }
        return content;
    }

    if (/^第\s*\d+\s*段/.test(trimmed)) {
        return "";
    }

    return trimmed;
}

function summariseMarkdownContent(text) {
    if (typeof text !== "string") {
        return null;
    }

    const normalised = text.replace(/\r\n?/g, "\n");
    const lines = normalised.split("\n");
    const cleanedLines = [];

    lines.forEach((line) => {
        const cleaned = cleanMarkdownLine(line);
        if (cleaned) {
            cleanedLines.push(cleaned);
        }
    });

    if (!cleanedLines.length) {
        return null;
    }

    const summary = cleanedLines[0];
    const detailText = cleanedLines.join("\n\n");
    return {
        summary,
        detailText
    };
}

function deriveIssuesFromMarkdownSegments(segments, reportText) {
    const issues = [];
    const seenMessages = new Set();
    let globalDetailIndex = 1;

    const pushIssueFromText = (text, segment) => {
        if (typeof text !== "string") {
            return false;
        }
        const candidate = summariseMarkdownContent(text);
        if (!candidate) {
            return false;
        }

        const { summary, detailText } = candidate;
        const headline = truncateText(summary || detailText, 160);
        const detailDisplay = truncateText(detailText, 600) || headline;
        const dedupeKey = `${headline}::${detailDisplay}`;
        if (seenMessages.has(dedupeKey)) {
            return false;
        }
        seenMessages.add(dedupeKey);

        const lines = Array.isArray(segment?.lines) ? segment.lines : [];
        const numericLines = lines
            .map((value) => Number(value))
            .filter((value) => Number.isFinite(value));
        const firstLine = numericLines.length ? numericLines[0] : null;
        const lastLine = numericLines.length ? numericLines[numericLines.length - 1] : null;

        const detail = {
            index: globalDetailIndex,
            message: detailDisplay,
            severity: "",
            severityLabel: "未標示",
            severityClass: "muted"
        };

        if (detailText && detailText.length > detailDisplay.length) {
            detail.fullMessage = detailText;
        }

        const issue = {
            source: "dml_prompt",
            message: headline,
            description: detailText,
            severity: "",
            severityLabel: "未標示",
            severityClass: "muted",
            details: [detail],
            fallbackSource: "markdown"
        };

        if (segment?.id) {
            issue.segmentId = segment.id;
        }
        if (Number.isFinite(segment?.index)) {
            issue.segmentIndex = Number(segment.index);
        }
        if (firstLine !== null) {
            issue.line = firstLine;
        }
        if (lastLine !== null && lastLine !== firstLine) {
            issue.endLine = lastLine;
        }
        if (typeof segment?.text === "string" && segment.text.trim()) {
            issue.statement = segment.text.trim();
        }

        issues.push(issue);
        globalDetailIndex += 1;
        return true;
    };

    (Array.isArray(segments) ? segments : []).forEach((segment) => {
        const text = typeof segment?.text === "string" ? segment.text : "";
        pushIssueFromText(text, segment);
    });

    if (!issues.length && typeof reportText === "string" && reportText.trim()) {
        const sections = reportText.split(/\n{2,}/);
        let processed = false;
        sections.forEach((section) => {
            if (processed) return;
            processed = pushIssueFromText(section, null);
        });
        if (!processed) {
            pushIssueFromText(reportText, null);
        }
    }

    return issues;
}

/**
 * Transform the AI review report into UI friendly detail records.
 *
 * @param {Record<string, any>} dmlReport - Raw AI review report payload.
 * @returns {{ summary: Record<string, any> | null, details: Record<string, any> | null }}
 */
export function buildAiReviewDetails(dmlReport) {
    if (!dmlReport || typeof dmlReport !== "object") {
        return { summary: null, details: null };
    }

    const dmlSummary =
        dmlReport.summary && typeof dmlReport.summary === "object" ? dmlReport.summary : null;
    const dmlChunks = Array.isArray(dmlReport.chunks) ? dmlReport.chunks : [];
    const segments = normaliseSegments(dmlReport.segments, dmlChunks);

    const aggregatedText = typeof dmlReport.report === "string" ? dmlReport.report.trim() : "";
    const humanReadableText =
        typeof dmlReport.reportText === "string" ? dmlReport.reportText.trim() : "";
    const aggregatedIssues = Array.isArray(dmlReport.issues) ? dmlReport.issues : [];
    let issues = aggregatedIssues;
    if (!issues.length) {
        const derived = deriveIssuesFromMarkdownSegments(segments, humanReadableText || aggregatedText);
        if (derived.length) {
            issues = derived;
        }
    }
    const aggregatedObject =
        dmlReport.aggregated && typeof dmlReport.aggregated === "object"
            ? dmlReport.aggregated
            : null;
    const errorMessage =
        typeof dmlReport.error === "string"
            ? dmlReport.error
            : typeof dmlSummary?.error_message === "string"
            ? dmlSummary.error_message
            : typeof dmlSummary?.errorMessage === "string"
            ? dmlSummary.errorMessage
            : "";
    const status = typeof dmlSummary?.status === "string" ? dmlSummary.status : "";
    const generatedAt =
        dmlReport.generatedAt || dmlSummary?.generated_at || dmlSummary?.generatedAt || null;
    const conversationId =
        typeof dmlReport.conversationId === "string" ? dmlReport.conversationId : "";

    return {
        summary: dmlSummary,
        details: {
            summary: dmlSummary,
            segments,
            reportText: humanReadableText || aggregatedText,
            aggregatedText,
            aggregated: aggregatedObject,
            issues,
            error: errorMessage,
            status,
            generatedAt,
            conversationId
        }
    };
}

function normaliseAiReviewPayload(payload = {}) {

    const analysis =
        payload && typeof payload.analysis === "object" && !Array.isArray(payload.analysis)
            ? payload.analysis
            : null;
    logAiReviewStage("analysis.resolved", analysis);

    const reportObject =
        normaliseReportObject(payload.dml) ||
        normaliseReportObject(payload.dmlReport) ||
        normaliseReportObject(analysis?.dmlReport);
    logAiReviewStage("report.object", reportObject);

    const summaryObject =
        normaliseReportObject(payload.dmlSummary) ||
        normaliseReportObject(analysis?.dmlSummary) ||
        (reportObject?.summary && typeof reportObject.summary === "object"
            ? reportObject.summary
            : null);
    logAiReviewStage("summary.object", summaryObject);

    let aggregatedObject =
        normaliseReportObject(payload.dmlAggregated) ||
        normaliseReportObject(analysis?.dmlAggregated) ||
        (reportObject?.aggregated && typeof reportObject.aggregated === "object"
            ? reportObject.aggregated
            : null);
    logAiReviewStage("aggregated.object.initial", aggregatedObject);

    const reportJsonText = pickJsonStringCandidate(
        payload.dmlJson,
        payload.dmlReportJson,
        payload.reportJson,
        payload.dmlReport?.report,
        payload.dml?.report,
        reportObject?.report,
        payload.dmlReportText,
        payload.dmlReport?.reportText,
        payload.dml?.reportText,
        payload.reportText
    );
    logAiReviewStage("report.jsonText", reportJsonText);

    let parsedJsonReport = reportJsonText ? parseReportJson(reportJsonText) : null;
    if (!parsedJsonReport && isPlainObject(reportObject?.report)) {
        parsedJsonReport = reportObject.report;
    }
    logAiReviewStage("report.parsedJson", parsedJsonReport);

    if (!summaryObject && parsedJsonReport?.summary && isPlainObject(parsedJsonReport.summary)) {
        summaryObject = parsedJsonReport.summary;
    }
    logAiReviewStage("summary.object.final", summaryObject);

    if (!aggregatedObject && parsedJsonReport?.aggregated && isPlainObject(parsedJsonReport.aggregated)) {
        aggregatedObject = parsedJsonReport.aggregated;
    }

    if (aggregatedObject) {
        aggregatedObject = clonePlain(aggregatedObject);
    }
    logAiReviewStage("aggregated.object.final", aggregatedObject);

    let segments = Array.isArray(payload.dmlSegments) ? payload.dmlSegments : null;
    if (!segments || !segments.length) {
        segments = Array.isArray(reportObject?.segments) ? reportObject.segments : null;
    }
    if (!segments || !segments.length) {
        segments = Array.isArray(analysis?.dmlSegments) ? analysis.dmlSegments : null;
    }
    if ((!segments || !segments.length) && Array.isArray(parsedJsonReport?.segments)) {
        segments = parsedJsonReport.segments;
    }
    if ((!segments || !segments.length) && Array.isArray(parsedJsonReport?.chunks)) {
        segments = parsedJsonReport.chunks;
    }
    segments = Array.isArray(segments) ? clonePlain(segments) : [];
    logAiReviewStage("segments.normalised", segments);

    let issues = Array.isArray(payload.dmlIssues) ? payload.dmlIssues : null;
    if (!issues || !issues.length) {
        issues = Array.isArray(analysis?.dmlIssues) ? analysis.dmlIssues : null;
    }
    if (!issues || !issues.length) {
        issues = Array.isArray(reportObject?.issues) ? reportObject.issues : null;
    }
    if (!issues || !issues.length) {
        issues = Array.isArray(aggregatedObject?.issues) ? aggregatedObject.issues : null;
    }
    issues = normaliseIssues(issues);
<<<<<<< HEAD

    const fallbackMarkdown = pickFirstString(
        [
            summaryObject?.reportText,
            summaryObject?.report,
            reportObject?.reportText,
            reportObject?.report,
            aggregatedObject?.reportText,
            aggregatedObject?.report,
            payload.dmlReportText,
            payload.dmlReport?.reportText,
            payload.dmlReport?.report,
            payload.dml?.reportText,
            payload.dml?.report
        ],
        { allowEmpty: false }
    );
    logAiReviewStage("markdown.fallback", fallbackMarkdown);

    const derivedIssues = deriveIssuesFromMarkdownSegments(segments, fallbackMarkdown);
    const normalisedDerivedIssues = normaliseIssues(derivedIssues);

    const hasAuthoritativeIssuesBeforeDerived = hasAuthoritativeAiIssues(issues);

=======

    const fallbackMarkdown = pickFirstString(
        [
            summaryObject?.reportText,
            summaryObject?.report,
            reportObject?.reportText,
            reportObject?.report,
            aggregatedObject?.reportText,
            aggregatedObject?.report,
            payload.dmlReportText,
            payload.dmlReport?.reportText,
            payload.dmlReport?.report,
            payload.dml?.reportText,
            payload.dml?.report
        ],
        { allowEmpty: false }
    );

    const derivedIssues = deriveIssuesFromMarkdownSegments(segments, fallbackMarkdown);
    const normalisedDerivedIssues = normaliseIssues(derivedIssues);

    const hasAuthoritativeIssuesBeforeDerived = hasAuthoritativeAiIssues(issues);

>>>>>>> 62164e71
    if (!issues.length && normalisedDerivedIssues.length) {
        issues = normalisedDerivedIssues;
    } else if (normalisedDerivedIssues.length && !hasAuthoritativeIssuesBeforeDerived) {
        issues = dedupeIssues([...issues, ...normalisedDerivedIssues]);
    } else if (normalisedDerivedIssues.length) {
    }

    const parsedIssues = parsedJsonReport ? normaliseIssues(parsedJsonReport.issues) : [];

    const parsedChunkIssues = [];
    if (parsedJsonReport && Array.isArray(parsedJsonReport.chunks)) {
        parsedJsonReport.chunks.forEach((chunk) => {
            if (!chunk) return;
            const chunkIndex = normaliseNumber(chunk.index);
            if (Array.isArray(chunk.issues)) {
                chunk.issues.forEach((issue) => {
                    if (!issue) return;
                    if (isPlainObject(issue)) {
                        const enriched = { ...issue };
                        if (chunkIndex !== null && enriched.chunk_index === undefined) {
                            enriched.chunk_index = chunkIndex;
                        }
                        parsedChunkIssues.push(enriched);
                        return;
                    }
                    parsedChunkIssues.push(issue);
                });
            }
        });
    }

    const parsedJsonIssues = dedupeIssues([...parsedIssues, ...normaliseIssues(parsedChunkIssues)]);
    if (parsedJsonIssues.length) {
        issues = dedupeIssues([...parsedJsonIssues, ...issues]);
    }

    if (aggregatedObject && Array.isArray(aggregatedObject.issues)) {
        const aggregatedIssuesRaw = clonePlain(aggregatedObject.issues);
        const aggregatedIssues = normaliseIssues(aggregatedObject.issues);
        if (aggregatedIssues.length) {
            issues = dedupeIssues([...aggregatedIssues, ...issues]);
        }
        aggregatedObject.issues = aggregatedIssuesRaw;
    }
    issues = filterDmlIssueList(issues);

    const generatedAtCandidates = [
        payload.dmlGeneratedAt,
        analysis?.dmlGeneratedAt,
        reportObject?.generatedAt,
        summaryObject?.generated_at,
        summaryObject?.generatedAt,
        payload.generatedAt
    ];
    let generatedAt = null;
    for (const candidate of generatedAtCandidates) {
        const normalised = normaliseTimestamp(candidate);
        if (normalised) {
            generatedAt = normalised;
            break;
        }
    }
    logAiReviewStage("generatedAt.resolved", generatedAt);

    const conversationId = pickFirstString(
        [
            payload.dmlConversationId,
            analysis?.dmlConversationId,
            payload.conversationId,
            reportObject?.conversationId,
            summaryObject?.conversationId
        ],
        { allowEmpty: false }
    );
    logAiReviewStage("conversationId.resolved", conversationId);

    const status = pickFirstString(
        [
            payload.dmlStatus,
            summaryObject?.status,
            analysis?.dmlSummary?.status,
            analysis?.dmlReport?.summary?.status,
            reportObject?.status
        ],
        { allowEmpty: false }
    );
    logAiReviewStage("status.resolved", status);

    const errorMessage = pickErrorMessage([
        payload.dmlErrorMessage,
        payload.dmlError,
        analysis?.dmlErrorMessage,
        summaryObject?.error_message,
        summaryObject?.errorMessage,
        reportObject?.error
    ]);
    logAiReviewStage("error.resolved", errorMessage);

    let report = reportObject ? clonePlain(reportObject) : null;
    const summary = summaryObject ? clonePlain(summaryObject) : null;
    const aggregated = aggregatedObject ? clonePlain(aggregatedObject) : null;

    if (report) {
        report.issues = clonePlain(issues);
        if (!report.summary && summary) {
            report.summary = clonePlain(summary);
        }
        if (!report.aggregated && aggregated) {
            report.aggregated = clonePlain(aggregated);
        }
        if (Array.isArray(report.chunks)) {
            stripIssuesFromChunks(report.chunks);
        }
        if (report.aggregated) {
            if (Array.isArray(report.aggregated.chunks)) {
                stripIssuesFromChunks(report.aggregated.chunks);
            }
            if ("issues" in report.aggregated) {
                delete report.aggregated.issues;
            }
        }
    } else if (issues.length) {
        report = { issues: clonePlain(issues) };
    }
    logAiReviewStage("report.normalised", report);
    logAiReviewStage("summary.normalised", summary);
    logAiReviewStage("aggregated.normalised", aggregated);

    const analysisPatch = {};
    if (report) analysisPatch.dmlReport = report;
    if (summary) analysisPatch.dmlSummary = summary;
    if (aggregated) {
        if ("issues" in aggregated) {
            delete aggregated.issues;
        }
        if (Array.isArray(aggregated.chunks)) {
            stripIssuesFromChunks(aggregated.chunks);
        }
        analysisPatch.dmlAggregated = aggregated;
    }
    if (issues.length) analysisPatch.dmlIssues = clonePlain(issues);
    if (segments.length) analysisPatch.dmlSegments = clonePlain(segments);
    if (generatedAt) analysisPatch.dmlGeneratedAt = generatedAt;
    if (conversationId) analysisPatch.dmlConversationId = conversationId;
    if (typeof errorMessage === "string") analysisPatch.dmlErrorMessage = errorMessage;
    if (status) analysisPatch.dmlStatus = status;

    const hasPatchEntries = Object.keys(analysisPatch).length > 0;
    if (hasPatchEntries) {
        logAiReviewStage("analysis.patch", analysisPatch);
    }

    logAiIssuesJson("issues.json", issues);

    const result = {
        report,
        summary,
        aggregated,
        issues,
        segments,
        status,
        errorMessage: typeof errorMessage === "string" ? errorMessage : "",
        generatedAt,
        conversationId,
        analysisPatch: hasPatchEntries ? analysisPatch : null
    };
    return result;
}

function mergeAnalysisPatch(baseAnalysis, patch) {
    if (!patch) {
        return baseAnalysis || null;
    }
    const target =
        baseAnalysis && typeof baseAnalysis === "object" && !Array.isArray(baseAnalysis)
            ? { ...baseAnalysis }
            : {};
    let changed = false;
    for (const [key, value] of Object.entries(patch)) {
        if (target[key] === value) continue;
        target[key] = value;
        changed = true;
    }
    return changed ? target : baseAnalysis || null;
}

function assignAiReviewState(state, payload) {
    if (!state || !payload) {
        return payload;
    }

    const existingReport = state.dml && typeof state.dml === "object" ? state.dml : null;
    const incomingReport = payload.report && typeof payload.report === "object" ? payload.report : null;
    const nextReport = existingReport ? { ...existingReport } : {};

    if (incomingReport) {
        Object.assign(nextReport, incomingReport);
    }

    if (payload.summary && typeof payload.summary === "object") {
        nextReport.summary = clonePlain(payload.summary);
    }

    if (payload.aggregated && typeof payload.aggregated === "object") {
        nextReport.aggregated = clonePlain(payload.aggregated);
    }

    if (Array.isArray(payload.segments)) {
        nextReport.segments = clonePlain(payload.segments);
    }

    if (Array.isArray(payload.issues)) {
        nextReport.issues = clonePlain(payload.issues);
    } else if (!Array.isArray(nextReport.issues)) {
        nextReport.issues = [];
    }

    if (payload.generatedAt) {
        nextReport.generatedAt = payload.generatedAt;
    }

    if (payload.conversationId) {
        nextReport.conversationId = payload.conversationId;
    }

    if (payload.status) {
        nextReport.status = payload.status;
    }

    if (typeof payload.errorMessage === "string" && payload.errorMessage.trim()) {
        nextReport.error = payload.errorMessage.trim();
    } else if (typeof nextReport.error !== "string") {
        delete nextReport.error;
    }

    const hasReportEntries = Object.keys(nextReport).length > 0;
    state.dml = hasReportEntries ? nextReport : null;

    if (typeof payload.errorMessage === "string") {
        state.dmlErrorMessage = payload.errorMessage;
    } else if (!state.dmlErrorMessage) {
        state.dmlErrorMessage = "";
    }

    const mergedAnalysis = mergeAnalysisPatch(state.analysis, payload.analysisPatch);
    if (mergedAnalysis !== state.analysis) {
        state.analysis = mergedAnalysis;
    }

    if (state.dml && !Array.isArray(state.dml.issues)) {
        state.dml.issues = [];
    }

    payload.report = state.dml || payload.report;

    return payload;
}

export function applyAiReviewResultToState(state, payload = {}) {
    const normalised = normaliseAiReviewPayload({ ...payload, analysis: payload.analysis ?? state?.analysis });
    return assignAiReviewState(state, normalised);
}

export function hydrateAiReviewStateFromRecord(state, record = {}) {
    const normalised = normaliseAiReviewPayload({ ...record, analysis: record.analysis ?? state?.analysis });
    return assignAiReviewState(state, normalised);
}

export function buildAiReviewSourceSummaryConfig({ report, globalSource, analysis } = {}) {
    const dmlReport = report && typeof report === "object" ? report : null;
    const { summary, details } = buildAiReviewDetails(dmlReport);
    const analysisState = analysis && typeof analysis === "object" ? analysis : null;

    return {
        summary,
        details,
        metricsSources: [globalSource, details?.summary, details?.aggregated].filter(Boolean),
        statusCandidates: [
            globalSource?.status,
            details?.status,
            summary?.status,
            analysisState?.dmlSummary?.status,
            analysisState?.dmlReport?.summary?.status
        ],
        errorCandidates: [
            globalSource?.error_message,
            globalSource?.errorMessage,
            details?.error,
            summary?.error_message,
            summary?.errorMessage,
            analysisState?.dmlErrorMessage
        ],
        generatedAtCandidates: [
            globalSource?.generated_at,
            globalSource?.generatedAt,
            details?.generatedAt,
            dmlReport?.generatedAt,
            summary?.generated_at,
            summary?.generatedAt,
            analysisState?.dmlGeneratedAt
        ]
    };
}

export function buildAiReviewPersistencePayload(state) {
    if (!state) {
        return null;
    }
    const payload = normaliseAiReviewPayload({
        dml: state.dml,
        dmlErrorMessage: state.dmlErrorMessage,
        dmlIssues: state.dml?.issues,
        dmlSegments: state.dml?.segments,
        dmlAggregated: state.dml?.aggregated,
        dmlSummary: state.dml?.summary,
        dmlGeneratedAt: state.analysis?.dmlGeneratedAt || state.dml?.generatedAt,
        dmlConversationId:
            state.analysis?.dmlConversationId || state.dml?.conversationId || state.conversationId,
        analysis: state.analysis
    });
    return payload.analysisPatch;
}

export function filterDmlIssues(issues) {
    return filterDmlIssueList(issues);
}

export default {
    collectAiReviewIssues,
    extractAiReviewReport,
    mergeAiReviewReportIntoAnalysis,
    buildAiReviewDetails,
    applyAiReviewResultToState,
    hydrateAiReviewStateFromRecord,
    buildAiReviewSourceSummaryConfig,
    buildAiReviewPersistencePayload
};<|MERGE_RESOLUTION|>--- conflicted
+++ resolved
@@ -808,7 +808,6 @@
         issues = Array.isArray(aggregatedObject?.issues) ? aggregatedObject.issues : null;
     }
     issues = normaliseIssues(issues);
-<<<<<<< HEAD
 
     const fallbackMarkdown = pickFirstString(
         [
@@ -833,31 +832,6 @@
 
     const hasAuthoritativeIssuesBeforeDerived = hasAuthoritativeAiIssues(issues);
 
-=======
-
-    const fallbackMarkdown = pickFirstString(
-        [
-            summaryObject?.reportText,
-            summaryObject?.report,
-            reportObject?.reportText,
-            reportObject?.report,
-            aggregatedObject?.reportText,
-            aggregatedObject?.report,
-            payload.dmlReportText,
-            payload.dmlReport?.reportText,
-            payload.dmlReport?.report,
-            payload.dml?.reportText,
-            payload.dml?.report
-        ],
-        { allowEmpty: false }
-    );
-
-    const derivedIssues = deriveIssuesFromMarkdownSegments(segments, fallbackMarkdown);
-    const normalisedDerivedIssues = normaliseIssues(derivedIssues);
-
-    const hasAuthoritativeIssuesBeforeDerived = hasAuthoritativeAiIssues(issues);
-
->>>>>>> 62164e71
     if (!issues.length && normalisedDerivedIssues.length) {
         issues = normalisedDerivedIssues;
     } else if (normalisedDerivedIssues.length && !hasAuthoritativeIssuesBeforeDerived) {
