<script setup>
import { computed, ref, watch } from "vue";
import ReportTreeNode from "./ReportTreeNode.vue";

const props = defineProps({
    entries: {
        type: Array,
        default: () => []
    },
    normaliseProjectId: {
        type: Function,
        required: true
    },
    isNodeExpanded: {
        type: Function,
        required: true
    },
    toggleNode: {
        type: Function,
        required: true
    },
    getReportState: {
        type: Function,
        required: true
    },
    onGenerate: {
        type: Function,
        required: true
    },
    onSelect: {
        type: Function,
        required: true
    },
    getStatusLabel: {
        type: Function,
        required: true
    },
    onReloadProject: {
        type: Function,
        required: true
    },
    onGenerateProject: {
        type: Function,
        required: true
    },
    getProjectBatchState: {
        type: Function,
        required: true
    },
    getProjectIssueCount: {
        type: Function,
        default: null
    },
    activeTarget: {
        type: Object,
        default: null
    }
});

const hasEntries = computed(() => (props.entries || []).length > 0);

const collapsedProjects = ref({});
<<<<<<< HEAD

watch(
    () => (props.entries || []).map((entry) => props.normaliseProjectId(entry?.project?.id)).filter(Boolean),
    (ids) => {
        const next = {};
        ids.forEach((id) => {
            if (!id) return;
            const current = collapsedProjects.value[id];
            next[id] = typeof current === "boolean" ? current : true;
        });
        collapsedProjects.value = next;
    },
    { immediate: true }
);

function isProjectCollapsed(projectId) {
    const key = props.normaliseProjectId(projectId);
    if (!key) return false;
    const map = collapsedProjects.value;
    if (Object.prototype.hasOwnProperty.call(map, key)) {
        return Boolean(map[key]);
    }
    return true;
}

function setProjectCollapsed(projectId, collapsed) {
    const key = props.normaliseProjectId(projectId);
    if (!key) return;
    collapsedProjects.value = {
        ...collapsedProjects.value,
        [key]: Boolean(collapsed)
    };
}

function toggleProjectCollapsed(projectId) {
    setProjectCollapsed(projectId, !isProjectCollapsed(projectId));
}

function projectIssueCount(projectId) {
    if (typeof props.getProjectIssueCount !== "function") {
        return null;
    }
    const value = props.getProjectIssueCount(projectId);
    if (typeof value === "number" && Number.isFinite(value)) {
        return value;
    }
    return null;
}

const handleProjectGenerateClick = (event, project) => {
    event?.stopPropagation?.();
    props.onGenerateProject(project);
};

const projectBatchRunning = (projectId) => {
    const state = props.getProjectBatchState(projectId);
    return Boolean(state?.running);
};

function batchProgress(projectId) {
    const state = props.getProjectBatchState(projectId);
    if (!state?.running) return "";
    return `${state.processed}/${state.total}`;
=======

watch(
    () => (props.entries || []).map((entry) => props.normaliseProjectId(entry?.project?.id)).filter(Boolean),
    (ids) => {
        const next = {};
        ids.forEach((id) => {
            if (!id) return;
            const current = collapsedProjects.value[id];
            next[id] = typeof current === "boolean" ? current : true;
        });
        collapsedProjects.value = next;
    },
    { immediate: true }
);

function isProjectCollapsed(projectId) {
    const key = props.normaliseProjectId(projectId);
    if (!key) return false;
    const map = collapsedProjects.value;
    if (Object.prototype.hasOwnProperty.call(map, key)) {
        return Boolean(map[key]);
    }
    return true;
}

function setProjectCollapsed(projectId, collapsed) {
    const key = props.normaliseProjectId(projectId);
    if (!key) return;
    collapsedProjects.value = {
        ...collapsedProjects.value,
        [key]: Boolean(collapsed)
    };
}

function toggleProjectCollapsed(projectId) {
    setProjectCollapsed(projectId, !isProjectCollapsed(projectId));
}

function projectIssueCount(projectId) {
    if (typeof props.getProjectIssueCount !== "function") {
        return null;
    }
    const value = props.getProjectIssueCount(projectId);
    if (typeof value === "number" && Number.isFinite(value)) {
        return value;
    }
    return null;
}

const handleProjectGenerateClick = (event, project) => {
    event?.stopPropagation?.();
    props.onGenerateProject(project);
};

function isBatchRunning(projectId) {
    const state = props.getProjectBatchState(projectId);
    return Boolean(state?.running);
}

function batchProgress(projectId) {
    const state = props.getProjectBatchState(projectId);
    if (!state?.running) return "";
    return `${state.processed}/${state.total}`;
}

function handleGenerateProject(event, project) {
    event?.stopPropagation?.();
    props.onGenerateProject(project);
}

function isBatchRunning(projectId) {
    const state = props.getProjectBatchState(projectId);
    return Boolean(state?.running);
>>>>>>> 2726f090
}

function batchProgress(projectId) {
    const state = props.getProjectBatchState(projectId);
    if (!state?.running) return "";
    return `${state.processed}/${state.total}`;
}

watch(
    () => props.enableResizeEdge,
    (enabled) => {
        if (!enabled) {
            isHoveringResizeEdge.value = false;
        }
    }
);
</script>

<template>
    <template v-if="hasEntries">
        <ul class="reportProjectList">
            <li
                v-for="entry in entries"
                :key="entry.project.id"
                :class="[
                    'reportProjectItem',
                    { 'reportProjectItem--collapsed': isProjectCollapsed(entry.project.id) }
                ]"
            >
                <div class="projectHeader">
                        <button
                            type="button"
                            class="projectToggle"
                            :aria-expanded="!isProjectCollapsed(entry.project.id)"
                            :title="isProjectCollapsed(entry.project.id) ? '展開專案' : '收合專案'"
                            @click.stop="toggleProjectCollapsed(entry.project.id)"
                        >
                            <span class="projectToggleIcon" :class="{ 'projectToggleIcon--collapsed': isProjectCollapsed(entry.project.id) }"></span>
                        </button>
                        <span class="projName" :title="entry.project.name">{{ entry.project.name }}</span>
                        <span
                            v-if="projectIssueCount(entry.project.id) !== null"
                            class="projectIssueBadge"
                        >
                            問題 {{ projectIssueCount(entry.project.id) }}
                        </span>
                        <div class="projectActions">
                            <button
                                v-if="!entry.cache.error"
                                type="button"
                                class="reportBatchBtn"
<<<<<<< HEAD
                                :disabled="entry.cache.loading || projectBatchRunning(entry.project.id)"
                                @click="handleProjectGenerateClick($event, entry.project)"
                            >
                                <span v-if="projectBatchRunning(entry.project.id)">
=======
                                :disabled="entry.cache.loading || isBatchRunning(entry.project.id)"
                                @click="handleProjectGenerateClick($event, entry.project)"
                            >
                                <span v-if="isBatchRunning(entry.project.id)">
>>>>>>> 2726f090
                                    批次生成中 {{ batchProgress(entry.project.id) }}
                                </span>
                                <span v-else>一鍵生成</span>
                            </button>
                            <button
                                v-else
                                type="button"
                                class="reportRetryBtn"
                                @click.stop="onReloadProject(entry.project.id)"
                            >
                                重新載入
                            </button>
                            <span
                                v-if="!entry.cache.error && entry.cache.loading"
                                class="reportMeta"
                            >
                                載入中…
                            </span>
                        </div>
                    </div>
                    <div v-if="!isProjectCollapsed(entry.project.id)" class="reportProjectBody">
                        <p v-if="entry.cache.error" class="reportError">無法載入：{{ entry.cache.error }}</p>
                        <div v-else-if="entry.cache.loading" class="reportLoading">正在載入檔案清單…</div>
                        <p v-else-if="!entry.cache.nodes.length" class="reportEmpty">此專案尚未索引任何檔案。</p>
                        <div v-else class="reportTreeWrapper">
                            <ul class="reportFileTree">
                                <ReportTreeNode
                                    v-for="node in entry.cache.nodes"
                                    :key="node.path"
                                    :node="node"
                                    :project="entry.project"
                                    :project-id="normaliseProjectId(entry.project.id)"
                                    :is-expanded="isNodeExpanded"
                                    :toggle="toggleNode"
                                    :get-state="getReportState"
                                    :on-generate="onGenerate"
                                    :on-select="onSelect"
                                    :get-status-label="getStatusLabel"
                                    :active-target="activeTarget"
                                />
                            </ul>
                        </div>
                    </div>
            </li>
        </ul>
    </template>
    <p v-else class="reportEmpty">尚未載入任何報告專案。</p>
</template>

<style scoped>
.reportProjectList {
    list-style: none;
    margin: 0;
    padding: 0;
    display: flex;
    flex-direction: column;
    gap: 12px;
}

.reportProjectItem {
    border: 1px solid var(--panel-border);
    border-radius: 10px;
    background: var(--panel-surface);
    padding: 12px;
    display: flex;
    flex-direction: column;
    gap: 8px;
    transition: border-color 0.2s ease, transform 0.2s ease;
}

.reportProjectItem:hover {
    border-color: var(--panel-border-strong);
    transform: translateY(-1px);
}

.projectHeader {
    display: flex;
    align-items: center;
    gap: 12px;
}

.projectToggle {
    flex: 0 0 auto;
    width: 24px;
    height: 24px;
    display: inline-flex;
    align-items: center;
    justify-content: center;
    border: none;
    background: transparent;
    color: var(--panel-muted);
    cursor: pointer;
    padding: 0;
    transition: color 0.2s ease;
}

.projectToggle:hover {
    color: var(--panel-heading);
}

.projectToggleIcon {
    display: inline-block;
    width: 0;
    height: 0;
    border-left: 6px solid transparent;
    border-right: 6px solid transparent;
    border-top: 8px solid currentColor;
    transition: transform 0.2s ease;
}

.projectToggleIcon--collapsed {
    transform: rotate(-90deg);
}

.projName {
    flex: 1 1 auto;
    min-width: 0;
    font-weight: 600;
    color: var(--tree-text);
    white-space: nowrap;
    text-overflow: ellipsis;
    overflow: hidden;
}

.projectActions {
    flex: 0 0 auto;
    display: inline-flex;
    align-items: center;
    gap: 8px;
}

.reportBatchBtn {
    flex: 0 0 auto;
    padding: 4px 10px;
    font-size: 12px;
    border-radius: 6px;
    border: 1px solid var(--panel-border);
    background: var(--panel-surface-alt);
    color: var(--panel-heading);
    cursor: pointer;
    transition: background 0.2s ease, color 0.2s ease, border-color 0.2s ease;
}

.projectIssueBadge {
    flex: 0 0 auto;
    font-size: 12px;
    line-height: 1;
    padding: 4px 8px;
    border-radius: 9999px;
    border: 1px solid var(--panel-border-strong);
    background: rgba(148, 163, 184, 0.12);
    color: #fbbf24;
    white-space: nowrap;
}

.reportProjectItem--collapsed {
    gap: 4px;
}

.reportProjectBody {
    display: flex;
    flex-direction: column;
    gap: 8px;
}

.reportBatchBtn:hover {
    background: var(--panel-accent-soft);
    border-color: var(--panel-border-strong);
    color: var(--panel-heading);
}

.reportBatchBtn:disabled {
    cursor: not-allowed;
    opacity: 0.6;
    background: rgba(148, 163, 184, 0.08);
    color: var(--panel-muted);
    border-color: var(--panel-border);
}

.reportMeta {
    font-size: 12px;
    color: #94a3b8;
}

.reportRetryBtn {
    margin-left: auto;
    padding: 4px 10px;
    border-radius: 0;
    border: 1px solid rgba(239, 68, 68, 0.5);
    background: rgba(239, 68, 68, 0.1);
    color: #fca5a5;
    font-size: 12px;
    cursor: pointer;
    transition: background 0.2s ease, border-color 0.2s ease;
}

.reportRetryBtn:hover {
    background: rgba(239, 68, 68, 0.2);
    border-color: rgba(248, 113, 113, 0.7);
}

.reportLoading,
.reportEmpty {
    margin: 0;
    font-size: 13px;
    color: var(--panel-muted);
}

.reportError {
    margin: 0;
    font-size: 13px;
    color: #f87171;
}

.reportTreeWrapper {
    border-top: 1px solid var(--panel-divider);
    padding-top: 8px;
}

.reportFileTree {
    list-style: none;
    margin: 0;
    padding: 0;
    display: flex;
    flex-direction: column;
    gap: 6px;
}
</style><|MERGE_RESOLUTION|>--- conflicted
+++ resolved
@@ -60,7 +60,6 @@
 const hasEntries = computed(() => (props.entries || []).length > 0);
 
 const collapsedProjects = ref({});
-<<<<<<< HEAD
 
 watch(
     () => (props.entries || []).map((entry) => props.normaliseProjectId(entry?.project?.id)).filter(Boolean),
@@ -124,81 +123,6 @@
     const state = props.getProjectBatchState(projectId);
     if (!state?.running) return "";
     return `${state.processed}/${state.total}`;
-=======
-
-watch(
-    () => (props.entries || []).map((entry) => props.normaliseProjectId(entry?.project?.id)).filter(Boolean),
-    (ids) => {
-        const next = {};
-        ids.forEach((id) => {
-            if (!id) return;
-            const current = collapsedProjects.value[id];
-            next[id] = typeof current === "boolean" ? current : true;
-        });
-        collapsedProjects.value = next;
-    },
-    { immediate: true }
-);
-
-function isProjectCollapsed(projectId) {
-    const key = props.normaliseProjectId(projectId);
-    if (!key) return false;
-    const map = collapsedProjects.value;
-    if (Object.prototype.hasOwnProperty.call(map, key)) {
-        return Boolean(map[key]);
-    }
-    return true;
-}
-
-function setProjectCollapsed(projectId, collapsed) {
-    const key = props.normaliseProjectId(projectId);
-    if (!key) return;
-    collapsedProjects.value = {
-        ...collapsedProjects.value,
-        [key]: Boolean(collapsed)
-    };
-}
-
-function toggleProjectCollapsed(projectId) {
-    setProjectCollapsed(projectId, !isProjectCollapsed(projectId));
-}
-
-function projectIssueCount(projectId) {
-    if (typeof props.getProjectIssueCount !== "function") {
-        return null;
-    }
-    const value = props.getProjectIssueCount(projectId);
-    if (typeof value === "number" && Number.isFinite(value)) {
-        return value;
-    }
-    return null;
-}
-
-const handleProjectGenerateClick = (event, project) => {
-    event?.stopPropagation?.();
-    props.onGenerateProject(project);
-};
-
-function isBatchRunning(projectId) {
-    const state = props.getProjectBatchState(projectId);
-    return Boolean(state?.running);
-}
-
-function batchProgress(projectId) {
-    const state = props.getProjectBatchState(projectId);
-    if (!state?.running) return "";
-    return `${state.processed}/${state.total}`;
-}
-
-function handleGenerateProject(event, project) {
-    event?.stopPropagation?.();
-    props.onGenerateProject(project);
-}
-
-function isBatchRunning(projectId) {
-    const state = props.getProjectBatchState(projectId);
-    return Boolean(state?.running);
->>>>>>> 2726f090
 }
 
 function batchProgress(projectId) {
@@ -250,17 +174,10 @@
                                 v-if="!entry.cache.error"
                                 type="button"
                                 class="reportBatchBtn"
-<<<<<<< HEAD
                                 :disabled="entry.cache.loading || projectBatchRunning(entry.project.id)"
                                 @click="handleProjectGenerateClick($event, entry.project)"
                             >
                                 <span v-if="projectBatchRunning(entry.project.id)">
-=======
-                                :disabled="entry.cache.loading || isBatchRunning(entry.project.id)"
-                                @click="handleProjectGenerateClick($event, entry.project)"
-                            >
-                                <span v-if="isBatchRunning(entry.project.id)">
->>>>>>> 2726f090
                                     批次生成中 {{ batchProgress(entry.project.id) }}
                                 </span>
                                 <span v-else>一鍵生成</span>
