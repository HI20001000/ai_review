--- conflicted
+++ resolved
@@ -39,13 +39,6 @@
         type: Function,
         required: true
     },
-<<<<<<< HEAD
-    selectTreeNode: {
-        type: Function,
-        required: true
-    },
-=======
->>>>>>> 6e40d8de
     showProjectOverview: {
         type: Boolean,
         default: true
