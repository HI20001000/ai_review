<script setup>
import { computed } from "vue";
import TreeNode from "./TreeNode.vue";

const props = defineProps({
    styleWidth: {
        type: Object,
        required: true
    },
    projects: {
        type: Array,
        default: () => []
    },
    selectedProjectId: {
        type: [String, Number],
        default: null
    },
    onSelectProject: {
        type: Function,
        required: true
    },
    onDeleteProject: {
        type: Function,
        required: true
    },
    tree: {
        type: Array,
        default: () => []
    },
    activeTreePath: {
        type: String,
        default: ""
    },
    isLoadingTree: {
        type: Boolean,
        default: false
    },
    openNode: {
        type: Function,
        required: true
    },
<<<<<<< HEAD
    selectTreeNode: {
        type: Function,
        required: true
    },
=======
>>>>>>> bf4dc72c
    showProjectOverview: {
        type: Boolean,
        default: true
    }
});

const hasProjects = computed(() => (props.projects || []).length > 0);
const hasSelectedProject = computed(() => props.selectedProjectId !== null && props.selectedProjectId !== undefined);
const shouldShowTree = computed(() => {
    if (props.showProjectOverview) return false;

    return (
        hasSelectedProject.value &&
        (props.isLoadingTree || (Array.isArray(props.tree) && props.tree.length > 0))
    );
});
const shouldShowTreePlaceholder = computed(
    () => !props.showProjectOverview && hasSelectedProject.value && !shouldShowTree.value
);
</script>

<template>
    <section class="panelRail" :style="styleWidth">
        <div class="projectPanel">
            <div class="panelHeader">Projects</div>
            <template v-if="hasProjects">
                <ul class="projectList">
                    <li
                        v-for="p in projects"
                        :key="p.id"
                        :class="['projectItem', { active: p.id === selectedProjectId }]"
                    >
                        <div class="projectHeader" @click="onSelectProject(p)">
                            <span class="projName">{{ p.name }}</span>
                            <span class="rightSide">
                                <span class="badge" :title="p.mode">{{ p.mode }}</span>
                                <button
                                    class="delBtn"
                                    title="Delete project (DB only)"
                                    @click.stop="onDeleteProject($event, p)"
                                >
                                    ❌
                                </button>
                            </span>
                        </div>
                    </li>
                </ul>
            </template>
            <p v-else class="emptyProjects">尚未匯入任何專案。</p>
        </div>

        <div v-if="shouldShowTree" class="treeArea">
            <div class="panelHeader">Project Files</div>
            <div v-if="isLoadingTree" class="loading">Loading...</div>
            <ul v-else class="treeRoot">
                <TreeNode
                    v-for="n in tree"
                    :key="n.path"
                    :node="n"
                    :active-path="activeTreePath"
                    @open="openNode"
                    @select="selectTreeNode"
                />
            </ul>
        </div>

        <div v-else-if="shouldShowTreePlaceholder" class="treePlaceholder">
            <div class="panelHeader">Project Files</div>
            <p class="emptyTree">載入專案中...</p>
        </div>
    </section>
</template>

<style scoped>
.panelRail {
    flex: 0 0 320px;
    display: flex;
    flex-direction: column;
    gap: 16px;
    min-height: 0;
    background: #202020;
    border: 1px solid #323232;
    border-radius: 10px;
    padding: 16px;
    box-sizing: border-box;
    overflow: hidden;
}

.panelHeader {
    font-weight: 700;
    color: #cbd5e1;
    margin-bottom: 12px;
}

.projectPanel {
    flex: 0 0 auto;
    background: #252526;
    border: 1px solid #3d3d3d;
    border-radius: 10px;
    padding: 16px;
    display: flex;
    flex-direction: column;
    gap: 12px;
}

.projectList {
    list-style: none;
    margin: 0;
    padding: 0;
    display: flex;
    flex-direction: column;
    gap: 10px;
    max-height: 220px;
    overflow: auto;
}

.projectItem {
    background: #202020;
    border: 1px solid #303134;
    border-radius: 10px;
    padding: 10px 12px;
    display: flex;
    justify-content: space-between;
    align-items: center;
    gap: 12px;
    transition: border-color 0.2s ease, background-color 0.2s ease;
}

.projectItem.active {
    border-color: #2b4b63;
    background: #1f2d3c;
}

.projectHeader {
    display: flex;
    align-items: center;
    justify-content: space-between;
    gap: 12px;
    width: 100%;
    color: #e5e7eb;
    cursor: pointer;
}

.projName {
    overflow: hidden;
    text-overflow: ellipsis;
    white-space: nowrap;
}

.rightSide {
    display: inline-flex;
    align-items: center;
    gap: 6px;
}

.badge {
    font-size: 12px;
    opacity: 0.6;
}

.delBtn {
    background: transparent;
    border: none;
    color: #fca5a5;
    font-size: 14px;
    line-height: 1;
    padding: 4px 6px;
    border-radius: 6px;
    cursor: pointer;
}

.delBtn:hover {
    background: #3a2a2a;
    color: #fecaca;
}

.emptyProjects {
    margin: 0;
    font-size: 14px;
    color: rgba(255, 255, 255, 0.7);
}

.treeArea,
.treePlaceholder {
    flex: 1 1 auto;
    min-width: 0;
    background: #252526;
    border: 1px solid #3d3d3d;
    border-radius: 10px;
    padding: 16px;
    display: flex;
    flex-direction: column;
    min-height: 0;
}

.treeArea .panelHeader,
.treePlaceholder .panelHeader {
    margin-bottom: 12px;
}

.treeArea .loading {
    padding: 10px;
    opacity: 0.8;
}

.emptyTree {
    margin: 0;
    color: rgba(255, 255, 255, 0.7);
}

.treeArea .treeRoot {
    list-style: none;
    margin: 0;
    padding: 0 8px 8px 0;
    overflow: auto;
}

:deep(.treeChildren) {
    list-style: none;
    margin: 0;
    padding-left: 16px;
}

:deep(.treeRow) {
    display: flex;
    gap: 8px;
    align-items: center;
    padding: 2px 0;
    cursor: pointer;
}

:deep(.treeRow.active) {
    background: rgba(255, 255, 255, 0.08);
    border-radius: 6px;
}

:deep(.treeRow .icon) {
    width: 20px;
    text-align: center;
}

@media (max-width: 900px) {
    .panelRail {
        width: 100% !important;
        flex: 1 1 auto !important;
    }
}
</style><|MERGE_RESOLUTION|>--- conflicted
+++ resolved
@@ -39,13 +39,6 @@
         type: Function,
         required: true
     },
-<<<<<<< HEAD
-    selectTreeNode: {
-        type: Function,
-        required: true
-    },
-=======
->>>>>>> bf4dc72c
     showProjectOverview: {
         type: Boolean,
         default: true
