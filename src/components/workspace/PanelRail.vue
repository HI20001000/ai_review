<script setup>
import { computed } from "vue";
import TreeNode from "./TreeNode.vue";

const props = defineProps({
    styleWidth: {
        type: Object,
        required: true
    },
    projects: {
        type: Array,
        default: () => []
    },
    selectedProjectId: {
        type: [String, Number],
        default: null
    },
    onSelectProject: {
        type: Function,
        required: true
    },
    onDeleteProject: {
        type: Function,
        required: true
    },
    tree: {
        type: Array,
        default: () => []
    },
    activeTreePath: {
        type: String,
        default: ""
    },
    isLoadingTree: {
        type: Boolean,
        default: false
    },
    openNode: {
        type: Function,
        required: true
    },
<<<<<<< HEAD
    selectTreeNode: {
        type: Function,
        required: true
    },
=======
>>>>>>> 9bae4b2d
    showProjectOverview: {
        type: Boolean,
        default: true
    }
});

const hasProjects = computed(() => (props.projects || []).length > 0);
const hasSelectedProject = computed(() => props.selectedProjectId !== null && props.selectedProjectId !== undefined);
const shouldShowTree = computed(() => {
    if (props.showProjectOverview) return false;

    return (
        hasSelectedProject.value &&
        (props.isLoadingTree || (Array.isArray(props.tree) && props.tree.length > 0))
    );
});
const shouldShowTreePlaceholder = computed(
    () => !props.showProjectOverview && hasSelectedProject.value && !shouldShowTree.value
);
</script>

<template>
    <section class="panelRail" :style="styleWidth">
        <div class="projectPanel">
            <div class="panelHeader">Projects</div>
            <template v-if="hasProjects">
                <ul class="projectList">
                    <li
                        v-for="p in projects"
                        :key="p.id"
                        :class="['projectItem', { active: p.id === selectedProjectId }]"
                    >
                        <div class="projectHeader" @click="onSelectProject(p)">
                            <span class="projName">{{ p.name }}</span>
                            <span class="rightSide">
                                <span class="badge" :title="p.mode">{{ p.mode }}</span>
                                <button
                                    class="delBtn"
                                    title="Delete project (DB only)"
                                    @click.stop="onDeleteProject($event, p)"
                                >
                                    ❌
                                </button>
                            </span>
                        </div>
                    </li>
                </ul>
            </template>
            <p v-else class="emptyProjects">尚未匯入任何專案。</p>
        </div>

        <div v-if="shouldShowTree" class="treeArea">
            <div class="panelHeader">Project Files</div>
            <div v-if="isLoadingTree" class="loading">Loading...</div>
            <ul v-else class="treeRoot">
                <TreeNode
                    v-for="n in tree"
                    :key="n.path"
                    :node="n"
                    :active-path="activeTreePath"
                    @open="openNode"
                    @select="selectTreeNode"
                />
            </ul>
        </div>

        <div v-else-if="shouldShowTreePlaceholder" class="treePlaceholder">
            <div class="panelHeader">Project Files</div>
            <p class="emptyTree">載入專案中...</p>
        </div>
    </section>
</template>

<style scoped>
.panelRail {
    flex: 0 0 320px;
    display: flex;
    flex-direction: column;
    gap: 16px;
    min-height: 0;
    background: #202020;
    border: 1px solid #323232;
    border-radius: 10px;
    padding: 16px;
    box-sizing: border-box;
    overflow: hidden;
}

.panelHeader {
    font-weight: 700;
    color: #cbd5e1;
    margin-bottom: 12px;
}

.projectPanel {
    flex: 0 0 auto;
    background: #252526;
    border: 1px solid #3d3d3d;
    border-radius: 10px;
    padding: 16px;
    display: flex;
    flex-direction: column;
    gap: 12px;
}

.projectList {
    list-style: none;
    margin: 0;
    padding: 0;
    display: flex;
    flex-direction: column;
    gap: 10px;
    max-height: 220px;
    overflow: auto;
}

.projectItem {
    background: #202020;
    border: 1px solid #303134;
    border-radius: 10px;
    padding: 10px 12px;
    display: flex;
    justify-content: space-between;
    align-items: center;
    gap: 12px;
    transition: border-color 0.2s ease, background-color 0.2s ease;
}

.projectItem.active {
    border-color: #2b4b63;
    background: #1f2d3c;
}

.projectHeader {
    display: flex;
    align-items: center;
    justify-content: space-between;
    gap: 12px;
    width: 100%;
    color: #e5e7eb;
    cursor: pointer;
}

.projName {
    overflow: hidden;
    text-overflow: ellipsis;
    white-space: nowrap;
}

.rightSide {
    display: inline-flex;
    align-items: center;
    gap: 6px;
}

.badge {
    font-size: 12px;
    opacity: 0.6;
}

.delBtn {
    background: transparent;
    border: none;
    color: #fca5a5;
    font-size: 14px;
    line-height: 1;
    padding: 4px 6px;
    border-radius: 6px;
    cursor: pointer;
}

.delBtn:hover {
    background: #3a2a2a;
    color: #fecaca;
}

.emptyProjects {
    margin: 0;
    font-size: 14px;
    color: rgba(255, 255, 255, 0.7);
}

.treeArea,
.treePlaceholder {
    flex: 1 1 auto;
    min-width: 0;
    background: #252526;
    border: 1px solid #3d3d3d;
    border-radius: 10px;
    padding: 16px;
    display: flex;
    flex-direction: column;
    min-height: 0;
}

.treeArea .panelHeader,
.treePlaceholder .panelHeader {
    margin-bottom: 12px;
}

.treeArea .loading {
    padding: 10px;
    opacity: 0.8;
}

.emptyTree {
    margin: 0;
    color: rgba(255, 255, 255, 0.7);
}

.treeArea .treeRoot {
    list-style: none;
    margin: 0;
    padding: 0 8px 8px 0;
    overflow: auto;
}

:deep(.treeChildren) {
    list-style: none;
    margin: 0;
    padding-left: 16px;
}

:deep(.treeRow) {
    display: flex;
    gap: 8px;
    align-items: center;
    padding: 2px 0;
    cursor: pointer;
}

:deep(.treeRow.active) {
    background: rgba(255, 255, 255, 0.08);
    border-radius: 6px;
}

:deep(.treeRow .icon) {
    width: 20px;
    text-align: center;
}

@media (max-width: 900px) {
    .panelRail {
        width: 100% !important;
        flex: 1 1 auto !important;
    }
}
</style><|MERGE_RESOLUTION|>--- conflicted
+++ resolved
@@ -39,13 +39,6 @@
         type: Function,
         required: true
     },
-<<<<<<< HEAD
-    selectTreeNode: {
-        type: Function,
-        required: true
-    },
-=======
->>>>>>> 9bae4b2d
     showProjectOverview: {
         type: Boolean,
         default: true
