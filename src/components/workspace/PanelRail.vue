<script setup>
import { computed, toRefs } from "vue";
import ChatAiWindow from "../ChatAiWindow.vue";
import TreeNode from "./TreeNode.vue";

const props = defineProps({
    activeTool: {
        type: String,
        required: true
    },
    styleWidth: {
        type: Object,
        required: true
    },
    projects: {
        type: Array,
        default: () => []
    },
    selectedProjectId: {
        type: [String, Number],
        default: null
    },
    onSelectProject: {
        type: Function,
        required: true
    },
    onDeleteProject: {
        type: Function,
        required: true
    },
    tree: {
        type: Array,
        default: () => []
    },
    activeTreePath: {
        type: String,
        default: ""
    },
    isLoadingTree: {
        type: Boolean,
        default: false
    },
    openNode: {
        type: Function,
        required: true
    },
    selectTreeNode: {
        type: Function,
        required: true
    },
    contextItems: {
        type: Array,
        default: () => []
    },
    messages: {
        type: Array,
        default: () => []
    },
    isProcessing: {
        type: Boolean,
        default: false
    },
    isChatLocked: {
        type: Boolean,
        default: false
    },
    connection: {
        type: Object,
        default: null
    },
    onAddActiveContext: {
        type: Function,
        required: true
    },
    onRemoveContext: {
        type: Function,
        required: true
    },
    onClearContext: {
        type: Function,
        required: true
    },
    onSendMessage: {
        type: Function,
        required: true
    },
    showProjectOverview: {
        type: Boolean,
        default: true
    }
});

const { activeTool, showProjectOverview } = toRefs(props);

const isProjectTab = computed(() => activeTool.value === "project");
const isAiTab = computed(() => activeTool.value === "ai");
const hasProjects = computed(() => (props.projects || []).length > 0);
const hasSelectedProject = computed(() => props.selectedProjectId !== null && props.selectedProjectId !== undefined);
<<<<<<< HEAD
const shouldShowTree = computed(
    () =>
        !showProjectOverview.value &&
        hasSelectedProject.value &&
        (props.isLoadingTree || (Array.isArray(props.tree) && props.tree.length > 0))
=======
const shouldShowTree = computed(() => {
    if (showProjectOverview.value) return false;

    return (
        hasSelectedProject.value &&
        (props.isLoadingTree || (Array.isArray(props.tree) && props.tree.length > 0))
    );
});
const shouldShowTreePlaceholder = computed(
    () => !showProjectOverview.value && hasSelectedProject.value && !shouldShowTree.value
>>>>>>> dc7b6495
);
</script>

<template>
    <section class="panelRail" :style="styleWidth">
        <template v-if="isProjectTab">
            <div class="projectPanel">
                <div class="panelHeader">Projects</div>
                <template v-if="hasProjects">
                    <ul class="projectList">
                        <li
                            v-for="p in projects"
                            :key="p.id"
                            :class="['projectItem', { active: p.id === selectedProjectId }]"
                        >
                            <div class="projectHeader" @click="onSelectProject(p)">
                                <span class="projName">{{ p.name }}</span>
                                <span class="rightSide">
                                    <span class="badge" :title="p.mode">{{ p.mode }}</span>
                                    <button
                                        class="delBtn"
                                        title="Delete project (DB only)"
                                        @click.stop="onDeleteProject($event, p)"
                                    >
                                        ❌
                                    </button>
                                </span>
                            </div>
                        </li>
                    </ul>
                </template>
                <p v-else class="emptyProjects">尚未匯入任何專案。</p>
            </div>

            <div v-if="shouldShowTree" class="treeArea">
                <div class="panelHeader">Project Files</div>
                <div v-if="isLoadingTree" class="loading">Loading...</div>
                <ul v-else class="treeRoot">
                    <TreeNode
                        v-for="n in tree"
                        :key="n.path"
                        :node="n"
                        :active-path="activeTreePath"
                        @open="openNode"
                        @select="selectTreeNode"
                    />
                </ul>
            </div>

<<<<<<< HEAD
            <div v-else-if="hasSelectedProject && !showProjectOverview" class="treePlaceholder">
=======
            <div v-else-if="shouldShowTreePlaceholder" class="treePlaceholder">
>>>>>>> dc7b6495
                <div class="panelHeader">Project Files</div>
                <p class="emptyTree">載入專案中...</p>
            </div>
        </template>
        <div v-else-if="isAiTab" class="aiArea">
            <ChatAiWindow
                :visible="true"
                :context-items="contextItems"
                :messages="messages"
                :loading="isProcessing"
                :disabled="isChatLocked"
                :connection="connection"
                @add-active="onAddActiveContext"
                @clear-context="onClearContext"
                @remove-context="onRemoveContext"
                @send-message="onSendMessage"
            />
        </div>
    </section>
</template>

<style scoped>
.panelRail {
    flex: 0 0 320px;
    display: flex;
    flex-direction: column;
    gap: 16px;
    min-height: 0;
    background: #202020;
    border: 1px solid #323232;
    border-radius: 10px;
    padding: 16px;
    box-sizing: border-box;
    overflow: hidden;
}

.panelHeader {
    font-weight: 700;
    color: #cbd5e1;
    margin-bottom: 12px;
}

.projectPanel {
    flex: 0 0 auto;
    background: #252526;
    border: 1px solid #3d3d3d;
    border-radius: 10px;
    padding: 16px;
    display: flex;
    flex-direction: column;
    gap: 12px;
}

.projectList {
    list-style: none;
    margin: 0;
    padding: 0;
    display: flex;
    flex-direction: column;
    gap: 10px;
    max-height: 220px;
    overflow: auto;
}

.projectItem {
    background: #202020;
    border: 1px solid #303134;
    border-radius: 10px;
    padding: 10px 12px;
    display: flex;
    justify-content: space-between;
    align-items: center;
    gap: 12px;
    transition: border-color 0.2s ease, background-color 0.2s ease;
}

.projectItem.active {
    border-color: #2b4b63;
    background: #1f2d3c;
}

.projectHeader {
    display: flex;
    align-items: center;
    justify-content: space-between;
    gap: 12px;
    width: 100%;
    color: #e5e7eb;
    cursor: pointer;
}

.projName {
    overflow: hidden;
    text-overflow: ellipsis;
    white-space: nowrap;
}

.rightSide {
    display: inline-flex;
    align-items: center;
    gap: 6px;
}

.badge {
    font-size: 12px;
    opacity: 0.6;
}

.delBtn {
    background: transparent;
    border: none;
    color: #fca5a5;
    font-size: 14px;
    line-height: 1;
    padding: 4px 6px;
    border-radius: 6px;
    cursor: pointer;
}

.delBtn:hover {
    background: #3a2a2a;
    color: #fecaca;
}

.emptyProjects {
    margin: 0;
    font-size: 14px;
    color: rgba(255, 255, 255, 0.7);
}

.treeArea,
.treePlaceholder {
    flex: 1 1 auto;
    min-width: 0;
    background: #252526;
    border: 1px solid #3d3d3d;
    border-radius: 10px;
    padding: 16px;
    display: flex;
    flex-direction: column;
    min-height: 0;
}

.treeArea .panelHeader,
.treePlaceholder .panelHeader {
    margin-bottom: 12px;
}

.treeArea .loading {
    padding: 10px;
    opacity: 0.8;
}

.emptyTree {
    margin: 0;
    color: rgba(255, 255, 255, 0.7);
}

.treeArea .treeRoot {
    list-style: none;
    margin: 0;
    padding: 0 8px 8px 0;
    overflow: auto;
}

.aiArea {
    flex: 1 1 auto;
    min-height: 0;
    overflow: hidden;
}

.aiArea :deep(.chatWindow) {
    height: 100%;
}

:deep(.treeChildren) {
    list-style: none;
    margin: 0;
    padding-left: 16px;
}

:deep(.treeRow) {
    display: flex;
    gap: 8px;
    align-items: center;
    padding: 2px 0;
    cursor: pointer;
}

:deep(.treeRow.active) {
    background: rgba(255, 255, 255, 0.08);
    border-radius: 6px;
}

:deep(.treeRow .icon) {
    width: 20px;
    text-align: center;
}

@media (max-width: 900px) {
    .panelRail {
        width: 100% !important;
        flex: 1 1 auto !important;
    }
}
</style><|MERGE_RESOLUTION|>--- conflicted
+++ resolved
@@ -96,13 +96,6 @@
 const isAiTab = computed(() => activeTool.value === "ai");
 const hasProjects = computed(() => (props.projects || []).length > 0);
 const hasSelectedProject = computed(() => props.selectedProjectId !== null && props.selectedProjectId !== undefined);
-<<<<<<< HEAD
-const shouldShowTree = computed(
-    () =>
-        !showProjectOverview.value &&
-        hasSelectedProject.value &&
-        (props.isLoadingTree || (Array.isArray(props.tree) && props.tree.length > 0))
-=======
 const shouldShowTree = computed(() => {
     if (showProjectOverview.value) return false;
 
@@ -113,7 +106,6 @@
 });
 const shouldShowTreePlaceholder = computed(
     () => !showProjectOverview.value && hasSelectedProject.value && !shouldShowTree.value
->>>>>>> dc7b6495
 );
 </script>
 
@@ -163,11 +155,7 @@
                 </ul>
             </div>
 
-<<<<<<< HEAD
-            <div v-else-if="hasSelectedProject && !showProjectOverview" class="treePlaceholder">
-=======
             <div v-else-if="shouldShowTreePlaceholder" class="treePlaceholder">
->>>>>>> dc7b6495
                 <div class="panelHeader">Project Files</div>
                 <p class="emptyTree">載入專案中...</p>
             </div>
