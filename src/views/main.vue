<script setup>
import { ref, watch, onMounted, computed } from "vue";
<<<<<<< HEAD
import PanelRail from "../components/workspace/PanelRail.vue";
=======
>>>>>>> f8e9469f
import { usePreview } from "../scripts/composables/usePreview.js";
import { useTreeStore } from "../scripts/composables/useTreeStore.js";
import { useProjectsStore } from "../scripts/composables/useProjectsStore.js";
import { useAiAssistant } from "../scripts/composables/useAiAssistant.js";
import * as fileSystemService from "../scripts/services/fileSystemService.js";

const preview = usePreview();

const projectsStore = useProjectsStore({
    preview,
    fileSystem: fileSystemService
});

const treeStore = useTreeStore({
    getProjectRootHandleById: projectsStore.getProjectRootHandleById,
    getFileHandleByPath: fileSystemService.getFileHandleByPath,
    previewing: preview.previewing,
    isTextLike: preview.isTextLike,
    MAX_TEXT_BYTES: preview.MAX_TEXT_BYTES,
    selectedProjectId: projectsStore.selectedProjectId
});

projectsStore.setTreeStore(treeStore);

const aiAssistant = useAiAssistant({ treeStore, projectsStore, fileSystem: fileSystemService, preview });

const {
    showUploadModal,
    projects,
    selectedProjectId,
    supportsFS,
    loadProjectsFromDB,
    cleanupLegacyHandles,
    openProject,
    deleteProject,
    handleDrop,
    handleDragOver,
    handleFolderInput,
    pickFolderAndImport,
    updateCapabilityFlags
} = projectsStore;

const {
    tree,
    activeTreePath,
    isLoadingTree,
    openNode,
    selectTreeNode
} = treeStore;

const {
    open,
    close,
    contextItems,
    messages,
    addActiveNode,
    removeContext,
    clearContext,
    sendUserMessage,
    isProcessing,
    isInteractionLocked: isChatLocked,
    connection,
    retryHandshake
} = aiAssistant;

const { previewing } = preview;

const activeTool = ref("project");
const middlePaneWidth = ref(360);
const mainContentRef = ref(null);
<<<<<<< HEAD
const hasActiveProject = computed(() => selectedProjectId.value !== null && selectedProjectId.value !== undefined);
=======
const hasActiveProject = computed(() => {
    const selectedId = selectedProjectId.value;
    if (selectedId === null || selectedId === undefined) return false;

    const list = projects.value;
    if (!Array.isArray(list)) return false;

    return list.some((project) => project.id === selectedId);
});
>>>>>>> f8e9469f

const middlePaneStyle = computed(() => ({
    flex: `0 0 ${middlePaneWidth.value}px`,
    width: `${middlePaneWidth.value}px`
}));

watch(activeTool, (tool) => {
    if (tool === "ai") {
        open();
        const shouldForce = connection.value.status === "error";
        retryHandshake({ force: shouldForce });
    } else {
        close();
    }
});

async function ensureActiveProject() {
    const list = Array.isArray(projects.value) ? projects.value : [];
    if (!list.length) return;

    const selectedIdValue = selectedProjectId.value;
    const current = list.find((project) => project.id === selectedIdValue);

    if (current) {
        if (!tree.value.length && !isLoadingTree.value) {
            await openProject(current);
        }
        return;
    }

    if (activeTool.value !== "project") {
        activeTool.value = "project";
    }

    await openProject(list[0]);
}

watch(
    [projects, selectedProjectId],
    async () => {
        await ensureActiveProject();
    },
    { immediate: true }
);

function selectTool(tool) {
    if (activeTool.value !== tool) {
        activeTool.value = tool;
    }
}

<<<<<<< HEAD
function handleToolButton(tool) {
    selectTool(tool);
}

=======
>>>>>>> f8e9469f
function handleSelectProject(project) {
    if (!project) return;
    selectTool("project");
    openProject(project);
}

function clamp(value, min, max) {
    return Math.min(max, Math.max(min, value));
}

function startPreviewResize(event) {
    if (event.button !== 0) return;
    event.preventDefault();

    const startX = event.clientX;
    const startWidth = middlePaneWidth.value;
    const containerEl = mainContentRef.value;
    const workspaceEl = containerEl?.querySelector(".workSpace");
    if (!workspaceEl) return;

    const minWidth = 260;
    const workspaceMinWidth = 320;
    const workspaceRect = workspaceEl.getBoundingClientRect();
    const maxAdditional = Math.max(0, workspaceRect.width - workspaceMinWidth);
    const maxWidth = Math.max(minWidth, startWidth + maxAdditional);

    const handleMove = (pointerEvent) => {
        const delta = pointerEvent.clientX - startX;
        middlePaneWidth.value = clamp(startWidth + delta, minWidth, maxWidth);
    };

    const stop = () => {
        window.removeEventListener("pointermove", handleMove);
        window.removeEventListener("pointerup", stop);
        window.removeEventListener("pointercancel", stop);
    };

    window.addEventListener("pointermove", handleMove);
    window.addEventListener("pointerup", stop);
    window.addEventListener("pointercancel", stop);
}

async function handleAddActiveContext() {
    const added = await addActiveNode();
    if (added) {
        selectTool("ai");
    }
}

async function handleSendMessage(content) {
    const text = (content || "").trim();
    if (!text) return;
    selectTool("ai");
    await sendUserMessage(text);
}

onMounted(async () => {
    await cleanupLegacyHandles();
    updateCapabilityFlags();
    await loadProjectsFromDB();
});
</script>



<template>
    <div class="page">
        <div class="topBar">
            <div class="topBar_left">
                <h1 class="topBar_title">Workspace</h1>
            </div>
            <div class="topBar_spacer"></div>
            <div class="topBar_right">
                <div class="topBar_addProject" @click="showUploadModal = true">
                    <svg xmlns="http://www.w3.org/2000/svg" viewBox="0 0 512 512">
                        <path d="M256,0C114.6,0,0,114.6,0,256s114.6,256,256,256s256-114.6,256-256S397.4,0,256,0z M405.3,277.3c0,11.8-9.5,21.3-21.3,21.3h-85.3V384c0,11.8-9.5,21.3-21.3,21.3h-42.7c-11.8,0-21.3-9.6-21.3-21.3v-85.3H128c-11.8,0-21.3-9.6-21.3-21.3v-42.7c0-11.8,9.5-21.3,21.3-21.3h85.3V128c0-11.8,9.5-21.3,21.3-21.3h42.7c11.8,0,21.3,9.6,21.3,21.3v85.3H384c11.8,0,21.3,9.6,21.3,21.3V277.3z" />
                    </svg>
                    <p>Add Project</p>
                </div>
            </div>
        </div>

        <div class="mainContent" ref="mainContentRef">
<<<<<<< HEAD
            <aside class="toolColumn">
                <div class="toolColumn__section toolColumn__switcher">
                    <div class="toolColumn__header">工具</div>
                    <div class="toolColumn__buttons">
                        <button
                            type="button"
                            class="toolColumn__btn"
                            :class="{ active: activeTool === 'project' }"
                            @click="handleToolButton('project')"
                            aria-label="Projects"
                        >
                            <svg class="toolColumn__icon" xmlns="http://www.w3.org/2000/svg" viewBox="0 0 24 24" aria-hidden="true">
                                <path
                                    d="M3 6.75A2.75 2.75 0 0 1 5.75 4h3.042c.7 0 1.362.318 1.79.86l1.023 1.28H18.25A2.75 2.75 0 0 1 21 8.89v8.36A2.75 2.75 0 0 1 18.25 20H5.75A2.75 2.75 0 0 1 3 17.25V6.75Z"
                                    fill="currentColor"
                                />
                            </svg>
                            <span class="srOnly">Projects</span>
                        </button>
                        <button
                            type="button"
                            class="toolColumn__btn"
                            :class="{ active: activeTool === 'ai', disabled: isChatLocked && activeTool !== 'ai' }"
                            @click="handleToolButton('ai')"
                            :disabled="isChatLocked && activeTool !== 'ai'"
                            aria-label="Chat AI"
                        >
                            <svg class="toolColumn__icon" xmlns="http://www.w3.org/2000/svg" viewBox="0 0 24 24" aria-hidden="true">
                                <path
                                    d="M4.5 4A2.5 2.5 0 0 0 2 6.5v6A2.5 2.5 0 0 0 4.5 15H6v3.5a.5.5 0 0 0 .8.4L11.333 15H19.5A2.5 2.5 0 0 0 22 12.5v-6A2.5 2.5 0 0 0 19.5 4h-15Z"
                                    fill="currentColor"
                                />
                            </svg>
                            <span class="srOnly">Chat AI</span>
                        </button>
                    </div>
                </div>

            </aside>

            <PanelRail
                class="contentColumn"
                :style-width="middlePaneStyle"
                :active-tool="activeTool"
                :projects="projects"
                :selected-project-id="selectedProjectId"
                :on-select-project="handleSelectProject"
                :on-delete-project="deleteProject"
                :tree="tree"
                :active-tree-path="activeTreePath"
                :is-loading-tree="isLoadingTree"
                :open-node="openNode"
                :select-tree-node="selectTreeNode"
                :context-items="contextItems"
                :messages="messages"
                :is-processing="isProcessing"
                :is-chat-locked="isChatLocked"
                :connection="connection"
                :on-add-active-context="handleAddActiveContext"
                :on-remove-context="removeContext"
                :on-clear-context="clearContext"
                :on-send-message="handleSendMessage"
            />

            <div class="paneDivider" @pointerdown="startPreviewResize"></div>

            <section class="workSpace">
                <template v-if="hasActiveProject && previewing.kind && previewing.kind !== 'error'">
=======
            <div class="projectPanel">
                <div class="wsHeader">Projects</div>
                <ul class="projectList">
                    <li
                        v-for="p in projects"
                        :key="p.id"
                        :class="['projectItem', { active: p.id === selectedProjectId }]"
                    >
                        <div class="projectHeader" @click="openProject(p)">
                            <span class="projName">{{ p.name }}</span>
                            <span class="rightSide">
                                <span class="badge" :title="p.mode">{{ p.mode }}</span>
                                <button class="delBtn" title="Delete project (DB only)" @click.stop="deleteProject($event, p)">❌</button>
                            </span>
                        </div>
                    </li>
                </ul>
            </div>

            <aside
                v-if="hasActiveProject"
                class="toolRail"
            >
                <button
                    type="button"
                    class="toolRail__btn"
                    :class="{ active: activeTool === 'project' }"
                    @click="selectTool('project')"
                >
                    Projects
                </button>
                <button
                    type="button"
                    class="toolRail__btn"
                    :class="{ active: activeTool === 'ai', disabled: isChatLocked && activeTool !== 'ai' }"
                    @click="selectTool('ai')"
                    :disabled="isChatLocked && activeTool !== 'ai'"
                >
                    Chat AI
                </button>
            </aside>

            <section
                v-if="hasActiveProject"
                class="panelRail"
                :style="middlePaneStyle"
            >
                <div v-if="activeTool === 'project'" class="treeArea">
                    <div v-if="isLoadingTree" class="loading">Loading...</div>
                    <ul v-else class="treeRoot">
                        <TreeNode
                            v-for="n in tree"
                            :key="n.path"
                            :node="n"
                            :active-path="activeTreePath"
                            @open="openNode"
                            @select="selectTreeNode"
                        />
                    </ul>
                </div>
                <div v-else class="aiArea">
                    <ChatAiWindow
                        :visible="activeTool === 'ai'"
                        :context-items="contextItems"
                        :messages="messages"
                        :loading="isProcessing"
                        :disabled="isChatLocked"
                        :connection="connection"
                        @add-active="handleAddActiveContext"
                        @clear-context="clearContext"
                        @remove-context="removeContext"
                        @send-message="handleSendMessage"
                    />
                </div>
            </section>

            <div
                v-if="hasActiveProject"
                class="paneDivider"
                @pointerdown="startPreviewResize"
            ></div>

            <section v-if="hasActiveProject" class="workSpace">
                <template v-if="previewing.kind && previewing.kind !== 'error'">
>>>>>>> f8e9469f
                    <div class="pvHeader">
                        <div class="pvName">{{ previewing.name }}</div>
                        <div class="pvMeta">{{ previewing.mime || '-' }} | {{ (previewing.size / 1024).toFixed(1) }} KB</div>
                    </div>

                    <div v-if="previewing.kind === 'text'" class="pvBox">
                        <pre class="pvPre">{{ previewing.text }}</pre>
                    </div>

                    <div v-else-if="previewing.kind === 'image'" class="pvBox imgBox">
                        <img :src="previewing.url" :alt="previewing.name" />
                    </div>

                    <div v-else-if="previewing.kind === 'pdf'" class="pvBox pdfBox">
                        <iframe :src="previewing.url" title="PDF Preview" style="width:100%;height:100%;border:none;"></iframe>
                    </div>

                    <div v-else class="pvBox">
                        <a class="btn" :href="previewing.url" download>Download file</a>
                        <a class="btn outline" :href="previewing.url" target="_blank">Open in new window</a>
                    </div>
                </template>

<<<<<<< HEAD
                <template v-else-if="hasActiveProject && previewing.kind === 'error'">
=======
                <template v-else-if="previewing.kind === 'error'">
>>>>>>> f8e9469f
                    <div class="pvError">
                        Cannot preview: {{ previewing.error }}
                    </div>
                </template>

<<<<<<< HEAD
                <template v-else-if="hasActiveProject">
                    <div class="pvPlaceholder">Select a file to see its preview here.</div>
                </template>

                <template v-else>
                    <div class="pvPlaceholder">選擇一個專案以啟用預覽區域。</div>
=======
                <template v-else>
                    <div class="pvPlaceholder">Select a file to see its preview here.</div>
>>>>>>> f8e9469f
                </template>
            </section>
        </div>

        <div v-if="showUploadModal" class="modalBackdrop" @click.self="showUploadModal = false">
            <div class="modalCard">
                <h3>Import Project Folder</h3>
                <p>Drag a folder here or use the buttons below to import a project. External directories and OPFS are supported.</p>

                <div class="dropZone" @drop="handleDrop" @dragover="handleDragOver">Drop a folder here to import</div>

                <div class="modalBtns">
                    <button class="btn" v-if="supportsFS" @click="pickFolderAndImport">Select folder</button>
                    <label class="btn outline" v-else>Fallback import<input type="file" webkitdirectory directory multiple style="display:none" @change="handleFolderInput"></label>
                    <button class="btn ghost" @click="showUploadModal = false">Cancel</button>
                </div>
                <p class="hint" v-if="!supportsFS">Your browser does not support showDirectoryPicker. Use the fallback input instead.</p>
            </div>
        </div>
    </div>
</template>
<style>
/* 讓 100% 有依據 */
html,
body,
#app {
    height: 100%;
    margin: 0;
    font-family: "Segoe UI", Roboto, Helvetica, Arial, sans-serif;
    color: #e5e7eb;
}

.page {
    min-height: 100vh;
    display: flex;
    flex-direction: column;
    background-color: #1e1e1e;
}

/* 頂欄 */
.topBar {
    box-sizing: border-box;
    height: 60px;
    padding: 0 16px;
    background: linear-gradient(90deg, #2c2c2c, #252526);
    border-bottom: 1px solid #3d3d3d;
    display: flex;
    align-items: center;
    box-shadow: 0 2px 6px rgba(0, 0, 0, 0.5);
}

.topBar_spacer {
    flex: 1 1 auto;
}

.topBar_addProject {
    display: flex;
    align-items: center;
    gap: 10px;
    padding: 6px 14px;
    border-radius: 6px;
    background-color: #007acc;
    transition: all 0.25s ease;
}

.topBar_addProject p {
    margin: 0;
    color: white;
    font-weight: 600;
    font-size: 15px;
}

.topBar_addProject svg {
    height: 20px;
    fill: white;
    transition: transform 0.25s ease, fill 0.25s ease;
}

.topBar_addProject:hover {
    background-color: #0288d1;
    transform: translateY(-2px) scale(1.03);
    cursor: pointer;
    box-shadow: 0 4px 12px rgba(0, 0, 0, 0.4);
}

.topBar_addProject:active {
    transform: scale(0.96);
}


.mainContent {
    display: flex;
    flex-direction: row;
    align-items: stretch;
    gap: 16px;
    flex: 1 1 auto;
    min-height: 0;
    background-color: #1e1e1e;
    padding: 16px;
    overflow: hidden;
}

<<<<<<< HEAD
.toolColumn {
    flex: 0 0 280px;
    display: flex;
    flex-direction: column;
    gap: 16px;
    height: 100%;
    background: #202020;
    border: 1px solid #323232;
    border-radius: 10px;
    padding: 16px;
    box-sizing: border-box;
=======
.panelRail {
    flex: 0 0 320px;
    display: flex;
    flex-direction: column;
    min-height: 0;
    height: 100%;
    background: #202020;
    border: 1px solid #323232;
    border-radius: 10px;
    padding: 12px;
    box-sizing: border-box;
    overflow: hidden;
    gap: 12px;
}

.panelRail__projects {
    flex: 0 0 auto;
}

.projectPanel {
    background-color: #252526;
    border: 1px solid #3d3d3d;
    border-radius: 10px;
    padding: 12px;
    display: flex;
    flex-direction: column;
    gap: 12px;
    min-height: 0;
    max-height: 280px;
    overflow: hidden;
}

.toolColumn__section:first-of-type {
    flex: 1 1 auto;
    overflow: hidden;
}

.toolColumn__header {
    font-weight: 700;
    color: #cbd5e1;
}

.aiShortcut {
    flex: 0 0 auto;
}

.projectList {
    list-style: none;
    margin: 0;
    padding: 0;
    display: flex;
    flex-direction: column;
    gap: 10px;
    overflow: auto;
    min-height: 0;
    flex: 1 1 auto;
>>>>>>> f8e9469f
}

.toolColumn__section {
    background: #252526;
    border: 1px solid #3d3d3d;
    border-radius: 10px;
    padding: 12px;
    display: flex;
    flex-direction: column;
<<<<<<< HEAD
    gap: 12px;
    min-height: 0;
}

.toolColumn__header {
    font-weight: 700;
    color: #cbd5e1;
}

.toolColumn__switcher {
    flex: 0 0 auto;
}

.toolColumn__buttons {
    display: flex;
    flex-direction: column;
    gap: 8px;
}

=======
    border-radius: 10px;
    border: 1px solid #303134;
    background: #1f1f1f;
    transition: border-color .2s ease, background-color .2s ease;
}

.projectItem.active {
    border-color: #0284c7;
    background: rgba(14, 165, 233, 0.12);
}

.projectHeader {
    display: flex;
    align-items: center;
    justify-content: space-between;
    gap: 12px;
    padding: 12px;
    cursor: pointer;
    border-radius: 8px;
    transition: background .2s ease;
}

.projName {
    font-weight: 600;
    color: #e2e8f0;
    overflow: hidden;
    text-overflow: ellipsis;
    white-space: nowrap;
}

.delBtn {
    background: transparent;
    border: none;
    color: #f87171;
    cursor: pointer;
    font-size: 14px;
    transition: transform .2s ease, color .2s ease;
}

.delBtn:hover {
    transform: scale(1.1);
    color: #ef4444;
}

>>>>>>> f8e9469f
.toolColumn__btn {
    border: none;
    border-radius: 10px;
    padding: 12px;
    background: #2a2a2a;
    color: #cbd5e1;
    cursor: pointer;
    transition: background .2s ease, color .2s ease, transform .2s ease;
    display: flex;
    align-items: center;
    justify-content: center;
}

.toolColumn__btn:hover:not(.disabled):not(:disabled) {
    background: #334155;
    color: #f8fafc;
    transform: translateY(-1px);
}

.toolColumn__btn.active {
<<<<<<< HEAD
    background: linear-gradient(135deg, rgba(59, 130, 246, .35), rgba(14, 165, 233, .35));
=======
    background: linear-gradient(135deg, rgba(59, 130, 246, .3), rgba(14, 165, 233, .3));
>>>>>>> f8e9469f
    color: #e0f2fe;
}

.toolColumn__btn.disabled,
.toolColumn__btn:disabled {
    opacity: .6;
    cursor: not-allowed;
}

<<<<<<< HEAD
.toolColumn__icon {
    width: 22px;
    height: 22px;
}

.srOnly {
    position: absolute;
    width: 1px;
    height: 1px;
    padding: 0;
    margin: -1px;
    overflow: hidden;
    clip: rect(0, 0, 0, 0);
    white-space: nowrap;
    border: 0;
}

.contentColumn {
    flex: 0 0 360px;
    display: flex;
    flex-direction: column;
    min-height: 0;
    height: 100%;
    background: #202020;
    border: 1px solid #323232;
    border-radius: 10px;
    padding: 16px;
    box-sizing: border-box;
    overflow: hidden;
}

.mainContent > * {
    min-height: 0;
}

.paneDivider {
    flex: 0 0 6px;
    cursor: col-resize;
    background: linear-gradient(180deg, rgba(59, 130, 246, .25), rgba(14, 165, 233, 0));
    border-radius: 8px;
    transition: background .2s ease;
=======

.panelRail__content {
    flex: 1 1 auto;
    display: flex;
    flex-direction: column;
    min-height: 0;
}

.mainContent > * {
    min-height: 0;
}

.paneDivider {
    flex: 0 0 6px;
    cursor: col-resize;
    background: linear-gradient(180deg, rgba(59, 130, 246, .25), rgba(14, 165, 233, 0));
    border-radius: 8px;
    transition: background .2s ease;
}

.projectItem:not(.active) .projectHeader:hover {
    background: rgba(255, 255, 255, 0.05);
}


.treeArea {
    display: flex;
    flex-direction: column;
    gap: 12px;
    flex: 1 1 auto;
    min-height: 0;
    min-width: 0;
    padding-right: 8px;
    overflow: auto;
}

.treeArea__header {
    font-weight: 700;
    color: #cbd5e1;
}

.aiArea {
    flex: 1 1 auto;
    min-height: 0;
    overflow: hidden;
}

.emptyState {
    flex: 1 1 auto;
    display: flex;
    align-items: center;
    justify-content: center;
    color: #94a3b8;
    text-align: center;
    padding: 24px;
    background: rgba(148, 163, 184, 0.08);
    border-radius: 8px;
}

.aiArea :deep(.chatWindow) {
    height: 100%;
}

.aiArea :deep(.chatWindow) {
    height: 100%;
>>>>>>> f8e9469f
}

.paneDivider:hover {
    background: linear-gradient(180deg, rgba(59, 130, 246, .45), rgba(14, 165, 233, .15));
}

@media (max-width: 900px) {
    .mainContent {
        flex-direction: column;
    }
    .toolColumn,
    .contentColumn,
    .workSpace {
        width: 100%;
        flex: 1 1 auto;
    }
}
.loading {
    padding: 10px;
    opacity: .8;
}

<<<<<<< HEAD
=======
.treeRoot {
    list-style: none;
    margin: 0;
    padding: 0 8px 8px 0;
}

>>>>>>> f8e9469f
.workSpace {
    flex: 1 1 320px;
    min-width: 0;
    min-height: 0;
    background: #252526;
    border-radius: 8px;
    border: 1px solid #323232;
    padding: 12px;
    display: flex;
    flex-direction: column;
    gap: 12px;
    overflow: auto;
}

.pvHeader {
    display: flex;
    flex-wrap: wrap;
    justify-content: space-between;
    gap: 12px;
    line-height: 1.2;
}

.pvName {
    font-size: 16px;
    font-weight: 600;
    color: #f3f4f6;
    word-break: break-all;
}

.pvMeta {
    font-size: 12px;
    color: #94a3b8;
}

.pvBox {
    flex: 1 1 auto;
    background: #1b1b1b;
    border-radius: 6px;
    border: 1px solid #2f2f2f;
    padding: 12px;
    overflow: auto;
    display: flex;
}

.pvPre {
    margin: 0;
    flex: 1 1 auto;
    min-width: 0;
    white-space: pre-wrap;
    word-break: break-word;
    font-family: Consolas, "Courier New", monospace;
    font-size: 13px;
    line-height: 1.45;
    color: #d1d5db;
}

.modalBackdrop {
    position: fixed;
    inset: 0;
    background: rgba(0, 0, 0, .5);
    display: flex;
    align-items: center;
    justify-content: center;
    z-index: 50;
}

.modalCard {
    width: 520px;
    max-width: 90vw;
    background: #252526;
    color: #e5e7eb;
    border: 1px solid #3d3d3d;
    border-radius: 10px;
    padding: 18px;
    box-shadow: 0 10px 30px rgba(0, 0, 0, .6);
}

.modalCard h3 {
    margin: 0 0 6px;
}

.modalCard p {
    margin: 6px 0 12px;
    opacity: .9;
}

.dropZone {
    border: 2px dashed #3d3d3d;
    border-radius: 10px;
    height: 160px;
    display: flex;
    align-items: center;
    justify-content: center;
    margin-bottom: 12px;
    user-select: none;
}

.dropZone:hover {
    background: #2a2a2a;
}

.modalBtns {
    display: flex;
    gap: 10px;
}

.btn {
    padding: 8px 14px;
    border-radius: 8px;
    border: 1px solid #3d3d3d;
    background: #007acc;
    color: #fff;
    cursor: pointer;
}

.btn:hover {
    filter: brightness(1.1);
}

.btn.ghost {
    background: transparent;
    color: #e5e7eb;
}

.btn.outline {
    background: transparent;
    color: #e5e7eb;
    border-color: #4b5563;
}
</style>





































































<|MERGE_RESOLUTION|>--- conflicted
+++ resolved
@@ -1,9 +1,5 @@
 <script setup>
 import { ref, watch, onMounted, computed } from "vue";
-<<<<<<< HEAD
-import PanelRail from "../components/workspace/PanelRail.vue";
-=======
->>>>>>> f8e9469f
 import { usePreview } from "../scripts/composables/usePreview.js";
 import { useTreeStore } from "../scripts/composables/useTreeStore.js";
 import { useProjectsStore } from "../scripts/composables/useProjectsStore.js";
@@ -74,9 +70,6 @@
 const activeTool = ref("project");
 const middlePaneWidth = ref(360);
 const mainContentRef = ref(null);
-<<<<<<< HEAD
-const hasActiveProject = computed(() => selectedProjectId.value !== null && selectedProjectId.value !== undefined);
-=======
 const hasActiveProject = computed(() => {
     const selectedId = selectedProjectId.value;
     if (selectedId === null || selectedId === undefined) return false;
@@ -86,7 +79,6 @@
 
     return list.some((project) => project.id === selectedId);
 });
->>>>>>> f8e9469f
 
 const middlePaneStyle = computed(() => ({
     flex: `0 0 ${middlePaneWidth.value}px`,
@@ -138,13 +130,6 @@
     }
 }
 
-<<<<<<< HEAD
-function handleToolButton(tool) {
-    selectTool(tool);
-}
-
-=======
->>>>>>> f8e9469f
 function handleSelectProject(project) {
     if (!project) return;
     selectTool("project");
@@ -228,76 +213,6 @@
         </div>
 
         <div class="mainContent" ref="mainContentRef">
-<<<<<<< HEAD
-            <aside class="toolColumn">
-                <div class="toolColumn__section toolColumn__switcher">
-                    <div class="toolColumn__header">工具</div>
-                    <div class="toolColumn__buttons">
-                        <button
-                            type="button"
-                            class="toolColumn__btn"
-                            :class="{ active: activeTool === 'project' }"
-                            @click="handleToolButton('project')"
-                            aria-label="Projects"
-                        >
-                            <svg class="toolColumn__icon" xmlns="http://www.w3.org/2000/svg" viewBox="0 0 24 24" aria-hidden="true">
-                                <path
-                                    d="M3 6.75A2.75 2.75 0 0 1 5.75 4h3.042c.7 0 1.362.318 1.79.86l1.023 1.28H18.25A2.75 2.75 0 0 1 21 8.89v8.36A2.75 2.75 0 0 1 18.25 20H5.75A2.75 2.75 0 0 1 3 17.25V6.75Z"
-                                    fill="currentColor"
-                                />
-                            </svg>
-                            <span class="srOnly">Projects</span>
-                        </button>
-                        <button
-                            type="button"
-                            class="toolColumn__btn"
-                            :class="{ active: activeTool === 'ai', disabled: isChatLocked && activeTool !== 'ai' }"
-                            @click="handleToolButton('ai')"
-                            :disabled="isChatLocked && activeTool !== 'ai'"
-                            aria-label="Chat AI"
-                        >
-                            <svg class="toolColumn__icon" xmlns="http://www.w3.org/2000/svg" viewBox="0 0 24 24" aria-hidden="true">
-                                <path
-                                    d="M4.5 4A2.5 2.5 0 0 0 2 6.5v6A2.5 2.5 0 0 0 4.5 15H6v3.5a.5.5 0 0 0 .8.4L11.333 15H19.5A2.5 2.5 0 0 0 22 12.5v-6A2.5 2.5 0 0 0 19.5 4h-15Z"
-                                    fill="currentColor"
-                                />
-                            </svg>
-                            <span class="srOnly">Chat AI</span>
-                        </button>
-                    </div>
-                </div>
-
-            </aside>
-
-            <PanelRail
-                class="contentColumn"
-                :style-width="middlePaneStyle"
-                :active-tool="activeTool"
-                :projects="projects"
-                :selected-project-id="selectedProjectId"
-                :on-select-project="handleSelectProject"
-                :on-delete-project="deleteProject"
-                :tree="tree"
-                :active-tree-path="activeTreePath"
-                :is-loading-tree="isLoadingTree"
-                :open-node="openNode"
-                :select-tree-node="selectTreeNode"
-                :context-items="contextItems"
-                :messages="messages"
-                :is-processing="isProcessing"
-                :is-chat-locked="isChatLocked"
-                :connection="connection"
-                :on-add-active-context="handleAddActiveContext"
-                :on-remove-context="removeContext"
-                :on-clear-context="clearContext"
-                :on-send-message="handleSendMessage"
-            />
-
-            <div class="paneDivider" @pointerdown="startPreviewResize"></div>
-
-            <section class="workSpace">
-                <template v-if="hasActiveProject && previewing.kind && previewing.kind !== 'error'">
-=======
             <div class="projectPanel">
                 <div class="wsHeader">Projects</div>
                 <ul class="projectList">
@@ -382,7 +297,6 @@
 
             <section v-if="hasActiveProject" class="workSpace">
                 <template v-if="previewing.kind && previewing.kind !== 'error'">
->>>>>>> f8e9469f
                     <div class="pvHeader">
                         <div class="pvName">{{ previewing.name }}</div>
                         <div class="pvMeta">{{ previewing.mime || '-' }} | {{ (previewing.size / 1024).toFixed(1) }} KB</div>
@@ -406,27 +320,14 @@
                     </div>
                 </template>
 
-<<<<<<< HEAD
-                <template v-else-if="hasActiveProject && previewing.kind === 'error'">
-=======
                 <template v-else-if="previewing.kind === 'error'">
->>>>>>> f8e9469f
                     <div class="pvError">
                         Cannot preview: {{ previewing.error }}
                     </div>
                 </template>
 
-<<<<<<< HEAD
-                <template v-else-if="hasActiveProject">
-                    <div class="pvPlaceholder">Select a file to see its preview here.</div>
-                </template>
-
-                <template v-else>
-                    <div class="pvPlaceholder">選擇一個專案以啟用預覽區域。</div>
-=======
                 <template v-else>
                     <div class="pvPlaceholder">Select a file to see its preview here.</div>
->>>>>>> f8e9469f
                 </template>
             </section>
         </div>
@@ -529,19 +430,6 @@
     overflow: hidden;
 }
 
-<<<<<<< HEAD
-.toolColumn {
-    flex: 0 0 280px;
-    display: flex;
-    flex-direction: column;
-    gap: 16px;
-    height: 100%;
-    background: #202020;
-    border: 1px solid #323232;
-    border-radius: 10px;
-    padding: 16px;
-    box-sizing: border-box;
-=======
 .panelRail {
     flex: 0 0 320px;
     display: flex;
@@ -598,7 +486,6 @@
     overflow: auto;
     min-height: 0;
     flex: 1 1 auto;
->>>>>>> f8e9469f
 }
 
 .toolColumn__section {
@@ -608,27 +495,6 @@
     padding: 12px;
     display: flex;
     flex-direction: column;
-<<<<<<< HEAD
-    gap: 12px;
-    min-height: 0;
-}
-
-.toolColumn__header {
-    font-weight: 700;
-    color: #cbd5e1;
-}
-
-.toolColumn__switcher {
-    flex: 0 0 auto;
-}
-
-.toolColumn__buttons {
-    display: flex;
-    flex-direction: column;
-    gap: 8px;
-}
-
-=======
     border-radius: 10px;
     border: 1px solid #303134;
     background: #1f1f1f;
@@ -673,7 +539,6 @@
     color: #ef4444;
 }
 
->>>>>>> f8e9469f
 .toolColumn__btn {
     border: none;
     border-radius: 10px;
@@ -694,11 +559,7 @@
 }
 
 .toolColumn__btn.active {
-<<<<<<< HEAD
-    background: linear-gradient(135deg, rgba(59, 130, 246, .35), rgba(14, 165, 233, .35));
-=======
     background: linear-gradient(135deg, rgba(59, 130, 246, .3), rgba(14, 165, 233, .3));
->>>>>>> f8e9469f
     color: #e0f2fe;
 }
 
@@ -708,49 +569,6 @@
     cursor: not-allowed;
 }
 
-<<<<<<< HEAD
-.toolColumn__icon {
-    width: 22px;
-    height: 22px;
-}
-
-.srOnly {
-    position: absolute;
-    width: 1px;
-    height: 1px;
-    padding: 0;
-    margin: -1px;
-    overflow: hidden;
-    clip: rect(0, 0, 0, 0);
-    white-space: nowrap;
-    border: 0;
-}
-
-.contentColumn {
-    flex: 0 0 360px;
-    display: flex;
-    flex-direction: column;
-    min-height: 0;
-    height: 100%;
-    background: #202020;
-    border: 1px solid #323232;
-    border-radius: 10px;
-    padding: 16px;
-    box-sizing: border-box;
-    overflow: hidden;
-}
-
-.mainContent > * {
-    min-height: 0;
-}
-
-.paneDivider {
-    flex: 0 0 6px;
-    cursor: col-resize;
-    background: linear-gradient(180deg, rgba(59, 130, 246, .25), rgba(14, 165, 233, 0));
-    border-radius: 8px;
-    transition: background .2s ease;
-=======
 
 .panelRail__content {
     flex: 1 1 auto;
@@ -816,7 +634,6 @@
 
 .aiArea :deep(.chatWindow) {
     height: 100%;
->>>>>>> f8e9469f
 }
 
 .paneDivider:hover {
@@ -839,15 +656,12 @@
     opacity: .8;
 }
 
-<<<<<<< HEAD
-=======
 .treeRoot {
     list-style: none;
     margin: 0;
     padding: 0 8px 8px 0;
 }
 
->>>>>>> f8e9469f
 .workSpace {
     flex: 1 1 320px;
     min-width: 0;
