<script setup>
import { ref, reactive, watch, onMounted, onBeforeUnmount, computed, nextTick } from "vue";
import { usePreview } from "../scripts/composables/usePreview.js";
import { useTreeStore } from "../scripts/composables/useTreeStore.js";
import { useProjectsStore } from "../scripts/composables/useProjectsStore.js";
import { useAiAssistant } from "../scripts/composables/useAiAssistant.js";
import * as fileSystemService from "../scripts/services/fileSystemService.js";
import PanelRail from "../components/workspace/PanelRail.vue";
import ChatAiWindow from "../components/ChatAiWindow.vue";

const preview = usePreview();

const projectsStore = useProjectsStore({
    preview,
    fileSystem: fileSystemService
});

const treeStore = useTreeStore({
    getProjectRootHandleById: projectsStore.getProjectRootHandleById,
    getFileHandleByPath: fileSystemService.getFileHandleByPath,
    previewing: preview.previewing,
    isTextLike: preview.isTextLike,
    MAX_TEXT_BYTES: preview.MAX_TEXT_BYTES,
    selectedProjectId: projectsStore.selectedProjectId
});

projectsStore.setTreeStore(treeStore);

const aiAssistant = useAiAssistant({ treeStore, projectsStore, fileSystem: fileSystemService, preview });

const {
    showUploadModal,
    projects,
    selectedProjectId,
    supportsFS,
    loadProjectsFromDB,
    cleanupLegacyHandles,
    openProject,
    collapseProject,
    deleteProject,
    handleDrop,
    handleDragOver,
    handleFolderInput,
    pickFolderAndImport,
    updateCapabilityFlags
} = projectsStore;

const {
    tree,
    activeTreePath,
    isLoadingTree,
    openNode,
    selectTreeNode
} = treeStore;

const {
    open: openAssistantSession,
    close: closeAssistantSession,
    contextItems,
    messages,
    addActiveNode,
    removeContext,
    clearContext,
    sendUserMessage,
    isProcessing,
    isInteractionLocked: isChatLocked,
    connection,
    retryHandshake
} = aiAssistant;

const { previewing } = preview;

const middlePaneWidth = ref(360);
const mainContentRef = ref(null);
const isChatWindowOpen = ref(false);
const activeRailTool = ref("projects");
const chatWindowState = reactive({ x: 0, y: 80, width: 420, height: 520 });
const chatDragState = reactive({ active: false, offsetX: 0, offsetY: 0 });
const chatResizeState = reactive({
    active: false,
    startX: 0,
    startY: 0,
    startWidth: 0,
    startHeight: 0,
    startLeft: 0,
    startTop: 0,
    edges: {
        left: false,
        right: false,
        top: false,
        bottom: false
    }
});
const hasInitializedChatWindow = ref(false);
const isTreeCollapsed = ref(false);
const isProjectToolActive = computed(() => activeRailTool.value === "projects");
const isReportToolActive = computed(() => activeRailTool.value === "reports");
const middlePaneStyle = computed(() => {
    const width = isProjectToolActive.value ? middlePaneWidth.value : 0;
    return {
        flex: `0 0 ${width}px`,
        width: `${width}px`
    };
});

const chatWindowStyle = computed(() => ({
    width: `${chatWindowState.width}px`,
    height: `${chatWindowState.height}px`,
    left: `${chatWindowState.x}px`,
    top: `${chatWindowState.y}px`
}));

const isChatToggleDisabled = computed(() => isChatLocked.value && !isChatWindowOpen.value);

watch(isChatWindowOpen, (visible) => {
    if (visible) {
        openAssistantSession();
        const shouldForce = connection.value.status === "error";
        retryHandshake({ force: shouldForce });
        if (!hasInitializedChatWindow.value) {
            chatWindowState.width = 420;
            chatWindowState.height = 520;
            chatWindowState.x = Math.max(20, window.innerWidth - chatWindowState.width - 40);
            chatWindowState.y = 80;
            hasInitializedChatWindow.value = true;
        } else {
            ensureChatWindowInView();
        }
        nextTick(() => {
            ensureChatWindowInView();
        });
    } else {
        closeAssistantSession();
    }
});

async function ensureActiveProject() {
    const list = Array.isArray(projects.value) ? projects.value : [];
    if (!list.length) return;

    const selectedIdValue = selectedProjectId.value;
    if (!selectedIdValue) {
        return;
    }

    const current = list.find((project) => project.id === selectedIdValue);
    if (!current) {
        selectedProjectId.value = null;
        return;
    }

    if (!tree.value.length && !isLoadingTree.value) {
        isTreeCollapsed.value = false;
        await openProject(current);
    }
}

watch(
    [projects, selectedProjectId],
    async () => {
        await ensureActiveProject();
    },
    { immediate: true }
);

watch(selectedProjectId, (projectId) => {
    if (projectId === null || projectId === undefined) {
        isTreeCollapsed.value = false;
    }
});

function handleSelectProject(project) {
    if (!project) return;
    const currentId = selectedProjectId.value;
    const treeHasNodes = Array.isArray(tree.value) && tree.value.length > 0;
    if (currentId === project.id) {
        if (isTreeCollapsed.value) {
            isTreeCollapsed.value = false;
            if (!treeHasNodes && !isLoadingTree.value) {
                openProject(project);
            }
        } else {
            if (!isLoadingTree.value && !treeHasNodes) {
                openProject(project);
            } else {
                isTreeCollapsed.value = true;
            }
        }
        return;
    }
    isTreeCollapsed.value = false;
    openProject(project);
}

function toggleProjectTool() {
    activeRailTool.value = isProjectToolActive.value ? null : "projects";
}

function toggleReportTool() {
    activeRailTool.value = isReportToolActive.value ? null : "reports";
}

function clamp(value, min, max) {
    return Math.min(max, Math.max(min, value));
}

function shouldIgnoreMouseEvent(event) {
    return (
        event?.type === "mousedown" &&
        typeof window !== "undefined" &&
        "PointerEvent" in window
    );
}

function startPreviewResize(event) {
    if (event.button !== 0) return;
    event.preventDefault();

    const startX = event.clientX;
    const startWidth = middlePaneWidth.value;
    const containerEl = mainContentRef.value;
    const workspaceEl = containerEl?.querySelector(".workSpace");
    if (!workspaceEl) return;

    const minWidth = 260;
    const workspaceMinWidth = 320;
    const workspaceRect = workspaceEl.getBoundingClientRect();
    const maxAdditional = Math.max(0, workspaceRect.width - workspaceMinWidth);
    const maxWidth = Math.max(minWidth, startWidth + maxAdditional);

    const handleMove = (pointerEvent) => {
        const delta = pointerEvent.clientX - startX;
        middlePaneWidth.value = clamp(startWidth + delta, minWidth, maxWidth);
    };

    const stop = () => {
        window.removeEventListener("pointermove", handleMove);
        window.removeEventListener("pointerup", stop);
        window.removeEventListener("pointercancel", stop);
    };

    window.addEventListener("pointermove", handleMove);
    window.addEventListener("pointerup", stop);
    window.addEventListener("pointercancel", stop);
}

async function handleAddActiveContext() {
    const added = await addActiveNode();
    if (added) {
        openChatWindow();
    }
}

async function handleSendMessage(content) {
    const text = (content || "").trim();
    if (!text) return;
    openChatWindow();
    console.log("[ChatAI] Sending message:", text);
    await sendUserMessage(text);
}

function openChatWindow() {
    if (!isChatWindowOpen.value) {
        isChatWindowOpen.value = true;
    }
}

function closeChatWindow() {
    if (isChatWindowOpen.value) {
        isChatWindowOpen.value = false;
        stopChatDrag();
        stopChatResize();
    }
}

function toggleChatWindow() {
    if (isChatWindowOpen.value) {
        closeChatWindow();
    } else {
        if (!isChatToggleDisabled.value) {
            openChatWindow();
        }
    }
}

function ensureChatWindowInView() {
    const maxX = Math.max(0, window.innerWidth - chatWindowState.width);
    const maxY = Math.max(0, window.innerHeight - chatWindowState.height);
    chatWindowState.x = clamp(chatWindowState.x, 0, maxX);
    chatWindowState.y = clamp(chatWindowState.y, 0, maxY);
}

function startChatDrag(event) {
    if (shouldIgnoreMouseEvent(event)) return;
    if (event.button !== 0) return;
    event.preventDefault();
    chatDragState.active = true;
    chatDragState.offsetX = event.clientX - chatWindowState.x;
    chatDragState.offsetY = event.clientY - chatWindowState.y;
    window.addEventListener("pointermove", handleChatDrag);
    window.addEventListener("pointerup", stopChatDrag);
    window.addEventListener("pointercancel", stopChatDrag);
}

function handleChatDrag(event) {
    if (!chatDragState.active) return;
    event.preventDefault();
    const maxX = Math.max(0, window.innerWidth - chatWindowState.width);
    const maxY = Math.max(0, window.innerHeight - chatWindowState.height);
    chatWindowState.x = clamp(event.clientX - chatDragState.offsetX, 0, maxX);
    chatWindowState.y = clamp(event.clientY - chatDragState.offsetY, 0, maxY);
}

function stopChatDrag() {
    chatDragState.active = false;
    window.removeEventListener("pointermove", handleChatDrag);
    window.removeEventListener("pointerup", stopChatDrag);
    window.removeEventListener("pointercancel", stopChatDrag);
}

function startChatResize(payload) {
    const event = payload?.originalEvent ?? payload;
    const edges = payload?.edges ?? { right: true, bottom: true };
    if (!event || shouldIgnoreMouseEvent(event)) return;
    if (event.button !== 0) return;
    if (!edges.left && !edges.right && !edges.top && !edges.bottom) return;

    event.preventDefault();
    chatResizeState.active = true;
    chatResizeState.startX = event.clientX;
    chatResizeState.startY = event.clientY;
    chatResizeState.startWidth = chatWindowState.width;
    chatResizeState.startHeight = chatWindowState.height;
    chatResizeState.startLeft = chatWindowState.x;
    chatResizeState.startTop = chatWindowState.y;
    chatResizeState.edges.left = !!edges.left;
    chatResizeState.edges.right = !!edges.right;
    chatResizeState.edges.top = !!edges.top;
    chatResizeState.edges.bottom = !!edges.bottom;

    window.addEventListener("pointermove", handleChatResize);
    window.addEventListener("pointerup", stopChatResize);
    window.addEventListener("pointercancel", stopChatResize);
}

function handleChatResize(event) {
    if (!chatResizeState.active) return;
    event.preventDefault();
    const deltaX = event.clientX - chatResizeState.startX;
    const deltaY = event.clientY - chatResizeState.startY;
    const minWidth = 320;
    const minHeight = 320;

    if (chatResizeState.edges.left) {
        const proposedLeft = chatResizeState.startLeft + deltaX;
        const maxLeft = chatResizeState.startLeft + chatResizeState.startWidth - minWidth;
        const clampedLeft = clamp(proposedLeft, 0, Math.max(0, maxLeft));
        const widthFromLeft = chatResizeState.startWidth + (chatResizeState.startLeft - clampedLeft);
        const maxWidthFromViewport = Math.max(minWidth, window.innerWidth - clampedLeft);
        chatWindowState.x = clampedLeft;
        chatWindowState.width = clamp(widthFromLeft, minWidth, maxWidthFromViewport);
    }

    if (chatResizeState.edges.top) {
        const proposedTop = chatResizeState.startTop + deltaY;
        const maxTop = chatResizeState.startTop + chatResizeState.startHeight - minHeight;
        const clampedTop = clamp(proposedTop, 0, Math.max(0, maxTop));
        const heightFromTop = chatResizeState.startHeight + (chatResizeState.startTop - clampedTop);
        const maxHeightFromViewport = Math.max(minHeight, window.innerHeight - clampedTop);
        chatWindowState.y = clampedTop;
        chatWindowState.height = clamp(heightFromTop, minHeight, maxHeightFromViewport);
    }

    if (chatResizeState.edges.right) {
        const maxWidth = Math.max(minWidth, window.innerWidth - chatWindowState.x);
        chatWindowState.width = clamp(chatResizeState.startWidth + deltaX, minWidth, maxWidth);
    }

    if (chatResizeState.edges.bottom) {
        const maxHeight = Math.max(minHeight, window.innerHeight - chatWindowState.y);
        chatWindowState.height = clamp(chatResizeState.startHeight + deltaY, minHeight, maxHeight);
    }
}

function stopChatResize() {
    chatResizeState.active = false;
    chatResizeState.edges.left = false;
    chatResizeState.edges.right = false;
    chatResizeState.edges.top = false;
    chatResizeState.edges.bottom = false;
    window.removeEventListener("pointermove", handleChatResize);
    window.removeEventListener("pointerup", stopChatResize);
    window.removeEventListener("pointercancel", stopChatResize);
}

onMounted(async () => {
    await cleanupLegacyHandles();
    updateCapabilityFlags();
    await loadProjectsFromDB();
    window.addEventListener("resize", ensureChatWindowInView);
});

onBeforeUnmount(() => {
    window.removeEventListener("resize", ensureChatWindowInView);
    stopChatDrag();
    stopChatResize();
});
</script>



<template>
    <div class="page">
        <div class="topBar">
            <div class="topBar_left">
                <h1 class="topBar_title">Workspace</h1>
            </div>
            <div class="topBar_spacer"></div>
            <div class="topBar_right">
                <div class="topBar_addProject" @click="showUploadModal = true">
                    <svg xmlns="http://www.w3.org/2000/svg" viewBox="0 0 512 512">
                        <path d="M256,0C114.6,0,0,114.6,0,256s114.6,256,256,256s256-114.6,256-256S397.4,0,256,0z M405.3,277.3c0,11.8-9.5,21.3-21.3,21.3h-85.3V384c0,11.8-9.5,21.3-21.3,21.3h-42.7c-11.8,0-21.3-9.6-21.3-21.3v-85.3H128c-11.8,0-21.3-9.6-21.3-21.3v-42.7c0-11.8,9.5-21.3,21.3-21.3h85.3V128c0-11.8,9.5-21.3,21.3-21.3h42.7c11.8,0,21.3,9.6,21.3,21.3v85.3H384c11.8,0,21.3,9.6,21.3,21.3V277.3z" />
                    </svg>
                    <p>Add Project</p>
                </div>
            </div>
        </div>

        <div class="mainContent" ref="mainContentRef">
            <nav class="toolColumn">
                <button
                    type="button"
                    class="toolColumn_btn"
                    :class="{ active: isProjectToolActive }"
                    @click="toggleProjectTool"
                    :aria-pressed="isProjectToolActive"
                    title="Projects"
                >
                    <svg viewBox="0 0 24 24" aria-hidden="true">
                        <rect x="3" y="5" width="18" height="14" rx="2" ry="2" fill="currentColor" opacity="0.18" />
                        <path
                            d="M5 7h5l1.5 2H19v8H5V7Z"
                            fill="currentColor"
                        />
                    </svg>
                </button>
                <button
                    type="button"
                    class="toolColumn_btn"
                    :class="{ active: isReportToolActive }"
                    @click="toggleReportTool"
                    :aria-pressed="isReportToolActive"
                    title="報告審查"
                >
                    <svg viewBox="0 0 24 24" aria-hidden="true">
                        <rect x="3" y="3" width="18" height="18" rx="9" fill="currentColor" opacity="0.18" />
<<<<<<< HEAD
                        <path
                            d="M14.8 13.4a4.5 4.5 0 1 0-1.4 1.4l3.5 3.5 1.4-1.4-3.5-3.5Zm-3.8.6a3 3 0 1 1 0-6 3 3 0 0 1 0 6Z"
                            fill="currentColor"
                        />
                    </svg>
                </button>
                <button
                    type="button"
                    class="toolColumn_btn toolColumn_btn--chat"
                    :class="{ active: isChatWindowOpen }"
                    :disabled="isChatToggleDisabled"
                    @click="toggleChatWindow"
                    :aria-pressed="isChatWindowOpen"
                    title="Chat AI"
                >
                    <svg viewBox="0 0 24 24" aria-hidden="true">
                        <rect x="3" y="3" width="18" height="18" rx="4" fill="currentColor" opacity="0.12" />
                        <path
=======
                        <path
                            d="M14.8 13.4a4.5 4.5 0 1 0-1.4 1.4l3.5 3.5 1.4-1.4-3.5-3.5Zm-3.8.6a3 3 0 1 1 0-6 3 3 0 0 1 0 6Z"
                            fill="currentColor"
                        />
                    </svg>
                </button>
                <button
                    type="button"
                    class="toolColumn_btn toolColumn_btn--chat"
                    :class="{ active: isChatWindowOpen }"
                    :disabled="isChatToggleDisabled"
                    @click="toggleChatWindow"
                    :aria-pressed="isChatWindowOpen"
                    title="Chat AI"
                >
                    <svg viewBox="0 0 24 24" aria-hidden="true">
                        <rect x="3" y="3" width="18" height="18" rx="4" fill="currentColor" opacity="0.12" />
                        <path
>>>>>>> 23dc6b72
                            d="M8.5 8h7c.83 0 1.5.67 1.5 1.5v3c0 .83-.67 1.5-1.5 1.5h-.94l-1.8 1.88c-.31.33-.76.12-.76-.32V14.5h-3.5c-.83 0-1.5-.67-1.5-1.5v-3C7 8.67 7.67 8 8.5 8Z"
                            fill="currentColor"
                        />
                    </svg>
                </button>
            </nav>
            <PanelRail
                :style-width="middlePaneStyle"
                :projects="projects"
                :selected-project-id="selectedProjectId"
                :on-select-project="handleSelectProject"
                :on-delete-project="deleteProject"
                :is-tree-collapsed="isTreeCollapsed"
                :show-content="isProjectToolActive"
                :tree="tree"
                :active-tree-path="activeTreePath"
                :is-loading-tree="isLoadingTree"
                :open-node="openNode"
                :select-tree-node="selectTreeNode"
                @resize-start="startPreviewResize"
            />

            <section class="workSpace">
                <template v-if="previewing.kind && previewing.kind !== 'error'">
                    <div class="pvHeader">
                        <div class="pvName">{{ previewing.name }}</div>
                        <div class="pvMeta">{{ previewing.mime || '-' }} | {{ (previewing.size / 1024).toFixed(1) }} KB</div>
                    </div>

                    <div v-if="previewing.kind === 'text'" class="pvBox">
                        <pre class="pvPre">{{ previewing.text }}</pre>
                    </div>

                    <div v-else-if="previewing.kind === 'image'" class="pvBox imgBox">
                        <img :src="previewing.url" :alt="previewing.name" />
                    </div>

                    <div v-else-if="previewing.kind === 'pdf'" class="pvBox pdfBox">
                        <iframe :src="previewing.url" title="PDF Preview" style="width:100%;height:100%;border:none;"></iframe>
                    </div>

                    <div v-else class="pvBox">
                        <a class="btn" :href="previewing.url" download>Download file</a>
                        <a class="btn outline" :href="previewing.url" target="_blank">Open in new window</a>
                    </div>
                </template>

                <template v-else-if="previewing.kind === 'error'">
                    <div class="pvError">
                        Cannot preview: {{ previewing.error }}
                    </div>
                </template>

                <template v-else>
                    <div class="pvPlaceholder">Select a file to see its preview here.</div>
                </template>
            </section>
        </div>

        <Teleport to="body">
            <ChatAiWindow
                :visible="isChatWindowOpen"
                :floating-style="chatWindowStyle"
                :context-items="contextItems"
                :messages="messages"
                :loading="isProcessing"
                :disabled="isChatLocked"
                :connection="connection"
                @add-active="handleAddActiveContext"
                @clear-context="clearContext"
                @remove-context="removeContext"
                @send-message="handleSendMessage"
                @close="closeChatWindow"
                @drag-start="startChatDrag"
                @resize-start="startChatResize"
            />
        </Teleport>

        <div v-if="showUploadModal" class="modalBackdrop" @click.self="showUploadModal = false">
            <div class="modalCard">
                <h3>Import Project Folder</h3>
                <p>Drag a folder here or use the buttons below to import a project. External directories and OPFS are supported.</p>

                <div class="dropZone" @drop="handleDrop" @dragover="handleDragOver">Drop a folder here to import</div>

                <div class="modalBtns">
                    <button class="btn" v-if="supportsFS" @click="pickFolderAndImport">Select folder</button>
                    <label class="btn outline" v-else>Fallback import<input type="file" webkitdirectory directory multiple style="display:none" @change="handleFolderInput"></label>
                    <button class="btn ghost" @click="showUploadModal = false">Cancel</button>
                </div>
                <p class="hint" v-if="!supportsFS">Your browser does not support showDirectoryPicker. Use the fallback input instead.</p>
            </div>
        </div>
    </div>
</template>
<style>
/* 讓 100% 有依據 */
html,
body,
#app {
    height: 100%;
    margin: 0;
    font-family: "Segoe UI", Roboto, Helvetica, Arial, sans-serif;
    color: #e5e7eb;
}

.page {
    min-height: 100vh;
    display: flex;
    flex-direction: column;
    background-color: #1e1e1e;
}

/* 頂欄 */
.topBar {
    box-sizing: border-box;
    height: 60px;
    padding: 0 16px;
    background: linear-gradient(90deg, #2c2c2c, #252526);
    border-bottom: 1px solid #3d3d3d;
    display: flex;
    align-items: center;
    box-shadow: 0 2px 6px rgba(0, 0, 0, 0.5);
}

.topBar_spacer {
    flex: 1 1 auto;
}

.topBar_right {
    display: flex;
    align-items: center;
    gap: 12px;
}

.topBar_iconBtn {
    width: 44px;
    height: 44px;
    border-radius: 12px;
    border: 1px solid #3d3d3d;
    background: #2b2b2b;
    color: #cbd5f5;
    display: inline-flex;
    align-items: center;
    justify-content: center;
    cursor: pointer;
    transition: background 0.2s ease, transform 0.2s ease, border-color 0.2s ease, color 0.2s ease;
}

.topBar_iconBtn svg {
    width: 20px;
    height: 20px;
}

.topBar_iconBtn:hover:not(:disabled) {
    background: #343434;
    border-color: #4b5563;
    color: #e0f2fe;
    transform: translateY(-1px);
}

.topBar_iconBtn:disabled {
    opacity: 0.6;
    cursor: not-allowed;
}

.topBar_iconBtn.active {
    background: linear-gradient(135deg, rgba(59, 130, 246, 0.3), rgba(14, 165, 233, 0.3));
    border-color: rgba(14, 165, 233, 0.6);
    color: #e0f2fe;
}

.topBar_addProject {
    display: flex;
    align-items: center;
    gap: 10px;
    padding: 6px 14px;
    border-radius: 6px;
    background-color: #007acc;
    transition: all 0.25s ease;
}

.topBar_addProject p {
    margin: 0;
    color: white;
    font-weight: 600;
    font-size: 15px;
}

.topBar_addProject svg {
    height: 20px;
    fill: white;
    transition: transform 0.25s ease, fill 0.25s ease;
}

.topBar_addProject:hover {
    background-color: #0288d1;
    transform: translateY(-2px) scale(1.03);
    cursor: pointer;
    box-shadow: 0 4px 12px rgba(0, 0, 0, 0.4);
}

.topBar_addProject:active {
    transform: scale(0.96);
}


.mainContent {
    display: flex;
    flex-direction: row;
    align-items: stretch;
    flex: 1 1 auto;
    min-height: 0;
    background-color: #1e1e1e;
    padding: 0;
    height: calc(100vh - 60px);
    max-height: calc(100vh - 60px);
    overflow-x: hidden;
    overflow-y: auto;
    scrollbar-width: thin;
    scrollbar-color: #3d3d3d #1b1b1b;
}

.mainContent::-webkit-scrollbar {
    width: 10px;
}

.mainContent::-webkit-scrollbar-track {
    background: #1b1b1b;
}

.mainContent::-webkit-scrollbar-thumb {
    background: linear-gradient(180deg, #3b82f6, #0ea5e9);
    border-radius: 999px;
    border: 2px solid #1b1b1b;
}

.mainContent::-webkit-scrollbar-thumb:hover {
    background: linear-gradient(180deg, #60a5fa, #22d3ee);
}

.toolColumn {
    flex: 0 0 64px;
    width: 64px;
    background: #252526;
    border-right: 1px solid #323232;
    display: flex;
    flex-direction: column;
    align-items: center;
    gap: 12px;
    padding: 16px 10px;
    box-sizing: border-box;
}

.toolColumn_btn {
    width: 44px;
    height: 44px;
    border: 1px solid #3d3d3d;
    background: #262626;
    color: #cbd5f5;
    display: inline-flex;
    align-items: center;
    justify-content: center;
    cursor: pointer;
    transition: background 0.2s ease, color 0.2s ease, border-color 0.2s ease, transform 0.2s ease;
    padding: 0;
}

.toolColumn_btn svg {
    width: 33px;
    height: 33px;
}

.toolColumn_btn--chat {
    margin-top: auto;
}

.toolColumn_btn:hover {
    background: #2f2f2f;
    border-color: #4b5563;
    color: #e0f2fe;
    transform: translateY(-1px);
}

.toolColumn_btn.active {
    background: linear-gradient(135deg, rgba(59, 130, 246, 0.25), rgba(14, 165, 233, 0.25));
    border-color: rgba(14, 165, 233, 0.6);
    color: #e0f2fe;
}

.toolColumn_btn:focus-visible {
    outline: 2px solid #60a5fa;
    outline-offset: 2px;
}

.mainContent > * {
    min-height: 0;
}

@media (max-width: 900px) {
    .mainContent {
        flex-direction: column;
    }
    .toolColumn {
        flex-direction: row;
        width: 100%;
        flex: 0 0 auto;
        border-right: none;
        border-bottom: 1px solid #323232;
        justify-content: flex-start;
    }
    .toolColumn_btn {
        transform: none;
    }
    .toolColumn_btn--chat {
        margin-top: 0;
        margin-left: auto;
    }
    .workSpace {
        width: 100%;
        flex: 1 1 auto;
    }
}
.loading {
    padding: 10px;
    opacity: .8;
}

.treeRoot {
    list-style: none;
    margin: 0;
    padding: 0 8px 8px 0;
}

.workSpace {
    flex: 1 1 320px;
    min-width: 0;
    min-height: 0;
    background: #252526;
    border-radius: 0;
    border: 1px solid #323232;
    padding: 12px;
    display: flex;
    flex-direction: column;
    gap: 12px;
    overflow: auto;
}

.pvHeader {
    display: flex;
    flex-wrap: wrap;
    justify-content: space-between;
    gap: 12px;
    line-height: 1.2;
}

.pvName {
    font-size: 16px;
    font-weight: 600;
    color: #f3f4f6;
    word-break: break-all;
}

.pvMeta {
    font-size: 12px;
    color: #94a3b8;
}

.pvBox {
    flex: 1 1 auto;
    background: #1b1b1b;
    border-radius: 6px;
    border: 1px solid #2f2f2f;
    padding: 12px;
    overflow: auto;
    display: flex;
}

.pvPre {
    margin: 0;
    flex: 1 1 auto;
    min-width: 0;
    white-space: pre-wrap;
    word-break: break-word;
    font-family: Consolas, "Courier New", monospace;
    font-size: 13px;
    line-height: 1.45;
    color: #d1d5db;
    overflow: auto;
}

.modalBackdrop {
    position: fixed;
    inset: 0;
    background: rgba(0, 0, 0, .5);
    display: flex;
    align-items: center;
    justify-content: center;
    z-index: 50;
}

.modalCard {
    width: 520px;
    max-width: 90vw;
    background: #252526;
    color: #e5e7eb;
    border: 1px solid #3d3d3d;
    border-radius: 10px;
    padding: 18px;
    box-shadow: 0 10px 30px rgba(0, 0, 0, .6);
}

.modalCard h3 {
    margin: 0 0 6px;
}

.modalCard p {
    margin: 6px 0 12px;
    opacity: .9;
}

.dropZone {
    border: 2px dashed #3d3d3d;
    border-radius: 10px;
    height: 160px;
    display: flex;
    align-items: center;
    justify-content: center;
    margin-bottom: 12px;
    user-select: none;
}

.dropZone:hover {
    background: #2a2a2a;
}

.modalBtns {
    display: flex;
    gap: 10px;
}

.btn {
    padding: 8px 14px;
    border-radius: 8px;
    border: 1px solid #3d3d3d;
    background: #007acc;
    color: #fff;
    cursor: pointer;
}

.btn:hover {
    filter: brightness(1.1);
}

.btn.ghost {
    background: transparent;
    color: #e5e7eb;
}

.btn.outline {
    background: transparent;
    color: #e5e7eb;
    border-color: #4b5563;
}
</style>





































































<|MERGE_RESOLUTION|>--- conflicted
+++ resolved
@@ -454,7 +454,6 @@
                 >
                     <svg viewBox="0 0 24 24" aria-hidden="true">
                         <rect x="3" y="3" width="18" height="18" rx="9" fill="currentColor" opacity="0.18" />
-<<<<<<< HEAD
                         <path
                             d="M14.8 13.4a4.5 4.5 0 1 0-1.4 1.4l3.5 3.5 1.4-1.4-3.5-3.5Zm-3.8.6a3 3 0 1 1 0-6 3 3 0 0 1 0 6Z"
                             fill="currentColor"
@@ -473,26 +472,6 @@
                     <svg viewBox="0 0 24 24" aria-hidden="true">
                         <rect x="3" y="3" width="18" height="18" rx="4" fill="currentColor" opacity="0.12" />
                         <path
-=======
-                        <path
-                            d="M14.8 13.4a4.5 4.5 0 1 0-1.4 1.4l3.5 3.5 1.4-1.4-3.5-3.5Zm-3.8.6a3 3 0 1 1 0-6 3 3 0 0 1 0 6Z"
-                            fill="currentColor"
-                        />
-                    </svg>
-                </button>
-                <button
-                    type="button"
-                    class="toolColumn_btn toolColumn_btn--chat"
-                    :class="{ active: isChatWindowOpen }"
-                    :disabled="isChatToggleDisabled"
-                    @click="toggleChatWindow"
-                    :aria-pressed="isChatWindowOpen"
-                    title="Chat AI"
-                >
-                    <svg viewBox="0 0 24 24" aria-hidden="true">
-                        <rect x="3" y="3" width="18" height="18" rx="4" fill="currentColor" opacity="0.12" />
-                        <path
->>>>>>> 23dc6b72
                             d="M8.5 8h7c.83 0 1.5.67 1.5 1.5v3c0 .83-.67 1.5-1.5 1.5h-.94l-1.8 1.88c-.31.33-.76.12-.76-.32V14.5h-3.5c-.83 0-1.5-.67-1.5-1.5v-3C7 8.67 7.67 8 8.5 8Z"
                             fill="currentColor"
                         />
