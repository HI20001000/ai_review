--- conflicted
+++ resolved
@@ -89,20 +89,6 @@
         top: false,
         bottom: false
     }
-<<<<<<< HEAD
-=======
-});
-const hasInitializedChatWindow = ref(false);
-const isTreeCollapsed = ref(false);
-const hasActiveProject = computed(() => {
-    const selectedId = selectedProjectId.value;
-    if (selectedId === null || selectedId === undefined) return false;
-
-    const list = projects.value;
-    if (!Array.isArray(list)) return false;
-
-    return list.some((project) => project.id === selectedId);
->>>>>>> 900b1ba8
 });
 const hasInitializedChatWindow = ref(false);
 const isTreeCollapsed = ref(false);
@@ -459,11 +445,7 @@
                 @resize-start="startPreviewResize"
             />
 
-<<<<<<< HEAD
             <section class="workSpace">
-=======
-            <section v-if="hasActiveProject" class="workSpace">
->>>>>>> 900b1ba8
                 <template v-if="previewing.kind && previewing.kind !== 'error'">
                     <div class="pvHeader">
                         <div class="pvName">{{ previewing.name }}</div>
