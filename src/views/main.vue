<script setup>
import { ref, watch, onMounted, computed } from "vue";
import ChatAiWindow from "../components/ChatAiWindow.vue";
import TreeNode from "../scripts/components/TreeNode.js";
import { usePreview } from "../scripts/composables/usePreview.js";
import { useTreeStore } from "../scripts/composables/useTreeStore.js";
import { useProjectsStore } from "../scripts/composables/useProjectsStore.js";
import { useAiAssistant } from "../scripts/composables/useAiAssistant.js";
import * as fileSystemService from "../scripts/services/fileSystemService.js";

const preview = usePreview();

const projectsStore = useProjectsStore({
    preview,
    fileSystem: fileSystemService
});

const treeStore = useTreeStore({
    getProjectRootHandleById: projectsStore.getProjectRootHandleById,
    getFileHandleByPath: fileSystemService.getFileHandleByPath,
    previewing: preview.previewing,
    isTextLike: preview.isTextLike,
    MAX_TEXT_BYTES: preview.MAX_TEXT_BYTES,
    selectedProjectId: projectsStore.selectedProjectId
});

projectsStore.setTreeStore(treeStore);

const aiAssistant = useAiAssistant({ treeStore, projectsStore, fileSystem: fileSystemService, preview });

const {
    showUploadModal,
    projects,
    selectedProjectId,
    supportsFS,
    loadProjectsFromDB,
    cleanupLegacyHandles,
    openProject,
    deleteProject,
    handleDrop,
    handleDragOver,
    handleFolderInput,
    pickFolderAndImport,
    updateCapabilityFlags
} = projectsStore;

const {
    tree,
    activeTreePath,
    isLoadingTree,
    openNode,
    selectTreeNode
} = treeStore;

const {
    open,
    close,
    contextItems,
    messages,
    addActiveNode,
    removeContext,
    clearContext,
    sendUserMessage,
    isProcessing,
    isInteractionLocked: isChatLocked,
    connection,
    retryHandshake
} = aiAssistant;

const { previewing } = preview;

const activeTool = ref("project");
const middlePaneWidth = ref(360);
const mainContentRef = ref(null);

const middlePaneStyle = computed(() => ({
    flex: `0 0 ${middlePaneWidth.value}px`,
    width: `${middlePaneWidth.value}px`
}));

watch(activeTool, (tool) => {
    if (tool === "ai") {
        open();
        const shouldForce = connection.value.status === "error";
        retryHandshake({ force: shouldForce });
    } else {
        close();
    }
});

function selectTool(tool) {
    if (activeTool.value !== tool) {
        activeTool.value = tool;
    }
}

function clamp(value, min, max) {
    return Math.min(max, Math.max(min, value));
}

function startPreviewResize(event) {
    if (event.button !== 0) return;
    event.preventDefault();

    const startX = event.clientX;
    const startWidth = middlePaneWidth.value;
    const containerWidth = mainContentRef.value?.getBoundingClientRect().width || window.innerWidth;
    const minWidth = 260;
    const maxWidth = Math.max(minWidth, containerWidth - 320);

    const handleMove = (pointerEvent) => {
        const delta = pointerEvent.clientX - startX;
        middlePaneWidth.value = clamp(startWidth + delta, minWidth, maxWidth);
    };

    const stop = () => {
        window.removeEventListener("pointermove", handleMove);
        window.removeEventListener("pointerup", stop);
        window.removeEventListener("pointercancel", stop);
    };

    window.addEventListener("pointermove", handleMove);
    window.addEventListener("pointerup", stop);
    window.addEventListener("pointercancel", stop);
}

async function handleAddActiveContext() {
    const added = await addActiveNode();
    if (added) {
        activeTool.value = "ai";
    }
}

async function handleSendMessage(content) {
    const text = (content || "").trim();
    if (!text) return;
    activeTool.value = "ai";
    await sendUserMessage(text);
}

onMounted(async () => {
    await cleanupLegacyHandles();
    updateCapabilityFlags();
    await loadProjectsFromDB();
});
</script>



<template>
    <div class="page">
        <div class="topBar">
            <div class="topBar_left">
                <h1 class="topBar_title">Workspace</h1>
            </div>
            <div class="topBar_spacer"></div>
            <div class="topBar_right">
                <div class="topBar_addProject" @click="showUploadModal = true">
                    <svg xmlns="http://www.w3.org/2000/svg" viewBox="0 0 512 512">
                        <path d="M256,0C114.6,0,0,114.6,0,256s114.6,256,256,256s256-114.6,256-256S397.4,0,256,0z M405.3,277.3c0,11.8-9.5,21.3-21.3,21.3h-85.3V384c0,11.8-9.5,21.3-21.3,21.3h-42.7c-11.8,0-21.3-9.6-21.3-21.3v-85.3H128c-11.8,0-21.3-9.6-21.3-21.3v-42.7c0-11.8,9.5-21.3,21.3-21.3h85.3V128c0-11.8,9.5-21.3,21.3-21.3h42.7c11.8,0,21.3,9.6,21.3,21.3v85.3H384c11.8,0,21.3,9.6,21.3,21.3V277.3z" />
                    </svg>
                    <p>Add Project</p>
                </div>
            </div>
        </div>

<<<<<<< HEAD
        <div class="mainContent" ref="mainContentRef">
            <aside class="toolRail">
                <button
                    type="button"
                    class="toolRail__btn"
                    :class="{ active: activeTool === 'project' }"
                    @click="selectTool('project')"
                >
                    Projects
                </button>
                <button
                    type="button"
                    class="toolRail__btn"
                    :class="{ active: activeTool === 'ai', disabled: isChatLocked && activeTool !== 'ai' }"
                    @click="selectTool('ai')"
                    :disabled="isChatLocked && activeTool !== 'ai'"
                >
                    Chat AI
                </button>
            </aside>

            <section class="panelRail" :style="middlePaneStyle">
                <div v-if="activeTool === 'project'" class="treeArea">
                    <div v-if="isLoadingTree" class="loading">Loading...</div>
                    <ul v-else class="treeRoot">
                        <TreeNode
                            v-for="n in tree"
                            :key="n.path"
                            :node="n"
                            :active-path="activeTreePath"
                            @open="openNode"
                            @select="selectTreeNode"
                        />
                    </ul>
                </div>
                <div v-else class="aiArea">
                    <ChatAiWindow
                        :visible="activeTool === 'ai'"
                        :context-items="contextItems"
                        :messages="messages"
                        :loading="isProcessing"
                        :disabled="isChatLocked"
                        :connection="connection"
                        @add-active="handleAddActiveContext"
                        @clear-context="clearContext"
                        @remove-context="removeContext"
                        @send-message="handleSendMessage"
                    />
                </div>
            </section>

            <div class="paneDivider" @pointerdown="startPreviewResize"></div>

=======
        <div class="mainContent">
>>>>>>> 7736d23f
            <div class="projectPanel">
                <div class="wsHeader">Projects</div>
                <ul class="projectList">
                    <li
                        v-for="p in projects"
                        :key="p.id"
                        :class="['projectItem', { active: p.id === selectedProjectId }]"
                    >
                        <div class="projectHeader" @click="openProject(p)">
                            <span class="projName">{{ p.name }}</span>
                            <span class="rightSide">
                                <span class="badge" :title="p.mode">{{ p.mode }}</span>
                                <button class="delBtn" title="Delete project (DB only)" @click.stop="deleteProject($event, p)">❌</button>
                            </span>
                        </div>

                        <div v-if="p.id === selectedProjectId" class="projectBody">
<<<<<<< HEAD
                            <section class="workSpace">
                                <template v-if="previewing.kind && previewing.kind !== 'error'">
                                    <div class="pvHeader">
                                        <div class="pvName">{{ previewing.name }}</div>
                                        <div class="pvMeta">{{ previewing.mime || '-' }} | {{ (previewing.size / 1024).toFixed(1) }} KB</div>
                                    </div>

                                    <div v-if="previewing.kind === 'text'" class="pvBox">
                                        <pre class="pvPre">{{ previewing.text }}</pre>
                                    </div>

                                    <div v-else-if="previewing.kind === 'image'" class="pvBox imgBox">
                                        <img :src="previewing.url" :alt="previewing.name" />
=======
                            <div class="workspaceShell" ref="mainContentRef">
                                <aside class="toolRail">
                                    <button
                                        type="button"
                                        class="toolRail__btn"
                                        :class="{ active: activeTool === 'project' }"
                                        @click="selectTool('project')"
                                    >
                                        Projects
                                    </button>
                                    <button
                                        type="button"
                                        class="toolRail__btn"
                                        :class="{ active: activeTool === 'ai', disabled: isChatLocked && activeTool !== 'ai' }"
                                        @click="selectTool('ai')"
                                        :disabled="isChatLocked && activeTool !== 'ai'"
                                    >
                                        Chat AI
                                    </button>
                                </aside>

                                <section class="panelRail" :style="middlePaneStyle">
                                    <div v-if="activeTool === 'project'" class="treeArea">
                                        <div v-if="isLoadingTree" class="loading">Loading...</div>
                                        <ul v-else class="treeRoot">
                                            <TreeNode
                                                v-for="n in tree"
                                                :key="n.path"
                                                :node="n"
                                                :active-path="activeTreePath"
                                                @open="openNode"
                                                @select="selectTreeNode"
                                            />
                                        </ul>
                                    </div>
                                    <div v-else class="aiArea">
                                        <ChatAiWindow
                                            :visible="activeTool === 'ai'"
                                            :context-items="contextItems"
                                            :messages="messages"
                                            :loading="isProcessing"
                                            :disabled="isChatLocked"
                                            :connection="connection"
                                            @add-active="handleAddActiveContext"
                                            @clear-context="clearContext"
                                            @remove-context="removeContext"
                                            @send-message="handleSendMessage"
                                        />
                                    </div>
                                </section>

                                <div class="paneDivider" @pointerdown="startPreviewResize"></div>

                                <section class="workSpace">
                                    <template v-if="previewing.kind && previewing.kind !== 'error'">
                                        <div class="pvHeader">
                                            <div class="pvName">{{ previewing.name }}</div>
                                            <div class="pvMeta">{{ previewing.mime || '-' }} | {{ (previewing.size / 1024).toFixed(1) }} KB</div>
                                        </div>

                                        <div v-if="previewing.kind === 'text'" class="pvBox">
                                            <pre class="pvPre">{{ previewing.text }}</pre>
                                        </div>

                                        <div v-else-if="previewing.kind === 'image'" class="pvBox imgBox">
                                            <img :src="previewing.url" :alt="previewing.name" />
                                        </div>

                                        <div v-else-if="previewing.kind === 'pdf'" class="pvBox pdfBox">
                                            <iframe :src="previewing.url" title="PDF Preview" style="width:100%;height:100%;border:none;"></iframe>
                                        </div>

                                        <div v-else class="pvBox">
                                            <a class="btn" :href="previewing.url" download>Download file</a>
                                            <a class="btn outline" :href="previewing.url" target="_blank">Open in new window</a>
                                        </div>
                                    </template>

                                    <div v-else-if="previewing.kind === 'error'" class="pvError">
                                        Cannot preview: {{ previewing.error }}
>>>>>>> 7736d23f
                                    </div>

                                    <div v-else-if="previewing.kind === 'pdf'" class="pvBox pdfBox">
                                        <iframe :src="previewing.url" title="PDF Preview" style="width:100%;height:100%;border:none;"></iframe>
                                    </div>

                                    <div v-else class="pvBox">
                                        <a class="btn" :href="previewing.url" download>Download file</a>
                                        <a class="btn outline" :href="previewing.url" target="_blank">Open in new window</a>
                                    </div>
                                </template>

                                <div v-else-if="previewing.kind === 'error'" class="pvError">
                                    Cannot preview: {{ previewing.error }}
                                </div>

                                <div v-else class="pvPlaceholder">Select a file to see its preview here.</div>
                            </section>
                        </div>
                    </li>
                </ul>
            </div>
        </div>

        <div v-if="showUploadModal" class="modalBackdrop" @click.self="showUploadModal = false">
            <div class="modalCard">
                <h3>Import Project Folder</h3>
                <p>Drag a folder here or use the buttons below to import a project. External directories and OPFS are supported.</p>

                <div class="dropZone" @drop="handleDrop" @dragover="handleDragOver">Drop a folder here to import</div>

                <div class="modalBtns">
                    <button class="btn" v-if="supportsFS" @click="pickFolderAndImport">Select folder</button>
                    <label class="btn outline" v-else>Fallback import<input type="file" webkitdirectory directory multiple style="display:none" @change="handleFolderInput"></label>
                    <button class="btn ghost" @click="showUploadModal = false">Cancel</button>
                </div>
                <p class="hint" v-if="!supportsFS">Your browser does not support showDirectoryPicker. Use the fallback input instead.</p>
            </div>
        </div>
    </div>
</template>
<style>
/* 讓 100% 有依據 */
html,
body,
#app {
    height: 100%;
    margin: 0;
    font-family: "Segoe UI", Roboto, Helvetica, Arial, sans-serif;
    color: #e5e7eb;
}

.page {
    min-height: 100vh;
    display: flex;
    flex-direction: column;
    background-color: #1e1e1e;
}

/* 頂欄 */
.topBar {
    box-sizing: border-box;
    height: 60px;
    padding: 0 16px;
    background: linear-gradient(90deg, #2c2c2c, #252526);
    border-bottom: 1px solid #3d3d3d;
    display: flex;
    align-items: center;
    box-shadow: 0 2px 6px rgba(0, 0, 0, 0.5);
}

.topBar_spacer {
    flex: 1 1 auto;
}

.topBar_addProject {
    display: flex;
    align-items: center;
    gap: 10px;
    padding: 6px 14px;
    border-radius: 6px;
    background-color: #007acc;
    transition: all 0.25s ease;
}

.topBar_addProject p {
    margin: 0;
    color: white;
    font-weight: 600;
    font-size: 15px;
}

.topBar_addProject svg {
    height: 20px;
    fill: white;
    transition: transform 0.25s ease, fill 0.25s ease;
}

.topBar_actions {
    margin-left: auto;
    display: flex;
    align-items: center;
    gap: 12px;
}

.topBar_aiButton {
    display: inline-flex;
    align-items: center;
    justify-content: center;
    width: 40px;
    height: 40px;
    border-radius: 8px;
    border: 1px solid transparent;
    background: #1f1f1f;
    color: #94a3b8;
    cursor: pointer;
    transition: background 0.2s ease, color 0.2s ease, border-color 0.2s ease;
}

.topBar_aiButton:hover {
    color: #f8fafc;
    border-color: #3b82f6;
}

.topBar_aiButton:focus-visible {
    outline: 2px solid #3b82f6;
    outline-offset: 2px;
}

.topBar_aiButton.active {
    background: rgba(59, 130, 246, 0.15);
    color: #bfdbfe;
    border-color: #3b82f6;
}
.topBar_aiButton.loading {
    border-color: #facc15;
    color: #fde68a;
}

.topBar_aiButton.loading svg {
    animation: chat-spin 0.9s linear infinite;
}



.topBar_aiButton svg {
    width: 20px;
    height: 20px;
}

@keyframes chat-spin {
    from { transform: rotate(0deg); }
    to { transform: rotate(360deg); }
}

.topBar_addProject:hover {
    background-color: #0288d1;
    transform: translateY(-2px) scale(1.03);
    cursor: pointer;
    box-shadow: 0 4px 12px rgba(0, 0, 0, 0.4);
}

.topBar_addProject:active {
    transform: scale(0.96);
}


.mainContent {
    display: flex;
    flex-direction: row;
    align-items: stretch;
    gap: 16px;
    flex: 1 1 auto;
    min-height: 0;
    background-color: #1e1e1e;
    padding: 16px;
    overflow: hidden;
}

<<<<<<< HEAD
.mainContent > * {
    min-height: 0;
}

=======
>>>>>>> 7736d23f
.projectPanel {
    flex: 1 1 auto;
    background-color: #252526;
    border: 1px solid #3d3d3d;
    border-radius: 10px;
    padding: 0;
    display: flex;
    flex-direction: column;
    min-height: 0;
<<<<<<< HEAD
    min-width: 0;
    overflow: hidden;
=======
>>>>>>> 7736d23f
}

/* project panel */
.wsHeader {
    padding: 10px 12px;
    font-weight: 700;
    color: #cbd5e1;
    border-bottom: 1px solid #3d3d3d;
}

.projectList {
    list-style: none;
    margin: 0;
    padding: 14px;
    display: flex;
    flex-direction: column;
    gap: 14px;
    overflow: auto;
    min-height: 0;
    flex: 1 1 auto;
}

.projectItem {
    display: flex;
    flex-direction: column;
    gap: 12px;
    padding: 12px;
    border-radius: 12px;
    border: 1px solid #303134;
    background: #202020;
    transition: border-color .2s ease, background-color .2s ease;
}

.projectItem.active {
    border-color: #2b4b63;
    background: #1f2d3c;
}

.projectHeader {
    display: flex;
    align-items: center;
    justify-content: space-between;
    gap: 12px;
    cursor: pointer;
    color: #e5e7eb;
    padding: 4px 0;
    border-radius: 8px;
    transition: background .2s ease;
}

.projectItem:not(.active) .projectHeader:hover {
    background: rgba(255, 255, 255, 0.05);
}

.projectBody {
    padding: 0;
    min-height: 0;
<<<<<<< HEAD
    display: flex;
    flex-direction: column;
=======
    display: flex;
    flex-direction: column;
}

.workspaceShell {
    display: flex;
    gap: 16px;
    min-height: 0;
    flex: 1 1 auto;
    padding: 16px;
    box-sizing: border-box;
    height: 100%;
>>>>>>> 7736d23f
}

.toolRail {
    flex: 0 0 72px;
    display: flex;
    flex-direction: column;
    gap: 12px;
    padding: 12px;
    background: #202020;
    border: 1px solid #323232;
    border-radius: 10px;
    overflow: auto;
}

.toolRail__btn {
    border: none;
    border-radius: 8px;
    padding: 10px 12px;
    background: #2a2a2a;
    color: #cbd5e1;
    font-weight: 600;
    cursor: pointer;
    transition: background .2s ease, color .2s ease, transform .2s ease;
    text-align: left;
    width: 100%;
}

.toolRail__btn:hover:not(.disabled):not(:disabled) {
    background: #334155;
    color: #f8fafc;
    transform: translateY(-1px);
<<<<<<< HEAD
}

.toolRail__btn.active {
    background: linear-gradient(135deg, rgba(59, 130, 246, .3), rgba(14, 165, 233, .3));
    color: #e0f2fe;
}

.toolRail__btn.disabled,
.toolRail__btn:disabled {
    opacity: .6;
    cursor: not-allowed;
}

=======
}

.toolRail__btn.active {
    background: linear-gradient(135deg, rgba(59, 130, 246, .3), rgba(14, 165, 233, .3));
    color: #e0f2fe;
}

.toolRail__btn.disabled,
.toolRail__btn:disabled {
    opacity: .6;
    cursor: not-allowed;
}

>>>>>>> 7736d23f
.panelRail {
    flex: 0 0 320px;
    display: flex;
    flex-direction: column;
    min-height: 0;
<<<<<<< HEAD
=======
    height: 100%;
>>>>>>> 7736d23f
    background: #202020;
    border: 1px solid #323232;
    border-radius: 10px;
    padding: 12px;
    box-sizing: border-box;
    overflow: hidden;
}

.treeArea {
    flex: 1 1 auto;
    min-width: 0;
    padding-right: 8px;
    overflow: auto;
}

.aiArea {
    flex: 1 1 auto;
    min-height: 0;
    overflow: hidden;
}

.aiArea :deep(.chatWindow) {
    height: 100%;
}

.paneDivider {
    flex: 0 0 6px;
    cursor: col-resize;
    background: linear-gradient(180deg, rgba(59, 130, 246, .25), rgba(14, 165, 233, 0));
    border-radius: 8px;
    align-self: stretch;
}

.paneDivider:hover {
    background: linear-gradient(180deg, rgba(59, 130, 246, .45), rgba(14, 165, 233, .15));
}

@media (max-width: 900px) {
    .mainContent {
        flex-direction: column;
    }
<<<<<<< HEAD

    .toolRail {
        flex-direction: row;
        flex-wrap: wrap;
        gap: 8px;
        width: 100%;
        flex: 0 0 auto;
        overflow-x: auto;
    }

    .panelRail {
        width: 100% !important;
        flex: 1 1 auto !important;
    }

    .paneDivider {
        display: none;
    }

=======
    .toolRail,
    .panelRail,
>>>>>>> 7736d23f
    .workSpace {
        width: 100%;
        flex: 1 1 auto;
    }
}
.loading {
    padding: 10px;
    opacity: .8;
}

.treeRoot {
    list-style: none;
    margin: 0;
    padding: 0 8px 8px 0;
}

.treeChildren {
    list-style: none;
    margin: 0;
    padding-left: 16px;
}

.treeRow {
    display: flex;
    gap: 8px;
    align-items: center;
    padding: 2px 0;
    cursor: pointer;
}
.treeRow.active {
    background: rgba(255, 255, 255, 0.08);
    border-radius: 6px;
}

.treeRow .icon {
    width: 20px;
    text-align: center;
}

.workSpace {
    flex: 1 1 320px;
    min-width: 0;
    min-height: 0;
    background: #252526;
    border-radius: 8px;
    border: 1px solid #323232;
    padding: 12px;
    display: flex;
    flex-direction: column;
    gap: 12px;
    overflow: auto;
}

.pvHeader {
    display: flex;
    flex-wrap: wrap;
    justify-content: space-between;
    gap: 12px;
    line-height: 1.2;
}

.pvName {
    font-size: 16px;
    font-weight: 600;
    color: #f3f4f6;
    word-break: break-all;
}

.pvMeta {
    font-size: 12px;
    color: #94a3b8;
}

.pvBox {
    flex: 1 1 auto;
    background: #1b1b1b;
    border-radius: 6px;
    border: 1px solid #2f2f2f;
    padding: 12px;
    overflow: auto;
    display: flex;
}

.pvPre {
    margin: 0;
    flex: 1 1 auto;
    min-width: 0;
    white-space: pre-wrap;
    word-break: break-word;
    font-family: Consolas, "Courier New", monospace;
    font-size: 13px;
    line-height: 1.45;
    color: #d1d5db;
}

.imgBox {
    justify-content: center;
    align-items: center;
    padding: 12px;
}

.imgBox img {
    max-width: 100%;
    height: auto;
    border-radius: 6px;
}

.pdfBox {
    padding: 0;
}

.pdfBox iframe {
    width: 100%;
    height: 100%;
    border: none;
    border-radius: 6px;
}

.pvError {
    color: #f87171;
    font-size: 13px;
}

.pvPlaceholder {
    font-size: 13px;
    color: #94a3b8;
}

.projName {
    overflow: hidden;
    text-overflow: ellipsis;
    white-space: nowrap;
    padding-right: 8px;
}

.rightSide {
    display: inline-flex;
    align-items: center;
    gap: 6px;
}

.badge {
    font-size: 12px;
    opacity: .6;
}

/* 刪除按鈕 */
.delBtn {
    background: transparent;
    border: none;
    color: #fca5a5;
    font-size: 14px;
    line-height: 1;
    padding: 4px 6px;
    border-radius: 6px;
    cursor: pointer;
}

.delBtn:hover {
    background: #3a2a2a;
    color: #fecaca;
}

/* Modal */
.modalBackdrop {
    position: fixed;
    inset: 0;
    background: rgba(0, 0, 0, .5);
    display: flex;
    align-items: center;
    justify-content: center;
    z-index: 50;
}

.modalCard {
    width: 520px;
    max-width: 90vw;
    background: #252526;
    color: #e5e7eb;
    border: 1px solid #3d3d3d;
    border-radius: 10px;
    padding: 18px;
    box-shadow: 0 10px 30px rgba(0, 0, 0, .6);
}

.modalCard h3 {
    margin: 0 0 6px;
}

.modalCard p {
    margin: 6px 0 12px;
    opacity: .9;
}

.dropZone {
    border: 2px dashed #3d3d3d;
    border-radius: 10px;
    height: 160px;
    display: flex;
    align-items: center;
    justify-content: center;
    margin-bottom: 12px;
    user-select: none;
}

.dropZone:hover {
    background: #2a2a2a;
}

.modalBtns {
    display: flex;
    gap: 10px;
}

.btn {
    padding: 8px 14px;
    border-radius: 8px;
    border: 1px solid #3d3d3d;
    background: #007acc;
    color: #fff;
    cursor: pointer;
}

.btn:hover {
    filter: brightness(1.1);
}

.btn.ghost {
    background: transparent;
    color: #e5e7eb;
}

.btn.outline {
    background: transparent;
    color: #e5e7eb;
    border-color: #4b5563;
}
</style>





































































<|MERGE_RESOLUTION|>--- conflicted
+++ resolved
@@ -164,63 +164,7 @@
             </div>
         </div>
 
-<<<<<<< HEAD
-        <div class="mainContent" ref="mainContentRef">
-            <aside class="toolRail">
-                <button
-                    type="button"
-                    class="toolRail__btn"
-                    :class="{ active: activeTool === 'project' }"
-                    @click="selectTool('project')"
-                >
-                    Projects
-                </button>
-                <button
-                    type="button"
-                    class="toolRail__btn"
-                    :class="{ active: activeTool === 'ai', disabled: isChatLocked && activeTool !== 'ai' }"
-                    @click="selectTool('ai')"
-                    :disabled="isChatLocked && activeTool !== 'ai'"
-                >
-                    Chat AI
-                </button>
-            </aside>
-
-            <section class="panelRail" :style="middlePaneStyle">
-                <div v-if="activeTool === 'project'" class="treeArea">
-                    <div v-if="isLoadingTree" class="loading">Loading...</div>
-                    <ul v-else class="treeRoot">
-                        <TreeNode
-                            v-for="n in tree"
-                            :key="n.path"
-                            :node="n"
-                            :active-path="activeTreePath"
-                            @open="openNode"
-                            @select="selectTreeNode"
-                        />
-                    </ul>
-                </div>
-                <div v-else class="aiArea">
-                    <ChatAiWindow
-                        :visible="activeTool === 'ai'"
-                        :context-items="contextItems"
-                        :messages="messages"
-                        :loading="isProcessing"
-                        :disabled="isChatLocked"
-                        :connection="connection"
-                        @add-active="handleAddActiveContext"
-                        @clear-context="clearContext"
-                        @remove-context="removeContext"
-                        @send-message="handleSendMessage"
-                    />
-                </div>
-            </section>
-
-            <div class="paneDivider" @pointerdown="startPreviewResize"></div>
-
-=======
         <div class="mainContent">
->>>>>>> 7736d23f
             <div class="projectPanel">
                 <div class="wsHeader">Projects</div>
                 <ul class="projectList">
@@ -238,21 +182,6 @@
                         </div>
 
                         <div v-if="p.id === selectedProjectId" class="projectBody">
-<<<<<<< HEAD
-                            <section class="workSpace">
-                                <template v-if="previewing.kind && previewing.kind !== 'error'">
-                                    <div class="pvHeader">
-                                        <div class="pvName">{{ previewing.name }}</div>
-                                        <div class="pvMeta">{{ previewing.mime || '-' }} | {{ (previewing.size / 1024).toFixed(1) }} KB</div>
-                                    </div>
-
-                                    <div v-if="previewing.kind === 'text'" class="pvBox">
-                                        <pre class="pvPre">{{ previewing.text }}</pre>
-                                    </div>
-
-                                    <div v-else-if="previewing.kind === 'image'" class="pvBox imgBox">
-                                        <img :src="previewing.url" :alt="previewing.name" />
-=======
                             <div class="workspaceShell" ref="mainContentRef">
                                 <aside class="toolRail">
                                     <button
@@ -333,7 +262,6 @@
 
                                     <div v-else-if="previewing.kind === 'error'" class="pvError">
                                         Cannot preview: {{ previewing.error }}
->>>>>>> 7736d23f
                                     </div>
 
                                     <div v-else-if="previewing.kind === 'pdf'" class="pvBox pdfBox">
@@ -513,13 +441,6 @@
     overflow: hidden;
 }
 
-<<<<<<< HEAD
-.mainContent > * {
-    min-height: 0;
-}
-
-=======
->>>>>>> 7736d23f
 .projectPanel {
     flex: 1 1 auto;
     background-color: #252526;
@@ -529,11 +450,6 @@
     display: flex;
     flex-direction: column;
     min-height: 0;
-<<<<<<< HEAD
-    min-width: 0;
-    overflow: hidden;
-=======
->>>>>>> 7736d23f
 }
 
 /* project panel */
@@ -591,10 +507,6 @@
 .projectBody {
     padding: 0;
     min-height: 0;
-<<<<<<< HEAD
-    display: flex;
-    flex-direction: column;
-=======
     display: flex;
     flex-direction: column;
 }
@@ -607,7 +519,6 @@
     padding: 16px;
     box-sizing: border-box;
     height: 100%;
->>>>>>> 7736d23f
 }
 
 .toolRail {
@@ -639,7 +550,6 @@
     background: #334155;
     color: #f8fafc;
     transform: translateY(-1px);
-<<<<<<< HEAD
 }
 
 .toolRail__btn.active {
@@ -653,30 +563,12 @@
     cursor: not-allowed;
 }
 
-=======
-}
-
-.toolRail__btn.active {
-    background: linear-gradient(135deg, rgba(59, 130, 246, .3), rgba(14, 165, 233, .3));
-    color: #e0f2fe;
-}
-
-.toolRail__btn.disabled,
-.toolRail__btn:disabled {
-    opacity: .6;
-    cursor: not-allowed;
-}
-
->>>>>>> 7736d23f
 .panelRail {
     flex: 0 0 320px;
     display: flex;
     flex-direction: column;
     min-height: 0;
-<<<<<<< HEAD
-=======
     height: 100%;
->>>>>>> 7736d23f
     background: #202020;
     border: 1px solid #323232;
     border-radius: 10px;
@@ -718,30 +610,8 @@
     .mainContent {
         flex-direction: column;
     }
-<<<<<<< HEAD
-
-    .toolRail {
-        flex-direction: row;
-        flex-wrap: wrap;
-        gap: 8px;
-        width: 100%;
-        flex: 0 0 auto;
-        overflow-x: auto;
-    }
-
-    .panelRail {
-        width: 100% !important;
-        flex: 1 1 auto !important;
-    }
-
-    .paneDivider {
-        display: none;
-    }
-
-=======
     .toolRail,
     .panelRail,
->>>>>>> 7736d23f
     .workSpace {
         width: 100%;
         flex: 1 1 auto;
