--- conflicted
+++ resolved
@@ -315,7 +315,6 @@
 
 const activeReportDetails = computed(() => {
     const report = activeReport.value;
-<<<<<<< HEAD
     if (!report || !report.state) return null;
 
     const state = report.state;
@@ -331,24 +330,15 @@
         parsedCandidate && typeof parsedCandidate === "object" && !Array.isArray(parsedCandidate)
             ? parsedCandidate
             : {};
-=======
-    if (!report || report.state.status !== "ready") return null;
-    const parsed = report.state.parsedReport;
-    if (!parsed || typeof parsed !== "object") return null;
->>>>>>> d4722ab4
 
     const reports = parsed.reports && typeof parsed.reports === "object" ? parsed.reports : null;
     const dmlReport = reports?.dml_prompt || reports?.dmlPrompt || null;
 
-<<<<<<< HEAD
     const combinedPayload = buildCombinedReportPayload(report.state);
     const aggregatedPayload =
         combinedPayload && typeof combinedPayload === "object" && !Array.isArray(combinedPayload)
             ? combinedPayload
             : null;
-=======
-    const aggregatedPayload = isPlainObject(parsed) ? parsed : null;
->>>>>>> d4722ab4
     const { staticIssues, aiIssues, aggregatedIssues: derivedAggregatedIssues } =
         activeReportIssueSources.value;
     let aggregatedIssues = Array.isArray(aggregatedPayload?.issues)
@@ -1090,8 +1080,6 @@
         if (!selected && Array.isArray(candidate)) {
             selected = candidate;
         }
-<<<<<<< HEAD
-=======
     }
     return filterDmlIssues(Array.isArray(selected) ? selected : []);
 }
@@ -1114,30 +1102,6 @@
     const report = activeReport.value;
     if (!report || !report.state) {
         return { raw: "", preview: "" };
->>>>>>> d4722ab4
-    }
-    return filterDmlIssues(Array.isArray(selected) ? selected : []);
-}
-
-<<<<<<< HEAD
-function buildJsonInfo(candidate) {
-    const raw = normaliseJsonContent(candidate);
-    if (!raw) {
-        return { raw: "", preview: "" };
-    }
-    let preview = raw;
-    try {
-        preview = JSON.stringify(JSON.parse(raw), null, 2);
-    } catch (error) {
-        preview = raw;
-    }
-    return { raw, preview };
-}
-
-const combinedReportJsonInfo = computed(() => {
-    const report = activeReport.value;
-    if (!report || !report.state) {
-        return { raw: "", preview: "" };
     }
 
     const combinedPayload = buildCombinedReportJsonExport(report.state);
@@ -1155,23 +1119,6 @@
     if (!state || typeof state !== "object") {
         return [];
     }
-=======
-    const combinedPayload = buildCombinedReportJsonExport(report.state);
-    return buildJsonInfo(combinedPayload);
-});
-
-function filterStaticIssuesForJsonExport(issues) {
-    if (!Array.isArray(issues)) {
-        return [];
-    }
-    return issues.filter((issue) => issue !== null && issue !== undefined);
-}
-
-function extractStaticIssuesForJsonExport(state) {
-    if (!state || typeof state !== "object") {
-        return [];
-    }
->>>>>>> d4722ab4
     const reports = state.parsedReport?.reports;
     const staticEntry = reports?.static_analyzer || reports?.staticAnalyzer || null;
     if (staticEntry && Array.isArray(staticEntry.issues)) {
@@ -1241,16 +1188,9 @@
 const structuredReportExportLabel = computed(
     () => structuredReportExportConfig.value.exportLabel || "匯出 JSON"
 );
-<<<<<<< HEAD
 const structuredReportJsonPreview = computed(
     () => structuredReportExportConfig.value.info.preview
 );
-=======
-const structuredReportJsonPreview = computed(() => {
-    const preview = structuredReportExportConfig.value.info.preview;
-    return typeof preview === "string" ? trimLeadingWhitespace(preview) : preview;
-});
->>>>>>> d4722ab4
 const shouldShowStructuredExportButton = computed(
     () => structuredReportExportConfig.value.canExport
 );
@@ -1414,22 +1354,6 @@
         type,
         ...overrides
     };
-<<<<<<< HEAD
-}
-
-async function exportCombinedReportJson() {
-    if (!canExportCombinedReport.value || reportExportState.combined) {
-        return;
-    }
-    if (!activeReportDetails.value) {
-        return;
-    }
-
-    const info = combinedReportJsonInfo.value;
-    if (!info.raw) {
-        if (typeof safeAlertFail === "function") {
-            safeAlertFail("尚無可匯出的聚合報告 JSON 內容");
-=======
 }
 
 async function exportCombinedReportJson() {
@@ -1523,95 +1447,6 @@
     if (!info.raw) {
         if (typeof safeAlertFail === "function") {
             safeAlertFail("尚無可匯出的 AI 審查 JSON 內容");
->>>>>>> d4722ab4
-        }
-        return;
-    }
-
-<<<<<<< HEAD
-    reportExportState.combined = true;
-    try {
-        const aggregatedSource = activeReportDetails.value.combinedSummary || {};
-        const metadata = buildReportExportMetadata("combined", {
-            generatedAt:
-                aggregatedSource?.generated_at ||
-                aggregatedSource?.generatedAt ||
-                activeReport.value?.state?.updatedAt ||
-                null,
-            typeLabel: "聚合報告",
-=======
-    reportExportState.ai = true;
-    try {
-        const metadata = buildReportExportMetadata("ai", {
-            generatedAt: dmlDetails.generatedAt ?? null,
-            typeLabel: "AI 審查報告",
->>>>>>> d4722ab4
-            extension: "json"
-        });
-        await exportJsonReport({
-            json: info.raw,
-            metadata
-        });
-<<<<<<< HEAD
-    } catch (error) {
-        console.error("Failed to export combined report JSON", error);
-        if (typeof safeAlertFail === "function") {
-            safeAlertFail(`匯出聚合報告 JSON 失敗：${normaliseErrorMessage(error)}`);
-        }
-    } finally {
-        reportExportState.combined = false;
-    }
-}
-
-async function exportStaticReportJson() {
-    if (!canExportStaticReport.value || reportExportState.static) {
-        return;
-    }
-    if (!activeReportDetails.value) {
-        return;
-    }
-
-    const info = staticReportJsonInfo.value;
-    if (!info.raw) {
-        if (typeof safeAlertFail === "function") {
-            safeAlertFail("尚無可匯出的靜態分析 JSON 內容");
-        }
-        return;
-    }
-
-    reportExportState.static = true;
-    try {
-        const metadata = buildReportExportMetadata("static", {
-            typeLabel: "靜態分析報告",
-            extension: "json"
-        });
-        await exportJsonReport({
-            json: info.raw,
-            metadata
-        });
-    } catch (error) {
-        console.error("Failed to export static report JSON", error);
-        if (typeof safeAlertFail === "function") {
-            safeAlertFail(`匯出靜態分析 JSON 失敗：${normaliseErrorMessage(error)}`);
-        }
-    } finally {
-        reportExportState.static = false;
-    }
-}
-
-async function exportAiReportJson() {
-    if (!canExportAiReport.value || reportExportState.ai) {
-        return;
-    }
-    const dmlDetails = dmlReportDetails.value;
-    if (!dmlDetails) {
-        return;
-    }
-
-    const info = aiReportJsonInfo.value;
-    if (!info.raw) {
-        if (typeof safeAlertFail === "function") {
-            safeAlertFail("尚無可匯出的 AI 審查 JSON 內容");
         }
         return;
     }
@@ -1650,31 +1485,6 @@
         await exportAiReportJson();
         return;
     }
-=======
-    } catch (error) {
-        console.error("Failed to export AI review report JSON", error);
-        if (typeof safeAlertFail === "function") {
-            safeAlertFail(`匯出 AI 審查 JSON 失敗：${normaliseErrorMessage(error)}`);
-        }
-    } finally {
-        reportExportState.ai = false;
-    }
-}
-
-async function exportCurrentStructuredReportJson() {
-    const config = structuredReportExportConfig.value;
-    if (!config.canExport || config.busy) {
-        return;
-    }
-    if (config.type === "static") {
-        await exportStaticReportJson();
-        return;
-    }
-    if (config.type === "ai") {
-        await exportAiReportJson();
-        return;
-    }
->>>>>>> d4722ab4
     await exportCombinedReportJson();
 }
 
@@ -2768,15 +2578,9 @@
             state.error = normaliseHydratedString(record.error);
             state.chunks = Array.isArray(record.chunks) ? record.chunks : [];
             state.segments = Array.isArray(record.segments) ? record.segments : [];
-<<<<<<< HEAD
             state.combinedReportJson = combinedJson;
             state.staticReportJson = staticJson;
             state.aiReportJson = aiJson;
-=======
-            state.combinedReportJson = normaliseHydratedString(record.combinedReportJson);
-            state.staticReportJson = normaliseHydratedString(record.staticReportJson);
-            state.aiReportJson = normaliseHydratedString(record.aiReportJson);
->>>>>>> d4722ab4
             state.conversationId = normaliseHydratedString(record.conversationId);
             state.analysis =
                 record.analysis && typeof record.analysis === "object" && !Array.isArray(record.analysis)
@@ -3938,7 +3742,6 @@
                                                                                 viewBox="0 0 20 20"
                                                                                 focusable="false"
                                                                                 aria-hidden="true"
-<<<<<<< HEAD
                                                                             >
                                                                                 <path
                                                                                     d="M10.447 2.105a1 1 0 00-1.894 0l-7 14A1 1 0 002.447 18h15.106a1 1 0 00.894-1.447l-7-14zM10 6a1 1 0 01.993.883L11 7v4a1 1 0 01-1.993.117L9 11V7a1 1 0 011-1zm0 8a1 1 0 110 2 1 1 0 010-2z"
@@ -3952,21 +3755,6 @@
                                                                                 aria-hidden="true"
                                                                             >
                                                                                 <path
-=======
-                                                                            >
-                                                                                <path
-                                                                                    d="M10.447 2.105a1 1 0 00-1.894 0l-7 14A1 1 0 002.447 18h15.106a1 1 0 00.894-1.447l-7-14zM10 6a1 1 0 01.993.883L11 7v4a1 1 0 01-1.993.117L9 11V7a1 1 0 011-1zm0 8a1 1 0 110 2 1 1 0 010-2z"
-                                                                                />
-                                                                            </svg>
-                                                                            <svg
-                                                                                v-else-if="line.type === 'fix'"
-                                                                                class="codeLineNoIcon codeLineNoIcon--fix"
-                                                                                viewBox="0 0 20 20"
-                                                                                focusable="false"
-                                                                                aria-hidden="true"
-                                                                            >
-                                                                                <path
->>>>>>> d4722ab4
                                                                                     d="M17.898 2.102a1 1 0 00-1.517.127l-2.156 2.873-1.21-.403a1 1 0 00-1.043.24l-4.95 4.95a1 1 0 000 1.414l1.775 1.775-5.189 5.189a1 1 0 001.414 1.414l5.189-5.189 1.775 1.775a1 1 0 001.414 0l4.95-4.95a1 1 0 00.24-1.043l-.403-1.21 2.873-2.156a1 1 0 00.127-1.517l-.489-.489z"
                                                                                 />
                                                                             </svg>
@@ -4597,7 +4385,6 @@
 
 .reportStructuredToggleExport {
     margin-left: auto;
-<<<<<<< HEAD
 }
 
 .reportJsonPreviewSection {
@@ -4625,70 +4412,6 @@
     white-space: pre;
 }
 
-=======
-}
-
-.reportJsonPreviewSection {
-    margin-top: 12px;
-}
-
-.reportJsonPreviewDetails {
-    border: 1px solid #334155;
-    border-radius: 6px;
-    background: rgba(15, 23, 42, 0.65);
-    overflow: hidden;
-}
-
-.reportJsonPreviewSummary {
-    display: flex;
-    align-items: center;
-    gap: 6px;
-    margin: 0;
-    padding: 10px 12px;
-    font-size: 13px;
-    font-weight: 600;
-    color: #bfdbfe;
-    list-style: none;
-    cursor: pointer;
-}
-
-.reportJsonPreviewSummary::-webkit-details-marker {
-    display: none;
-}
-
-.reportJsonPreviewDetails[open] .reportJsonPreviewSummary {
-    border-bottom: 1px solid rgba(59, 130, 246, 0.35);
-}
-
-.reportJsonPreviewDetails:not([open]) .reportJsonPreviewSummary::after,
-.reportJsonPreviewDetails[open] .reportJsonPreviewSummary::after {
-    content: "";
-    width: 8px;
-    height: 8px;
-    border: 1px solid currentColor;
-    border-left: 0;
-    border-top: 0;
-    transform: rotate(45deg);
-    margin-left: auto;
-    transition: transform 0.2s ease;
-}
-
-.reportJsonPreviewDetails[open] .reportJsonPreviewSummary::after {
-    transform: rotate(225deg);
-}
-
-.reportJsonPreview {
-    margin: 0;
-    padding: 12px;
-    border-top: 1px solid rgba(59, 130, 246, 0.35);
-    background: rgba(15, 23, 42, 0.45);
-    color: #e2e8f0;
-    font-size: 12px;
-    line-height: 1.45;
-    white-space: pre;
-}
-
->>>>>>> d4722ab4
 .reportExportButton {
     border: 1px solid #3d3d3d;
     background: #1f2937;
