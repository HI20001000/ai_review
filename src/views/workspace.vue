--- conflicted
+++ resolved
@@ -3929,11 +3929,7 @@
 }
 
 .page {
-<<<<<<< HEAD
     height: 100vh;
-=======
-    min-height: 100vh;
->>>>>>> 45765d47
     display: flex;
     flex-direction: column;
     background-color: #1e1e1e;
@@ -4067,13 +4063,9 @@
     box-sizing: border-box;
     column-gap: 16px;
     row-gap: 16px;
-<<<<<<< HEAD
     height: calc(100vh - 60px);
     max-height: calc(100vh - 60px);
     overflow: hidden;
-=======
-    overflow: visible;
->>>>>>> 45765d47
 }
 
 .workSpace {
@@ -4204,11 +4196,7 @@
     box-sizing: border-box;
     min-width: 0;
     position: relative;
-<<<<<<< HEAD
     overflow: auto;
-=======
-    overflow: visible;
->>>>>>> 45765d47
 }
 
 .reportViewerContent--loading > :not(.reportViewerProcessingOverlay) {
@@ -4935,12 +4923,7 @@
 .reportIssuesRow .reportRowContent.codeScroll {
     display: flex;
     flex-direction: column;
-<<<<<<< HEAD
     overflow: auto;
-=======
-    overflow: visible;
-    max-height: none;
->>>>>>> 45765d47
 }
 
 .reportIssuesRow .codeEditor {
@@ -5316,24 +5299,12 @@
     border: 1px solid #2f2f2f;
     padding: 12px;
     display: flex;
-<<<<<<< HEAD
     overflow: auto;
-=======
-    overflow: visible;
-}
-
-.pvBox:not(.codeBox) {
-    overflow: visible;
->>>>>>> 45765d47
 }
 
 .pvBox.codeBox {
     padding: 12px;
-<<<<<<< HEAD
     overflow: auto;
-=======
-    overflow: visible;
->>>>>>> 45765d47
 }
 
 .pvBox.codeBox.reportIssuesBox,
@@ -5349,13 +5320,8 @@
     color: #1f2937;
     background: #f8fafc;
     cursor: text;
-<<<<<<< HEAD
     overflow: auto;
     max-height: 100%;
-=======
-    overflow: visible;
-    max-height: none;
->>>>>>> 45765d47
 }
 
 .reportBody.codeScroll,
