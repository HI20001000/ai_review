--- conflicted
+++ resolved
@@ -281,7 +281,6 @@
     const staticReport = reports?.static_analyzer || reports?.staticAnalyzer || null;
     const dmlReport = reports?.dml_prompt || reports?.dmlPrompt || null;
 
-<<<<<<< HEAD
     const staticIssues = collectIssuesForSource(report.state, ["static_analyzer"]);
     const aiIssues = collectIssuesForSource(report.state, ["dml_prompt"]);
     const aggregatedIssues = collectAggregatedIssues(report.state);
@@ -291,9 +290,6 @@
         aiIssues,
         aggregatedIssues
     );
-=======
-    const aggregatedIssues = collectAggregatedIssues(report.state);
->>>>>>> 65fa5e9d
     const fallbackIssues = Array.isArray(parsed.issues)
         ? parsed.issues
         : Array.isArray(staticReport?.issues)
@@ -308,7 +304,6 @@
     const summary = (parsed.summary ?? rawStaticSummary) ?? null;
     const summaryObject = summary && typeof summary === "object" ? summary : null;
 
-<<<<<<< HEAD
     const toSummaryKey = (value) => (typeof value === "string" ? value.toLowerCase() : "");
     const combinedSummaryRecord = summaryRecords.find(
         (record) => toSummaryKey(record?.source) === toSummaryKey("combined")
@@ -323,9 +318,6 @@
             total = combinedTotal;
         }
     }
-=======
-    let total = useAggregatedIssues ? aggregatedIssues.length : report.state.issueSummary?.totalIssues;
->>>>>>> 65fa5e9d
     if (!Number.isFinite(total)) {
         total = useAggregatedIssues ? aggregatedIssues.length : report.state.issueSummary?.totalIssues;
     }
@@ -769,7 +761,6 @@
         }
     };
 
-<<<<<<< HEAD
     const applySummaryRecords = (records) => {
         if (!Array.isArray(records)) return;
         records.forEach((record) => {
@@ -796,8 +787,6 @@
 
     applySummaryRecords(summaryRecords);
 
-=======
->>>>>>> 65fa5e9d
     const staticSourceValue =
         globalSummary?.sources?.static_analyzer || globalSummary?.sources?.staticAnalyzer || null;
     const staticAnalysis =
@@ -964,11 +953,7 @@
         ruleBreakdown,
         raw: parsed,
         sourceSummaries: finalSourceSummaries,
-<<<<<<< HEAD
         combinedSummary: combinedSummarySource,
-=======
-        combinedSummary: parsed.summary && typeof parsed.summary === "object" ? parsed.summary : null,
->>>>>>> 65fa5e9d
         combinedSummaryDetails,
         staticReport,
         dmlReport: dmlDetails
@@ -1269,17 +1254,10 @@
 function sortObjectKeys(value) {
     if (!value || typeof value !== "object") {
         return value;
-<<<<<<< HEAD
     }
     if (Array.isArray(value)) {
         return value.map((item) => sortObjectKeys(item));
     }
-=======
-    }
-    if (Array.isArray(value)) {
-        return value.map((item) => sortObjectKeys(item));
-    }
->>>>>>> 65fa5e9d
     const sorted = {};
     Object.keys(value)
         .sort()
@@ -1361,7 +1339,6 @@
             if (normalised && sourceSet.has(normalised)) {
                 if (normalised === normaliseReportSourceKey("static_analyzer")) {
                     return;
-<<<<<<< HEAD
                 }
                 pushIssue(issue);
             }
@@ -1452,98 +1429,6 @@
                 if (!existing || typeof existing !== "object") {
                     return false;
                 }
-=======
-                }
-                pushIssue(issue);
-            }
-        });
-    }
-
-    const reports = state.parsedReport?.reports;
-    if (reports && typeof reports === "object") {
-        sources.forEach((sourceKey) => {
-            const reportEntry = findEntryBySourceKey(reports, sourceKey);
-            const normalisedKey = normaliseReportSourceKey(sourceKey);
-
-            if (normalisedKey === normaliseReportSourceKey("static_analyzer")) {
-                const staticKey = normaliseReportSourceKey("static_analyzer");
-                const enrichedIssues = [];
-
-                const difyEntry = findEntryBySourceKey(reports, "dify_workflow");
-                if (Array.isArray(difyEntry?.issues) && difyEntry.issues.length) {
-                    enrichedIssues.push(
-                        ...remapIssuesToSource(difyEntry.issues, sourceKey, { force: true })
-                    );
-                }
-
-                const difyAggregated =
-                    difyEntry?.aggregated && typeof difyEntry.aggregated === "object"
-                        ? difyEntry.aggregated
-                        : null;
-                if (!enrichedIssues.length && difyAggregated && Array.isArray(difyAggregated.issues)) {
-                    enrichedIssues.push(
-                        ...remapIssuesToSource(difyAggregated.issues, sourceKey, { force: true })
-                    );
-                }
-
-                const aggregated =
-                    reportEntry?.aggregated && typeof reportEntry.aggregated === "object"
-                        ? reportEntry.aggregated
-                        : null;
-                if (!enrichedIssues.length && aggregated && Array.isArray(aggregated.issues)) {
-                    enrichedIssues.push(...remapIssuesToSource(aggregated.issues, sourceKey));
-                }
-
-                if (!enrichedIssues.length && Array.isArray(state.dify?.issues) && state.dify.issues.length) {
-                    enrichedIssues.push(
-                        ...remapIssuesToSource(state.dify.issues, sourceKey, { force: true })
-                    );
-                }
-
-                if (!enrichedIssues.length && reportEntry && Array.isArray(reportEntry.issues)) {
-                    enrichedIssues.push(...remapIssuesToSource(reportEntry.issues, sourceKey));
-                }
-
-                if (enrichedIssues.length) {
-                    removeIssuesBySource(staticKey);
-                    dedupeIssues(enrichedIssues).forEach((issue) => pushIssue(issue));
-                }
-            } else {
-                if (reportEntry && Array.isArray(reportEntry.issues)) {
-                    reportEntry.issues.forEach((issue) => pushIssue(issue, sourceKey));
-                }
-                const aggregated =
-                    reportEntry?.aggregated && typeof reportEntry.aggregated === "object"
-                        ? reportEntry.aggregated
-                        : null;
-                if (aggregated && Array.isArray(aggregated.issues)) {
-                    aggregated.issues.forEach((issue) => pushIssue(issue, sourceKey));
-                }
-            }
-        });
-    }
-
-    sources.forEach((sourceKey) => {
-        const normalisedKey = normaliseReportSourceKey(sourceKey);
-        if (normalisedKey === normaliseReportSourceKey("dml_prompt")) {
-            const dmlState = state.dml && typeof state.dml === "object" ? state.dml : null;
-            if (Array.isArray(dmlState?.issues)) {
-                dmlState.issues.forEach((issue) => pushIssue(issue, sourceKey));
-            }
-            const aggregatedIssues =
-                dmlState?.aggregated && typeof dmlState.aggregated === "object"
-                    ? dmlState.aggregated.issues
-                    : null;
-            if (Array.isArray(aggregatedIssues)) {
-                aggregatedIssues.forEach((issue) => pushIssue(issue, sourceKey));
-            }
-        } else if (normalisedKey === normaliseReportSourceKey("static_analyzer")) {
-            const staticKey = normaliseReportSourceKey("static_analyzer");
-            const hasStaticIssues = results.some((existing) => {
-                if (!existing || typeof existing !== "object") {
-                    return false;
-                }
->>>>>>> 65fa5e9d
                 const existingKey =
                     normaliseReportSourceKey(existing.source) ||
                     normaliseReportSourceKey(existing.analysis_source) ||
@@ -1708,7 +1593,6 @@
                 : "";
         if (statusValue && statusValue.trim()) {
             record.status = statusValue.trim();
-<<<<<<< HEAD
         }
         const generatedAtValue =
             summarySource.generated_at ??
@@ -1738,8 +1622,6 @@
         const trimmed = summarySource.trim();
         if (trimmed) {
             record.message = trimmed;
-=======
->>>>>>> 65fa5e9d
         }
         const generatedAtValue =
             summarySource.generated_at ??
@@ -3955,7 +3837,6 @@
                     state.difyErrorMessage = difyError.trim();
                 }
             }
-<<<<<<< HEAD
         }
     }
 
@@ -3980,8 +3861,6 @@
             state.dify = difyTarget;
         } else {
             state.dify = null;
-=======
->>>>>>> 65fa5e9d
         }
     } else if (!state.dify) {
         state.dify = null;
