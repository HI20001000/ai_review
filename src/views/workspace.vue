<script setup>
import { ref, reactive, watch, onMounted, onBeforeUnmount, computed, nextTick } from "vue";
import { usePreview } from "../scripts/composables/usePreview.js";
import { useTreeStore } from "../scripts/composables/useTreeStore.js";
import { useProjectsStore } from "../scripts/composables/useProjectsStore.js";
import { useAiAssistant } from "../scripts/composables/useAiAssistant.js";
import * as fileSystemService from "../scripts/services/fileSystemService.js";
import { generateReportViaDify, fetchProjectReports } from "../scripts/services/reportService.js";
import {
    buildSummaryDetailList,
    updateIssueSummaryTotals,
    buildCombinedReportPayload,
    buildCombinedReportJsonExport,
    buildIssueDistributions,
    buildSourceSummaries,
    buildAggregatedSummaryRecords,
    collectAggregatedIssues,
    collectIssueSummaryTotals
} from "../scripts/reports/combinedReport.js";
import {
    collectStaticReportIssues,
    mergeStaticReportIntoAnalysis,
    buildStaticReportDetails
} from "../scripts/reports/staticReport.js";
import {
    collectAiReviewIssues,
    mergeAiReviewReportIntoAnalysis,
    applyAiReviewResultToState,
    hydrateAiReviewStateFromRecord,
    buildAiReviewSourceSummaryConfig,
    buildAiReviewPersistencePayload,
    filterDmlIssues
} from "../scripts/reports/aiReviewReport.js";
import { exportJsonReport, normaliseJsonContent } from "../scripts/reports/exportJson.js";
import {
    isPlainObject,
    normaliseReportObject,
    normaliseAiReviewPayload,
    parseReportJson
} from "../scripts/reports/shared.js";
import PanelRail from "../components/workspace/PanelRail.vue";
import ChatAiWindow from "../components/ChatAiWindow.vue";

const workspaceLogoModules = import.meta.glob("../assets/InfoMacro_logo.jpg", {
    eager: true,
    import: "default"
});
const workspaceLogoSrc = Object.values(workspaceLogoModules)[0] ?? "";

const preview = usePreview();

const projectsStore = useProjectsStore({
    preview,
    fileSystem: fileSystemService
});

const treeStore = useTreeStore({
    getProjectRootHandleById: projectsStore.getProjectRootHandleById,
    getFileHandleByPath: fileSystemService.getFileHandleByPath,
    previewing: preview.previewing,
    isTextLike: preview.isTextLike,
    MAX_TEXT_BYTES: preview.MAX_TEXT_BYTES,
    selectedProjectId: projectsStore.selectedProjectId
});

projectsStore.setTreeStore(treeStore);

const aiAssistant = useAiAssistant({ treeStore, projectsStore, fileSystem: fileSystemService, preview });

const {
    showUploadModal,
    projects,
    selectedProjectId,
    supportsFS,
    loadProjectsFromDB,
    cleanupLegacyHandles,
    openProject,
    deleteProject,
    handleDrop,
    handleDragOver,
    handleFolderInput,
    pickFolderAndImport,
    updateCapabilityFlags,
    getProjectRootHandleById,
    safeAlertFail
} = projectsStore;

const {
    tree,
    activeTreePath,
    activeTreeRevision,
    isLoadingTree,
    openNode,
    selectTreeNode
} = treeStore;

const {
    open: openAssistantSession,
    close: closeAssistantSession,
    contextItems,
    messages,
    addActiveNode,
    addSnippetContext,
    removeContext,
    clearContext,
    sendUserMessage,
    isProcessing,
    isInteractionLocked: isChatLocked,
    connection,
    retryHandshake
} = aiAssistant;

const { previewing } = preview;

const previewLineItems = computed(() => {
    if (previewing.value.kind !== "text") return [];
    const text = previewing.value.text ?? "";
    const lines = text.split(/\r\n|\r|\n/);
    if (lines.length === 0) {
        return [{ number: 1, content: "\u00A0" }];
    }
    return lines.map((line, index) => ({
        number: index + 1,
        content: line === "" ? "\u00A0" : line,
        raw: line
    }));
});

const middlePaneWidth = ref(360);
const mainContentRef = ref(null);
const codeScrollRef = ref(null);
const codeSelection = ref(null);
let pointerDownInCode = false;
let shouldClearAfterPointerClick = false;
let lastPointerDownWasOutsideCode = false;
const showCodeLineNumbers = ref(true);
const isChatWindowOpen = ref(false);
const activeRailTool = ref("projects");
const chatWindowState = reactive({ x: 0, y: 80, width: 420, height: 520 });
const chatDragState = reactive({ active: false, offsetX: 0, offsetY: 0 });
const chatResizeState = reactive({
    active: false,
    startX: 0,
    startY: 0,
    startWidth: 0,
    startHeight: 0,
    startLeft: 0,
    startTop: 0,
    edges: {
        left: false,
        right: false,
        top: false,
        bottom: false
    }
});
const hasInitializedChatWindow = ref(false);
const isTreeCollapsed = ref(false);
const reportStates = reactive({});
const reportTreeCache = reactive({});
const reportBatchStates = reactive({});
const activeReportTarget = ref(null);
const reportExportState = reactive({
    combined: false,
    static: false,
    ai: false
});
const isProjectToolActive = computed(() => activeRailTool.value === "projects");
const isReportToolActive = computed(() => activeRailTool.value === "reports");
const shouldPrepareReportTrees = computed(
    () => isProjectToolActive.value || isReportToolActive.value
);
const panelMode = computed(() => (isReportToolActive.value ? "reports" : "projects"));
const reportProjectEntries = computed(() => {
    const list = Array.isArray(projects.value) ? projects.value : [];
    return list.map((project) => {
        const projectKey = normaliseProjectId(project.id);
        return {
            project,
            cache: reportTreeCache[projectKey] || {
                nodes: [],
                loading: false,
                error: "",
                expandedPaths: [],
                hydratedReports: false,
                hydratingReports: false,
                reportHydrationError: ""
            }
        };
    });
});

const activePreviewTarget = computed(() => {
    const projectId = normaliseProjectId(selectedProjectId.value);
    const path = activeTreePath.value || "";
    if (!projectId || !path) return null;
    return { projectId, path };
});

const reportPanelConfig = computed(() => {
    const viewMode = isReportToolActive.value ? "reports" : "projects";
    const showProjectActions = isReportToolActive.value;
    const showIssueBadge = isReportToolActive.value;
    const showFileActions = isReportToolActive.value;
    const allowSelectWithoutReport = !isReportToolActive.value;
    const projectIssueGetter = showIssueBadge ? getProjectIssueCount : null;

    return {
        panelTitle: viewMode === "reports" ? "代碼審查" : "Project Files",
        showProjectActions,
        showIssueBadge,
        showFileActions,
        allowSelectWithoutReport,
        entries: reportProjectEntries.value,
        normaliseProjectId,
        isNodeExpanded: isReportNodeExpanded,
        toggleNode: toggleReportNode,
        getReportState: getReportStateForFile,
        onGenerate: generateReportForFile,
        onSelect: viewMode === "reports" ? selectReport : openProjectFileFromReportTree,
        getStatusLabel,
        onReloadProject: loadReportTreeForProject,
        onGenerateProject: generateProjectReports,
        getProjectBatchState,
        getProjectIssueCount: projectIssueGetter,
        activeTarget: isReportToolActive.value
            ? activeReportTarget.value
            : activePreviewTarget.value
    };
});
const readyReports = computed(() => {
    const list = [];
    const projectList = Array.isArray(projects.value) ? projects.value : [];
    const projectMap = new Map(projectList.map((project) => [String(project.id), project]));

    Object.entries(reportStates).forEach(([key, state]) => {
        if (state.status !== "ready") return;
        const parsed = parseReportKey(key);
        const project = projectMap.get(parsed.projectId);
        if (!project || !parsed.path) return;
        list.push({
            key,
            project,
            path: parsed.path,
            state
        });
    });

    list.sort((a, b) => {
        if (a.project.name === b.project.name) return a.path.localeCompare(b.path);
        return a.project.name.localeCompare(b.project.name);
    });

    return list;
});

const projectIssueTotals = computed(() =>
    collectIssueSummaryTotals(reportStates, { parseKey: parseReportKey })
);
const hasReadyReports = computed(() => readyReports.value.length > 0);
const activeReport = computed(() => {
    const target = activeReportTarget.value;
    if (!target) return null;
    const key = toReportKey(target.projectId, target.path);
    if (!key) return null;
    const state = reportStates[key];
    if (
        !state ||
        (state.status !== "ready" && state.status !== "error" && state.status !== "processing")
    ) {
        return null;
    }
    const projectList = Array.isArray(projects.value) ? projects.value : [];
    const project = projectList.find((item) => String(item.id) === target.projectId);
    if (!project) return null;
    return {
        project,
        state,
        path: target.path
    };
});

const isActiveReportProcessing = computed(
    () => activeReport.value?.state?.status === "processing"
);

const viewerHasContent = computed(() => {
    const report = activeReport.value;
    if (!report) return false;
    return (
        report.state.status === "ready" ||
        report.state.status === "error" ||
        report.state.status === "processing"
    );
});

const hasChunkDetails = computed(() => {
    const report = activeReport.value;
    if (!report) return false;
    const chunks = report.state.chunks;
    return Array.isArray(chunks) && chunks.length > 1;
});

const activeReportIssueSources = computed(() => {
    const report = activeReport.value;
    if (!report || !report.state) {
        return {
            state: null,
            staticIssues: [],
            aiIssues: [],
            aggregatedIssues: []
        };
    }

    const state = report.state;
    return {
        state,
        staticIssues: collectStaticReportIssues(state),
        aiIssues: collectAiReviewIssues(state),
        aggregatedIssues: collectAggregatedIssues(state)
    };
});

const activeReportDetails = computed(() => {
    const report = activeReport.value;
    if (!report || !report.state) return null;

    const state = report.state;
    const hasStoredSnapshots =
        Boolean(normaliseJsonContent(state.combinedReportJson)) ||
        Boolean(normaliseJsonContent(state.staticReportJson)) ||
        Boolean(normaliseJsonContent(state.aiReportJson));

    if (state.status !== "ready" && !hasStoredSnapshots) return null;

    const parsedCandidate = state.parsedReport;
    const parsed =
        parsedCandidate && typeof parsedCandidate === "object" && !Array.isArray(parsedCandidate)
            ? parsedCandidate
            : {};

    const reports = parsed.reports && typeof parsed.reports === "object" ? parsed.reports : null;
    const dmlReport = reports?.dml_prompt || reports?.dmlPrompt || null;

    const combinedPayload = buildCombinedReportPayload(report.state);
    const aggregatedPayload =
        combinedPayload && typeof combinedPayload === "object" && !Array.isArray(combinedPayload)
            ? combinedPayload
            : null;
    const { staticIssues, aiIssues, aggregatedIssues: derivedAggregatedIssues } =
        activeReportIssueSources.value;
    let aggregatedIssues = Array.isArray(aggregatedPayload?.issues)
        ? aggregatedPayload.issues
        : derivedAggregatedIssues;
    if (!Array.isArray(aggregatedIssues)) {
        aggregatedIssues = [];
    }

    let summaryRecords = Array.isArray(aggregatedPayload?.summary) ? aggregatedPayload.summary : null;
    if (!Array.isArray(summaryRecords) || !summaryRecords.length) {
        summaryRecords = buildAggregatedSummaryRecords(
            report.state,
            staticIssues,
            aiIssues,
            aggregatedIssues
        );
    }

    const toSummaryKey = (value) => (typeof value === "string" ? value.toLowerCase() : "");
    const combinedSummaryRecord = Array.isArray(summaryRecords)
        ? summaryRecords.find((record) => toSummaryKey(record?.source) === toSummaryKey("combined"))
        : null;

    const globalSummary = parsed.summary && typeof parsed.summary === "object" ? parsed.summary : null;

    const {
        staticReport,
        summary,
        summaryObject,
        summaryText,
        staticSummary,
        staticSummaryDetails,
        staticMetadata,
        staticMetadataDetails,
        issues: normalisedIssues,
        severityBreakdown,
        ruleBreakdown,
        totalIssues: staticTotalIssues,
        sourceSummaryConfig: staticSourceSummaryConfig
    } = buildStaticReportDetails({
        state: report.state,
        parsedReport: parsed,
        aggregatedIssues,
        summaryRecords,
        combinedSummaryRecord,
        globalSummary
    });

    const total = staticTotalIssues;
    const combinedSummarySource =
        (combinedSummaryRecord && typeof combinedSummaryRecord === "object"
            ? combinedSummaryRecord
            : null) || globalSummary;
    const combinedSummaryDetails = buildSummaryDetailList(combinedSummarySource, {
        omitKeys: ["sources", "by_rule", "byRule", "source", "label"]
    });

    const normaliseKey = (value) => (typeof value === "string" ? value.toLowerCase() : "");
    const pickString = (...candidates) => {
        for (const candidate of candidates) {
            if (typeof candidate === "string") {
                const trimmed = candidate.trim();
                if (trimmed) {
                    return trimmed;
                }
            }
        }
        return "";
    };
    const pickFirstValue = (...candidates) => {
        for (const candidate of candidates) {
            if (candidate !== null && candidate !== undefined && candidate !== "") {
                return candidate;
            }
        }
        return null;
    };
    const buildSourceMetrics = (...sources) => {
        const metrics = [];
        const seen = new Set();
        const pushMetric = (label, rawValue, transform = (value) => value) => {
            if (!label || rawValue === undefined || rawValue === null) return;
            const value = transform(rawValue);
            if (value === null || value === undefined || value === "") return;
            if (seen.has(label)) return;
            seen.add(label);
            metrics.push({ label, value });
        };

        for (const source of sources) {
            if (!source || typeof source !== "object") continue;
            pushMetric(
                "問題數",
                source.total_issues ?? source.totalIssues,
                (candidate) => {
                    const numeric = Number(candidate);
                    return Number.isFinite(numeric) ? numeric : Number(candidate ?? 0) || 0;
                }
            );
            if (source.by_rule || source.byRule) {
                const byRuleEntries = Object.entries(source.by_rule || source.byRule || {});
                pushMetric("規則數", byRuleEntries.length, (count) => Number(count) || 0);
            }
            pushMetric(
                "拆分語句",
                source.total_segments ?? source.totalSegments,
                (candidate) => {
                    const numeric = Number(candidate);
                    return Number.isFinite(numeric) ? numeric : Number(candidate ?? 0) || 0;
                }
            );
            pushMetric(
                "已分析段數",
                source.analyzed_segments ?? source.analyzedSegments,
                (candidate) => {
                    const numeric = Number(candidate);
                    return Number.isFinite(numeric) ? numeric : Number(candidate ?? 0) || 0;
                }
            );
        }

        return metrics;
    };
    const mergeMetrics = (base, extra) => {
        if (!Array.isArray(base) || !base.length) return Array.isArray(extra) ? [...extra] : [];
        if (!Array.isArray(extra) || !extra.length) return [...base];
        const merged = [...base];
        const seen = new Set(base.map((item) => item.label));
        extra.forEach((item) => {
            if (!item || typeof item !== "object") return;
            if (seen.has(item.label)) return;
            seen.add(item.label);
            merged.push(item);
        });
        return merged;
    };

    const sourceSummaries = [];
    if (globalSummary?.sources && typeof globalSummary.sources === "object") {
        for (const [key, value] of Object.entries(globalSummary.sources)) {
            if (!value || typeof value !== "object") continue;
            const keyLower = normaliseKey(key);
            let label = key;
            if (keyLower === "static_analyzer" || keyLower === "staticanalyzer") {
                label = "靜態分析器";
            } else if (keyLower === "dml_prompt" || keyLower === "dmlprompt") {
                label = "AI審查";
            } else if (keyLower === "dify_workflow" || keyLower === "difyworkflow") {
                label = "聚合報告";
            }

            const metrics = buildSourceMetrics(value);
            const status = pickString(value.status);
            const errorMessage = pickString(value.error_message, value.errorMessage);
            const generatedAt = pickFirstValue(value.generated_at, value.generatedAt);

            sourceSummaries.push({
                key,
                keyLower,
                label,
                metrics,
                status,
                errorMessage,
                generatedAt
            });
        }
    }

    const enhanceSourceSummary = (keyLower, label, options = {}) => {
        const entry = sourceSummaries.find((item) => item.keyLower === keyLower);
        const metrics = buildSourceMetrics(...(options.metricsSources || []));
        const status = pickString(...(options.statusCandidates || []));
        const errorMessage = pickString(...(options.errorCandidates || []));
        const generatedAt = pickFirstValue(...(options.generatedAtCandidates || []));

        if (entry) {
            entry.label = label;
            if (metrics.length) {
                entry.metrics = mergeMetrics(entry.metrics, metrics);
            }
            if (!entry.status) {
                entry.status = status;
            }
            if (!entry.errorMessage) {
                entry.errorMessage = errorMessage;
            }
            if (!entry.generatedAt) {
                entry.generatedAt = generatedAt;
            }
        } else if (metrics.length || status || errorMessage || generatedAt) {
            sourceSummaries.push({
                key: options.key || keyLower,
                keyLower,
                label,
                metrics,
                status,
                errorMessage,
                generatedAt
            });
        }
    };

    const applySummaryRecords = (records) => {
        if (!Array.isArray(records)) return;
        records.forEach((record) => {
            if (!record || typeof record !== "object") return;
            const keyLower = normaliseKey(record.source);
            if (!keyLower) return;
            const label =
                typeof record.label === "string" && record.label.trim()
                    ? record.label.trim()
                    : record.source || keyLower;
            const existingIndex = sourceSummaries.findIndex((item) => item.keyLower === keyLower);
            if (existingIndex !== -1) {
                sourceSummaries.splice(existingIndex, 1);
            }
            enhanceSourceSummary(keyLower, label, {
                key: record.source || keyLower,
                metricsSources: [record],
                statusCandidates: [record.status],
                errorCandidates: [record.error_message, record.errorMessage, record.message],
                generatedAtCandidates: [record.generated_at, record.generatedAt]
            });
        });
    };

    applySummaryRecords(summaryRecords);

    if (staticSourceSummaryConfig) {
        enhanceSourceSummary("static_analyzer", "靜態分析器", staticSourceSummaryConfig);
    }

    const dmlSourceValue = globalSummary?.sources?.dml_prompt || globalSummary?.sources?.dmlPrompt || null;
    const aiSourceSummary = buildAiReviewSourceSummaryConfig({
        report: dmlReport,
        globalSource: dmlSourceValue,
        analysis: report.state?.analysis
    });
    const dmlSummary = aiSourceSummary.summary;
    const dmlDetails = aiSourceSummary.details;

    enhanceSourceSummary("dml_prompt", "AI審查", {
        metricsSources: aiSourceSummary.metricsSources,
        statusCandidates: aiSourceSummary.statusCandidates,
        errorCandidates: aiSourceSummary.errorCandidates,
        generatedAtCandidates: aiSourceSummary.generatedAtCandidates
    });

    const combinedSummarySourceValue =
        globalSummary?.sources?.dify_workflow || globalSummary?.sources?.difyWorkflow || null;
    enhanceSourceSummary("dify_workflow", "聚合報告", {
        metricsSources: [combinedSummarySourceValue, globalSummary],
        statusCandidates: [
            combinedSummarySourceValue?.status,
            globalSummary?.status,
            report.state?.analysis?.dify?.status
        ],
        errorCandidates: [
            combinedSummarySourceValue?.error_message,
            combinedSummarySourceValue?.errorMessage,
            globalSummary?.error_message,
            globalSummary?.errorMessage,
            report.state?.analysis?.difyErrorMessage,
            report.state?.difyErrorMessage
        ],
        generatedAtCandidates: [
            combinedSummarySourceValue?.generated_at,
            combinedSummarySourceValue?.generatedAt,
            globalSummary?.generated_at,
            globalSummary?.generatedAt
        ]
    });

    return {
        totalIssues: Number.isFinite(total) ? Number(total) : null,
        summary,
        summaryObject,
        summaryText,
        staticSummary,
        staticSummaryDetails,
        staticMetadata,
        staticMetadataDetails,
        issues: normalisedIssues,
        severityBreakdown,
        ruleBreakdown,
        raw: parsed,
        sourceSummaries,
        combinedSummary: combinedSummarySource,
        combinedSummaryDetails,
        staticReport,
        dmlReport: dmlDetails
    };
});


const hasStructuredReport = computed(() => Boolean(activeReportDetails.value));
const summarySourceItems = computed(() => {
    const sources = activeReportDetails.value?.sourceSummaries;
    return Array.isArray(sources) ? sources : [];
});
const combinedSummaryItems = computed(() => {
    const items = activeReportDetails.value?.combinedSummaryDetails;
    return Array.isArray(items) ? items : [];
});
const ruleBreakdownItems = computed(() => {
    const items = activeReportDetails.value?.ruleBreakdown;
    return Array.isArray(items) ? items : [];
});
const severityBreakdownItems = computed(() => {
    const items = activeReportDetails.value?.severityBreakdown;
    return Array.isArray(items) ? items : [];
});
const activeReportSummaryText = computed(() => {
    const text = activeReportDetails.value?.summaryText;
    return typeof text === "string" ? text : "";
});
const shouldShowNoIssueSummary = computed(() => {
    const details = activeReportDetails.value;
    return Boolean(details) && !activeReportSummaryText.value && details.totalIssues === 0;
});
const activeReportTotalIssuesDisplay = computed(() => {
    const value = activeReportDetails.value?.totalIssues;
    if (value === null || value === undefined) {
        return "—";
    }
    if (typeof value === "number" && Number.isFinite(value)) {
        return String(value);
    }
    return String(value);
});
const staticSummaryDetailsItems = computed(() => {
    const items = activeReportDetails.value?.staticSummaryDetails;
    return Array.isArray(items) ? items : [];
});
const staticMetadataDetailsItems = computed(() => {
    const items = activeReportDetails.value?.staticMetadataDetails;
    return Array.isArray(items) ? items : [];
});
const hasStaticDetailContent = computed(
    () => staticSummaryDetailsItems.value.length > 0 || staticMetadataDetailsItems.value.length > 0
);
const staticEngineName = computed(() => {
    const engine = activeReportDetails.value?.staticMetadata?.engine;
    return typeof engine === "string" ? engine : "";
});
const staticSourceName = computed(() => {
    const source = activeReportDetails.value?.staticSummary?.analysis_source;
    return typeof source === "string" ? source : "";
});
const dmlReportDetails = computed(() => {
    const report = activeReportDetails.value?.dmlReport;
    return report && typeof report === "object" ? report : null;
});
const dmlSegments = computed(() => {
    const segments = dmlReportDetails.value?.segments;
    return Array.isArray(segments) ? segments : [];
});
const hasDmlSegments = computed(() => dmlSegments.value.length > 0);
const activeReportSourceText = computed(() => {
    const report = activeReport.value;
    if (!report) return "";
    const text = report.state?.sourceText;
    return typeof text === "string" ? text : "";
});

const activeReportSourceLines = computed(() => {
    const text = activeReportSourceText.value;
    if (!text) {
        return [];
    }
    const normalised = text.replace(/\r\n?/g, "\n").split("\n");
    if (!normalised.length) {
        return [];
    }
    return normalised.map((raw, index) => ({
        number: index + 1,
        raw,
        html: escapeHtml(raw) || "&nbsp;"
    }));
});

const reportIssueLines = computed(() => {
    const details = activeReportDetails.value;
    const sourceLines = activeReportSourceLines.value;
    const issues = Array.isArray(details?.issues) ? details.issues : [];

    let maxLine = sourceLines.length;
    const issuesByLine = new Map();
    const orphanIssues = [];

    for (const issue of issues) {
        const lineNumber = Number(issue?.line);
        if (Number.isFinite(lineNumber) && lineNumber > 0) {
            const key = Math.max(1, Math.floor(lineNumber));
            const bucket = issuesByLine.get(key) || [];
            bucket.push(issue);
            issuesByLine.set(key, bucket);
            if (key > maxLine) {
                maxLine = key;
            }
        } else {
            orphanIssues.push(issue);
        }
    }

    const result = [];

    const ensureLineEntry = (lineNumber) => {
        const index = lineNumber - 1;
        if (index < sourceLines.length) {
            return sourceLines[index];
        }
        return { number: lineNumber, raw: "", html: "&nbsp;" };
    };

    for (let lineNumber = 1; lineNumber <= Math.max(1, maxLine); lineNumber += 1) {
        const baseLine = ensureLineEntry(lineNumber);
        const lineIssues = issuesByLine.get(lineNumber) || [];
        const hasIssue = lineIssues.length > 0;

        result.push({
            key: `code-${lineNumber}`,
            type: "code",
            number: lineNumber,
            displayNumber: String(lineNumber),
            html: baseLine.html,
            hasIssue,
            issues: lineIssues
        });

        if (hasIssue) {
            result.push(buildIssueMetaLine("issues", lineNumber, lineIssues));
            result.push(buildIssueMetaLine("fix", lineNumber, lineIssues));
        }
    }

    if (orphanIssues.length) {
        result.push(buildIssueMetaLine("issues", "orphan", orphanIssues, true));
        result.push(buildIssueMetaLine("fix", "orphan", orphanIssues, true));
    }

    return result;
});

const hasReportIssueLines = computed(() => reportIssueLines.value.length > 0);

const structuredReportViewMode = ref("combined");

const canShowStructuredSummary = computed(() => Boolean(activeReportDetails.value));

const canShowStructuredStatic = computed(() => {
    const reportState = activeReport.value?.state;
    if (reportState && normaliseJsonContent(reportState.staticReportJson)) {
        return true;
    }

    const details = activeReportDetails.value;
    if (!details) return false;

    if (details.staticReport && typeof details.staticReport === "object") {
        if (Object.keys(details.staticReport).length > 0) {
            return true;
        }
    }

    if (Array.isArray(details.staticSummaryDetails) && details.staticSummaryDetails.length) {
        return true;
    }

    if (Array.isArray(details.staticMetadataDetails) && details.staticMetadataDetails.length) {
        return true;
    }

    if (details.staticSummary) {
        if (typeof details.staticSummary === "string") {
            if (details.staticSummary.trim().length) return true;
        } else if (typeof details.staticSummary === "object") {
            if (Object.keys(details.staticSummary).length) return true;
        }
    }

    if (details.staticMetadata && typeof details.staticMetadata === "object") {
        if (Object.keys(details.staticMetadata).length) {
            return true;
        }
    }

    return false;
});

const canShowStructuredDml = computed(() => {
    const reportState = activeReport.value?.state;
    if (reportState && normaliseJsonContent(reportState.aiReportJson)) {
        return true;
    }

    const report = activeReportDetails.value?.dmlReport;
    if (!report) return false;

    if (Array.isArray(report.segments) && report.segments.length) {
        return true;
    }

    if (Array.isArray(report.issues) && report.issues.length) {
        return true;
    }

    if (typeof report.aggregatedText === "string" && report.aggregatedText.trim().length) {
        return true;
    }

    if (report.aggregated && typeof report.aggregated === "object") {
        if (Object.keys(report.aggregated).length) {
            return true;
        }
    }

    if (typeof report.reportText === "string" && report.reportText.trim().length) {
        return true;
    }

    if (typeof report.error === "string" && report.error.trim().length) {
        return true;
    }

    if (typeof report.status === "string" && report.status.trim().length) {
        return true;
    }

    if (report.generatedAt) {
        return true;
    }

    return false;
});

const canExportCombinedReport = computed(() => canShowStructuredSummary.value);
const canExportStaticReport = computed(() => canShowStructuredStatic.value);
const canExportAiReport = computed(() => canShowStructuredDml.value);

const STRUCTURED_EXPORT_CONFIG = {
    combined: {
        type: "combined",
        heading: "聚合報告 JSON",
        exportLabel: "匯出聚合報告 JSON"
    },
    static: {
        type: "static",
        heading: "靜態分析 JSON",
        exportLabel: "匯出靜態分析 JSON"
    },
    dml: {
        type: "ai",
        heading: "AI 審查 JSON",
        exportLabel: "匯出 AI 審查 JSON"
    }
};

function extractAiIssuesForJsonExport(state) {
    if (!state || typeof state !== "object") {
        return [];
    }
    const reports = state.parsedReport?.reports;
    const candidates = [
        state.analysis?.dmlIssues,
        state.analysis?.dmlReport?.issues,
        state.dml?.issues,
        state.dml?.aggregated?.issues,
        reports?.dml_prompt?.issues,
        reports?.dmlPrompt?.issues
    ];
    let selected = null;
    for (const candidate of candidates) {
        if (Array.isArray(candidate) && candidate.length) {
            selected = candidate;
            break;
        }
        if (!selected && Array.isArray(candidate)) {
            selected = candidate;
        }
    }
    return filterDmlIssues(Array.isArray(selected) ? selected : []);
}

function buildJsonInfo(candidate) {
    const raw = normaliseJsonContent(candidate);
    if (!raw) {
        return { raw: "", preview: "" };
    }
    let preview = raw;
    try {
        preview = JSON.stringify(JSON.parse(raw), null, 2);
    } catch (error) {
        preview = raw;
    }
    return { raw, preview };
}

const combinedReportJsonInfo = computed(() => {
    const report = activeReport.value;
    if (!report || !report.state) {
        return { raw: "", preview: "" };
    }

    const combinedPayload = buildCombinedReportJsonExport(report.state);
    return buildJsonInfo(combinedPayload);
});

function filterStaticIssuesForJsonExport(issues) {
    if (!Array.isArray(issues)) {
        return [];
    }
    return issues.filter((issue) => issue !== null && issue !== undefined);
<<<<<<< HEAD
}

function extractStaticIssuesForJsonExport(state) {
    if (!state || typeof state !== "object") {
        return [];
    }
    const reports = state.parsedReport?.reports;
    const staticEntry = reports?.static_analyzer || reports?.staticAnalyzer || null;
    if (staticEntry && Array.isArray(staticEntry.issues)) {
        return filterStaticIssuesForJsonExport(staticEntry.issues);
    }
    const analysisIssues = state.analysis?.staticReport?.issues;
    if (Array.isArray(analysisIssues)) {
        return filterStaticIssuesForJsonExport(analysisIssues);
    }
    return filterStaticIssuesForJsonExport(collectStaticReportIssues(state));
}

=======
}

function extractStaticIssuesForJsonExport(state) {
    if (!state || typeof state !== "object") {
        return [];
    }
    const reports = state.parsedReport?.reports;
    const staticEntry = reports?.static_analyzer || reports?.staticAnalyzer || null;
    if (staticEntry && Array.isArray(staticEntry.issues)) {
        return filterStaticIssuesForJsonExport(staticEntry.issues);
    }
    const analysisIssues = state.analysis?.staticReport?.issues;
    if (Array.isArray(analysisIssues)) {
        return filterStaticIssuesForJsonExport(analysisIssues);
    }
    return filterStaticIssuesForJsonExport(collectStaticReportIssues(state));
}

>>>>>>> 3b84c726
const staticReportJsonInfo = computed(() => {
    const report = activeReport.value;
    if (!report || !report.state) {
        return { raw: "", preview: "" };
    }
    const stored = normaliseJsonContent(report.state.staticReportJson);
    if (stored) {
        return buildJsonInfo(stored);
    }
    const issues = extractStaticIssuesForJsonExport(report.state);
    return buildJsonInfo({ issues });
});

const aiReportJsonInfo = computed(() => {
    const report = activeReport.value;
    if (!report || !report.state) {
        return { raw: "", preview: "" };
    }
    const stored = normaliseJsonContent(report.state.aiReportJson);
    if (stored) {
        return buildJsonInfo(stored);
    }
    const issues = extractAiIssuesForJsonExport(report.state);
    return buildJsonInfo({ issues });
});

const structuredReportExportConfig = computed(() => {
    const mode = structuredReportViewMode.value;
    const base = STRUCTURED_EXPORT_CONFIG[mode] || STRUCTURED_EXPORT_CONFIG.combined;
    let info = combinedReportJsonInfo.value;
    let canExport = canExportCombinedReport.value;
    let busy = reportExportState.combined;

    if (mode === "static") {
        info = staticReportJsonInfo.value;
        canExport = canExportStaticReport.value;
        busy = reportExportState.static;
    } else if (mode === "dml") {
        info = aiReportJsonInfo.value;
        canExport = canExportAiReport.value;
        busy = reportExportState.ai;
    }

    return {
        ...base,
        info,
        canExport: canExport && Boolean(info.raw),
        busy
    };
});

const structuredReportJsonHeading = computed(
    () => structuredReportExportConfig.value.heading || "報告 JSON"
);
const structuredReportExportLabel = computed(
    () => structuredReportExportConfig.value.exportLabel || "匯出 JSON"
);
const structuredReportJsonPreview = computed(
    () => structuredReportExportConfig.value.info.preview
);
const shouldShowStructuredExportButton = computed(
    () => structuredReportExportConfig.value.canExport
);

const hasStructuredReportToggle = computed(
    () => canShowStructuredSummary.value || canShowStructuredStatic.value || canShowStructuredDml.value
);

const canShowCodeIssues = computed(() => {
    const report = activeReport.value;
    if (!report) return false;
    if (report.state?.sourceLoading || report.state?.sourceError) {
        return true;
    }
    return hasReportIssueLines.value;
});

const activeReportAiErrorMessage = computed(() => {
    const report = activeReport.value;
    if (!report) return "";

    const direct = typeof report.state?.difyErrorMessage === "string" ? report.state.difyErrorMessage : "";
    if (direct && direct.trim()) {
        return direct.trim();
    }

    const nested = typeof report.state?.analysis?.difyErrorMessage === "string"
        ? report.state.analysis.difyErrorMessage
        : "";
    if (nested && nested.trim()) {
        return nested.trim();
    }

    return "";
});

const shouldShowAiUnavailableNotice = computed(() => {
    const details = activeReportDetails.value;
    if (!details) return false;

    const hasStaticContent =
        canShowStructuredStatic.value ||
        (Array.isArray(details.issues) && details.issues.length > 0) ||
        Boolean(details.staticSummary) ||
        Boolean(details.staticMetadata);
    if (!hasStaticContent) {
        return false;
    }

    const aiReport = details.dmlReport;
    const hasAiContent = Boolean(
        aiReport &&
            ((Array.isArray(aiReport.issues) && aiReport.issues.length) ||
                (Array.isArray(aiReport.segments) && aiReport.segments.length) ||
                (typeof aiReport.aggregatedText === "string" && aiReport.aggregatedText.trim()) ||
                (typeof aiReport.reportText === "string" && aiReport.reportText.trim()) ||
                (aiReport.aggregated && Object.keys(aiReport.aggregated).length))
    );

    return !hasAiContent;
});

const reportAiUnavailableNotice = computed(() => {
    if (!shouldShowAiUnavailableNotice.value) return "";
    const detail = activeReportAiErrorMessage.value;
    if (detail) {
        return `無法取得 AI審查報告：${detail}。目前僅顯示靜態分析器報告。`;
    }
    return "無法取得 AI審查報告，僅顯示靜態分析器報告。";
});

const shouldShowReportIssuesSection = computed(
    () => Boolean(activeReportDetails.value) || canShowCodeIssues.value
);

const activeReportIssueCount = computed(() => {
    const details = activeReportDetails.value;
    if (!details) return null;
    if (Number.isFinite(details.totalIssues)) return Number(details.totalIssues);
    const list = Array.isArray(details.issues) ? details.issues : [];
    return list.length;
});

function setStructuredReportViewMode(mode) {
    if (!mode) return;
    if (mode !== "combined" && mode !== "static" && mode !== "dml") return;
    if (mode === structuredReportViewMode.value) return;
    if (mode === "combined" && !canShowStructuredSummary.value) return;
    if (mode === "static" && !canShowStructuredStatic.value) return;
    if (mode === "dml" && !canShowStructuredDml.value) return;
    structuredReportViewMode.value = mode;
}

function ensureStructuredReportViewMode(preferred) {
    const order = [];
    if (preferred) {
        order.push(preferred);
    }
    order.push("combined", "static", "dml");

    for (const mode of order) {
        if (mode === "combined" && canShowStructuredSummary.value) {
            if (structuredReportViewMode.value !== "combined") {
                structuredReportViewMode.value = "combined";
            }
            return;
        }
        if (mode === "static" && canShowStructuredStatic.value) {
            if (structuredReportViewMode.value !== "static") {
                structuredReportViewMode.value = "static";
            }
            return;
        }
        if (mode === "dml" && canShowStructuredDml.value) {
            if (structuredReportViewMode.value !== "dml") {
                structuredReportViewMode.value = "dml";
            }
            return;
        }
    }

    if (structuredReportViewMode.value !== "combined") {
        structuredReportViewMode.value = "combined";
    }
}

watch(
    [canShowStructuredSummary, canShowStructuredStatic, canShowStructuredDml],
    () => {
        ensureStructuredReportViewMode(structuredReportViewMode.value);
    },
    { immediate: true }
);

function normaliseErrorMessage(error) {
    if (!error) return "未知錯誤";
    if (typeof error === "string") {
        return error;
    }
    if (error instanceof Error) {
        return error.message || "未知錯誤";
    }
    if (typeof error.message === "string" && error.message.trim()) {
        return error.message.trim();
    }
    return String(error);
}

function buildReportExportMetadata(type, overrides = {}) {
    const report = activeReport.value;
    const projectName = report?.project?.name ?? "";
    const filePath = report?.path ?? "";
    const updatedAt = report?.state?.updatedAt ?? null;
    const updatedAtDisplay = report?.state?.updatedAtDisplay ?? "";

    return {
        projectName,
        filePath,
        updatedAt,
        updatedAtDisplay,
        type,
        ...overrides
    };
}

async function exportCombinedReportJson() {
    if (!canExportCombinedReport.value || reportExportState.combined) {
        return;
    }
    if (!activeReportDetails.value) {
        return;
    }

    const info = combinedReportJsonInfo.value;
    if (!info.raw) {
        if (typeof safeAlertFail === "function") {
            safeAlertFail("尚無可匯出的聚合報告 JSON 內容");
        }
        return;
    }

    reportExportState.combined = true;
    try {
        const aggregatedSource = activeReportDetails.value.combinedSummary || {};
        const metadata = buildReportExportMetadata("combined", {
            generatedAt:
                aggregatedSource?.generated_at ||
                aggregatedSource?.generatedAt ||
                activeReport.value?.state?.updatedAt ||
                null,
            typeLabel: "聚合報告",
            extension: "json"
        });
        await exportJsonReport({
            json: info.raw,
            metadata
        });
    } catch (error) {
        console.error("Failed to export combined report JSON", error);
        if (typeof safeAlertFail === "function") {
            safeAlertFail(`匯出聚合報告 JSON 失敗：${normaliseErrorMessage(error)}`);
        }
    } finally {
        reportExportState.combined = false;
    }
}

async function exportStaticReportJson() {
    if (!canExportStaticReport.value || reportExportState.static) {
        return;
    }
    if (!activeReportDetails.value) {
        return;
    }

    const info = staticReportJsonInfo.value;
    if (!info.raw) {
        if (typeof safeAlertFail === "function") {
            safeAlertFail("尚無可匯出的靜態分析 JSON 內容");
        }
        return;
    }

    reportExportState.static = true;
    try {
        const metadata = buildReportExportMetadata("static", {
            typeLabel: "靜態分析報告",
            extension: "json"
        });
        await exportJsonReport({
            json: info.raw,
            metadata
        });
    } catch (error) {
        console.error("Failed to export static report JSON", error);
        if (typeof safeAlertFail === "function") {
            safeAlertFail(`匯出靜態分析 JSON 失敗：${normaliseErrorMessage(error)}`);
        }
    } finally {
        reportExportState.static = false;
    }
}

async function exportAiReportJson() {
    if (!canExportAiReport.value || reportExportState.ai) {
        return;
    }
    const dmlDetails = dmlReportDetails.value;
    if (!dmlDetails) {
        return;
    }

    const info = aiReportJsonInfo.value;
    if (!info.raw) {
        if (typeof safeAlertFail === "function") {
            safeAlertFail("尚無可匯出的 AI 審查 JSON 內容");
        }
        return;
    }

    reportExportState.ai = true;
    try {
        const metadata = buildReportExportMetadata("ai", {
            generatedAt: dmlDetails.generatedAt ?? null,
            typeLabel: "AI 審查報告",
            extension: "json"
        });
        await exportJsonReport({
            json: info.raw,
            metadata
        });
    } catch (error) {
        console.error("Failed to export AI review report JSON", error);
        if (typeof safeAlertFail === "function") {
            safeAlertFail(`匯出 AI 審查 JSON 失敗：${normaliseErrorMessage(error)}`);
        }
    } finally {
        reportExportState.ai = false;
    }
}

async function exportCurrentStructuredReportJson() {
    const config = structuredReportExportConfig.value;
    if (!config.canExport || config.busy) {
        return;
    }
    if (config.type === "static") {
        await exportStaticReportJson();
        return;
    }
    if (config.type === "ai") {
        await exportAiReportJson();
        return;
    }
    await exportCombinedReportJson();
}

watch(activeReport, (report) => {
    if (!report) {
        structuredReportViewMode.value = "combined";
        return;
    }
    ensureStructuredReportViewMode("combined");
});

const middlePaneStyle = computed(() => {
    const hasActiveTool = isProjectToolActive.value || isReportToolActive.value;
    const width = hasActiveTool ? middlePaneWidth.value : 0;
    return {
        flex: `0 0 ${width}px`,
        width: `${width}px`
    };
});

const chatWindowStyle = computed(() => ({
    width: `${chatWindowState.width}px`,
    height: `${chatWindowState.height}px`,
    left: `${chatWindowState.x}px`,
    top: `${chatWindowState.y}px`
}));

const isChatToggleDisabled = computed(() => isChatLocked.value && !isChatWindowOpen.value);

function escapeHtml(value) {
    return String(value)
        .replace(/&/g, "&amp;")
        .replace(/</g, "&lt;")
        .replace(/>/g, "&gt;")
        .replace(/"/g, "&quot;")
        .replace(/'/g, "&#39;");
}

function buildIssueMetaLine(type, keySource, issues, isOrphan = false) {
    const label = type === "fix" ? "Fix" : "Issues";
    const keySuffix = typeof keySource === "number" ? keySource : String(keySource || type);
    const html = type === "fix"
        ? buildIssueFixHtml(issues)
        : buildIssueDetailsHtml(issues, isOrphan);
    return {
        key: `${type}-${keySuffix}`,
        type,
        number: typeof keySource === "number" ? keySource : null,
        displayNumber: "",
        iconLabel: label,
        html: html || "&nbsp;",
        hasIssue: true,
        issues,
        isMeta: true,
        isOrphan: Boolean(isOrphan)
    };
}

function buildIssueDetailsHtml(issues, isOrphan = false) {
    if (!Array.isArray(issues) || !issues.length) {
        return '<div class="reportIssueInlineRow reportIssueInlineRow--empty">未檢測到問題</div>';
    }

    const rows = [];

    issues.forEach((issue) => {
        const details = Array.isArray(issue?.details) && issue.details.length ? issue.details : [issue];
        details.forEach((detail, detailIndex) => {
            const lineIndex = Number(detail?.index ?? detailIndex + 1);
            const badges = [];
            if (Number.isFinite(lineIndex)) {
                badges.push(`<span class="reportIssueInlineIndex">#${lineIndex}</span>`);
            }
            if (detail?.ruleId) {
                badges.push(`<span class="reportIssueInlineRule">${escapeHtml(detail.ruleId)}</span>`);
            }
            if (detail?.severityLabel) {
                const severityClass = detail.severityClass || "info";
                badges.push(
                    `<span class="reportIssueInlineSeverity reportIssueInlineSeverity--${severityClass}">${escapeHtml(
                        detail.severityLabel
                    )}</span>`
                );
            }
            if (isOrphan && Number.isFinite(issue?.line)) {
                badges.push(`<span class="reportIssueInlineLine">Line ${escapeHtml(String(issue.line))}</span>`);
            }

            const badgeBlock = badges.length
                ? `<span class="reportIssueInlineBadges">${badges.join(" ")}</span>`
                : "";

            const messageText =
                typeof detail?.message === "string" && detail.message.trim()
                    ? detail.message.trim()
                    : typeof issue?.message === "string" && issue.message.trim()
                      ? issue.message.trim()
                      : "未提供說明";
            const message = `<span class="reportIssueInlineMessage">${escapeHtml(messageText)}</span>`;

            const metaParts = [];
            if (issue?.objectName) {
                metaParts.push(`<span class="reportIssueInlineObject">${escapeHtml(issue.objectName)}</span>`);
            }
            if (Number.isFinite(detail?.column)) {
                metaParts.push(`<span class="reportIssueInlineColumn">列 ${escapeHtml(String(detail.column))}</span>`);
            }
            const meta = metaParts.length
                ? `<span class="reportIssueInlineMeta">${metaParts.join(" · ")}</span>`
                : "";

            rows.push(`<div class="reportIssueInlineRow">${badgeBlock}${message}${meta}</div>`);
        });
    });

    if (!rows.length) {
        return '<div class="reportIssueInlineRow reportIssueInlineRow--empty">未檢測到問題</div>';
    }

    return rows.join("");
}

function buildIssueFixHtml(issues) {
    if (!Array.isArray(issues) || !issues.length) {
        return '<div class="reportIssueInlineRow reportIssueInlineRow--empty">暫無建議</div>';
    }

    const rows = [];
    const suggestionSet = new Set();
    const suggestionQueue = [];
    const fixedCodeSet = new Set();
    const fixedCodeQueue = [];

    const pushSuggestion = (value) => {
        if (typeof value !== "string") return;
        const trimmed = value.trim();
        if (!trimmed || suggestionSet.has(trimmed)) return;
        suggestionSet.add(trimmed);
        suggestionQueue.push(trimmed);
    };

    issues.forEach((issue) => {
        const details = Array.isArray(issue?.details) && issue.details.length ? issue.details : [];
        details.forEach((detail) => {
            if (typeof detail?.suggestion === "string") {
                pushSuggestion(detail.suggestion);
            }
        });

        const suggestionList = Array.isArray(issue?.suggestionList) ? issue.suggestionList : [];
        suggestionList.forEach((item) => {
            if (typeof item === "string") {
                pushSuggestion(item);
            }
        });

        if (typeof issue?.suggestion === "string") {
            pushSuggestion(issue.suggestion);
        }

        const fixedCode = typeof issue?.fixedCode === "string" ? issue.fixedCode.trim() : "";
        if (fixedCode && !fixedCodeSet.has(fixedCode)) {
            fixedCodeSet.add(fixedCode);
            fixedCodeQueue.push(fixedCode);
        }
    });

    suggestionQueue.forEach((text) => {
        rows.push(`<div class="reportIssueInlineRow">${escapeHtml(text)}</div>`);
    });

    fixedCodeQueue.forEach((code) => {
        rows.push(
            `<pre class="reportIssueInlineRow reportIssueInlineCode"><code>${escapeHtml(code)}</code></pre>`
        );
    });

    if (!rows.length) {
        return '<div class="reportIssueInlineRow reportIssueInlineRow--empty">暫無建議</div>';
    }

    return rows.join("");
}

function renderLineContent(line) {
    const rawText = typeof line?.raw === "string" ? line.raw : (line?.content || "").replace(/ /g, " ");
    const selection = codeSelection.value;
    const safe = escapeHtml(rawText);

    if (!selection || !selection.startLine || !selection.endLine || !Number.isFinite(line?.number)) {
        return safe.length ? safe : "&nbsp;";
    }

    const lineNumber = line.number;
    if (lineNumber < selection.startLine || lineNumber > selection.endLine) {
        return safe.length ? safe : "&nbsp;";
    }

    const plain = rawText;
    const lineLength = plain.length;
    const startIndex = lineNumber === selection.startLine ? Math.max(0, (selection.startColumn ?? 1) - 1) : 0;
    const endIndex = lineNumber === selection.endLine
        ? Math.min(lineLength, selection.endColumn ?? lineLength)
        : lineLength;

    const safeBefore = escapeHtml(plain.slice(0, startIndex));
    const highlightEnd = Math.max(startIndex, endIndex);
    const middleRaw = plain.slice(startIndex, highlightEnd);
    const safeMiddle = escapeHtml(middleRaw);
    const safeAfter = escapeHtml(plain.slice(highlightEnd));

    const highlighted = `<span class="codeSelectionHighlight">${safeMiddle.length ? safeMiddle : "&nbsp;"}</span>`;
    const combined = `${safeBefore}${highlighted}${safeAfter}`;
    return combined.length ? combined : "&nbsp;";
}

function clearCodeSelection() {
    if (codeSelection.value) {
        codeSelection.value = null;
    }
    shouldClearAfterPointerClick = false;
    lastPointerDownWasOutsideCode = false;
}

function isWithinCodeLine(target) {
    const root = codeScrollRef.value;
    if (!root || !target) return false;

    let current = target;
    while (current && current !== root) {
        if (current.classList && (current.classList.contains("codeLine") || current.classList.contains("codeLineContent") || current.classList.contains("codeLineNo"))) {
            return true;
        }
        current = current.parentNode;
    }

    return false;
}

function resolveLineInfo(node) {
    if (!node) return null;
    let current = node.nodeType === 3 ? node.parentElement : node;
    while (current && current !== codeScrollRef.value) {
        if (current.classList && current.classList.contains("codeLine")) {
            const lineNumber = Number.parseInt(current.dataset?.line || "", 10);
            const contentEl = current.querySelector(".codeLineContent");
            return {
                lineEl: current,
                contentEl,
                lineNumber: Number.isFinite(lineNumber) ? lineNumber : null
            };
        }
        current = current.parentElement;
    }
    return null;
}

function normaliseSelectionRangeText(range) {
    return range
        .toString()
        .replace(/\u00A0/g, " ")
        .replace(/\r\n|\r/g, "\n");
}

function measureColumn(lineInfo, container, offset, mode) {
    if (!lineInfo?.contentEl || typeof document === "undefined") return null;
    const targetContainer = container?.nodeType === 3 ? container : container;
    if (!lineInfo.contentEl.contains(targetContainer)) {
        if (mode === "end") {
            const fullRange = document.createRange();
            fullRange.selectNodeContents(lineInfo.contentEl);
            return normaliseSelectionRangeText(fullRange).length || null;
        }
        return 1;
    }
    const range = document.createRange();
    range.selectNodeContents(lineInfo.contentEl);
    try {
        range.setEnd(container, offset);
    } catch (error) {
        return null;
    }
    const length = normaliseSelectionRangeText(range).length;
    if (mode === "start") {
        return Math.max(1, length + 1);
    }
    return Math.max(1, length);
}

function buildSelectedSnippet() {
    if (typeof window === "undefined") return null;
    const root = codeScrollRef.value;
    if (!root) return null;
    const selection = window.getSelection?.();
    if (!selection || selection.rangeCount === 0 || selection.isCollapsed) return null;
    const range = selection.getRangeAt(0);
    if (!root.contains(range.startContainer) || !root.contains(range.endContainer)) {
        return null;
    }

    const rawText = normaliseSelectionRangeText(range);
    if (!rawText.trim()) return null;

    const startInfo = resolveLineInfo(range.startContainer);
    const endInfo = resolveLineInfo(range.endContainer);
    if (!startInfo || !endInfo) return null;

    const startLine = startInfo.lineNumber;
    const endLine = endInfo.lineNumber;
    const startColumn = measureColumn(startInfo, range.startContainer, range.startOffset, "start");
    const endColumn = measureColumn(endInfo, range.endContainer, range.endOffset, "end");
    const lineCount = startLine !== null && endLine !== null ? endLine - startLine + 1 : null;

    const path = previewing.value.path || treeStore.activeTreePath.value || "";
    const name = previewing.value.name || path || "選取片段";

    const snippet = {
        path,
        name,
        label: name,
        startLine,
        endLine,
        startColumn,
        endColumn,
        lineCount,
        text: rawText
    };

    codeSelection.value = snippet;
    shouldClearAfterPointerClick = false;
    return snippet;
}

function handleDocumentSelectionChange() {
    if (typeof document === "undefined" || typeof window === "undefined") return;
    if (previewing.value.kind !== "text") return;
    const root = codeScrollRef.value;
    if (!root) return;
    const selection = window.getSelection?.();
    if (!selection || selection.rangeCount === 0) return;
    const range = selection.getRangeAt(0);
    if (!root.contains(range.startContainer) || !root.contains(range.endContainer)) return;

    if (selection.isCollapsed) {
        return;
    }

    const snippet = buildSelectedSnippet();
    if (!snippet) {
        clearCodeSelection();
    }
}

function handleDocumentPointerUp(event) {
    const root = codeScrollRef.value;
    if (!root) {
        pointerDownInCode = false;
        shouldClearAfterPointerClick = false;
        lastPointerDownWasOutsideCode = false;
        return;
    }

    const target = event?.target || null;
    const pointerUpInside = target ? root.contains(target) : false;

    const selection = typeof window !== "undefined" ? window.getSelection?.() : null;
    const selectionInCode =
        !!selection &&
        selection.rangeCount > 0 &&
        root.contains(selection.anchorNode) &&
        root.contains(selection.focusNode);
    const hasActiveSelection = !!selectionInCode && selection && !selection.isCollapsed;

    if (hasActiveSelection) {
        // Ensure the most recent drag selection is captured even if the
        // browser collapses the native selection highlight after mouseup.
        const snippet = buildSelectedSnippet();
        if (!snippet && codeSelection.value) {
            // Re-emit the existing selection so the custom highlight remains
            // visible when the document selection collapses immediately.
            codeSelection.value = { ...codeSelection.value };
        }
        shouldClearAfterPointerClick = false;
        lastPointerDownWasOutsideCode = false;
    } else if (pointerDownInCode && pointerUpInside && shouldClearAfterPointerClick) {
        clearCodeSelection();
    } else if (lastPointerDownWasOutsideCode && !pointerUpInside) {
        // Preserve the current highlight when the interaction happens completely outside the editor
        // by re-emitting the stored selection so Vue keeps the custom highlight rendered.
        if (codeSelection.value) {
            codeSelection.value = { ...codeSelection.value };
        }
    }

    pointerDownInCode = false;
    shouldClearAfterPointerClick = false;
    lastPointerDownWasOutsideCode = false;
}

function handleCodeScrollPointerDown(event) {
    if (event.button !== 0) return;
    if (previewing.value.kind !== "text") return;
    const target = event?.target || null;
    const withinLine = isWithinCodeLine(target);
    pointerDownInCode = withinLine;
    shouldClearAfterPointerClick = withinLine && !!codeSelection.value;
    lastPointerDownWasOutsideCode = !withinLine;
}

function handleDocumentPointerDown(event) {
    const root = codeScrollRef.value;
    if (!root) return;
    const target = event?.target || null;
    const pointerDownInside = target ? root.contains(target) : false;
    if (pointerDownInside) {
        lastPointerDownWasOutsideCode = false;
        return;
    }

    lastPointerDownWasOutsideCode = true;
    pointerDownInCode = false;
    shouldClearAfterPointerClick = false;

    if (codeSelection.value) {
        // Touching other panes should not discard the stored snippet, so keep the
        // highlight alive by nudging Vue's reactivity system.
        codeSelection.value = { ...codeSelection.value };
    }
}

let wrapMeasureFrame = null;
let codeScrollResizeObserver = null;

function runLineWrapMeasurement() {
    if (!showCodeLineNumbers.value) {
        showCodeLineNumbers.value = true;
    }
}

function scheduleLineWrapMeasurement() {
    if (typeof window === "undefined") return;
    if (wrapMeasureFrame !== null) {
        window.cancelAnimationFrame(wrapMeasureFrame);
        wrapMeasureFrame = null;
    }
    wrapMeasureFrame = window.requestAnimationFrame(() => {
        wrapMeasureFrame = null;
        runLineWrapMeasurement();
    });
}

watch(isChatWindowOpen, (visible) => {
    if (visible) {
        openAssistantSession();
        const shouldForce = connection.value.status === "error";
        retryHandshake({ force: shouldForce });
        if (!hasInitializedChatWindow.value) {
            chatWindowState.width = 420;
            chatWindowState.height = 520;
            chatWindowState.x = Math.max(20, window.innerWidth - chatWindowState.width - 40);
            chatWindowState.y = 80;
            hasInitializedChatWindow.value = true;
        } else {
            ensureChatWindowInView();
        }
        nextTick(() => {
            ensureChatWindowInView();
        });
    } else {
        closeAssistantSession();
    }
});

watch(
    () => previewing.value.kind,
    () => {
        scheduleLineWrapMeasurement();
    }
);

watch(
    () => previewing.value.text,
    () => {
        scheduleLineWrapMeasurement();
    },
    { flush: "post" }
);

watch(
    () => previewLineItems.value.length,
    () => {
        scheduleLineWrapMeasurement();
    }
);

watch(
    () => codeScrollRef.value,
    (next, prev) => {
        if (codeScrollResizeObserver && prev) {
            codeScrollResizeObserver.unobserve(prev);
        }
        if (codeScrollResizeObserver && next) {
            codeScrollResizeObserver.observe(next);
        }
        scheduleLineWrapMeasurement();
    }
);

onMounted(() => {
    if (typeof window !== "undefined" && "ResizeObserver" in window) {
        codeScrollResizeObserver = new window.ResizeObserver(() => {
            scheduleLineWrapMeasurement();
        });
        if (codeScrollRef.value) {
            codeScrollResizeObserver.observe(codeScrollRef.value);
        }
    }
    scheduleLineWrapMeasurement();
});

onBeforeUnmount(() => {
    if (wrapMeasureFrame !== null && typeof window !== "undefined") {
        window.cancelAnimationFrame(wrapMeasureFrame);
        wrapMeasureFrame = null;
    }
    if (codeScrollResizeObserver) {
        if (codeScrollRef.value) {
            codeScrollResizeObserver.unobserve(codeScrollRef.value);
        }
        if (typeof codeScrollResizeObserver.disconnect === "function") {
            codeScrollResizeObserver.disconnect();
        }
        codeScrollResizeObserver = null;
    }
});

watch(
    () => previewing.value.kind,
    (kind) => {
        if (kind !== "text") {
            clearCodeSelection();
        }
    }
);

watch(
    () => previewing.value.path,
    () => {
        clearCodeSelection();
    }
);

watch(
    () => activeTreePath.value,
    () => {
        clearCodeSelection();
    }
);

watch(
    () => activeTreeRevision.value,
    () => {
        clearCodeSelection();
    }
);

watch(
    () => previewing.value.text,
    () => {
        if (previewing.value.kind === "text") {
            clearCodeSelection();
        }
    }
);

async function ensureActiveProject() {
    const list = Array.isArray(projects.value) ? projects.value : [];
    if (!list.length) return;

    const selectedIdValue = selectedProjectId.value;
    if (!selectedIdValue) {
        return;
    }

    const current = list.find((project) => project.id === selectedIdValue);
    if (!current) {
        selectedProjectId.value = null;
        return;
    }

    if (!tree.value.length && !isLoadingTree.value) {
        isTreeCollapsed.value = false;
        await openProject(current);
    }
}

watch(
    [projects, selectedProjectId],
    async () => {
        await ensureActiveProject();
    },
    { immediate: true }
);

watch(selectedProjectId, (projectId) => {
    if (projectId === null || projectId === undefined) {
        isTreeCollapsed.value = false;
    }
});

function handleSelectProject(project) {
    if (!project) return;
    const currentId = selectedProjectId.value;
    const treeHasNodes = Array.isArray(tree.value) && tree.value.length > 0;
    if (currentId === project.id) {
        if (isTreeCollapsed.value) {
            isTreeCollapsed.value = false;
            if (!treeHasNodes && !isLoadingTree.value) {
                openProject(project);
            }
        } else {
            if (!isLoadingTree.value && !treeHasNodes) {
                openProject(project);
            } else {
                isTreeCollapsed.value = true;
            }
        }
        return;
    }
    isTreeCollapsed.value = false;
    openProject(project);
}

function toggleProjectTool() {
    if (isProjectToolActive.value) return;
    activeRailTool.value = "projects";
}

function toggleReportTool() {
    if (isReportToolActive.value) return;
    activeRailTool.value = "reports";
}

function normaliseProjectId(projectId) {
    if (projectId === null || projectId === undefined) return "";
    return String(projectId);
}

function toReportKey(projectId, path) {
    const projectKey = normaliseProjectId(projectId);
    if (!projectKey || !path) return "";
    return `${projectKey}::${path}`;
}

function parseReportKey(key) {
    if (!key) return { projectId: "", path: "" };
    const index = key.indexOf("::");
    if (index === -1) {
        return { projectId: key, path: "" };
    }
    return {
        projectId: key.slice(0, index),
        path: key.slice(index + 2)
    };
}

function createDefaultReportState() {
    return {
        status: "idle",
        report: "",
        updatedAt: null,
        updatedAtDisplay: null,
        error: "",
        chunks: [],
        segments: [],
        conversationId: "",
        analysis: null,
        issueSummary: null,
        parsedReport: null,
        rawReport: "",
        dify: null,
        dml: null,
        difyErrorMessage: "",
        dmlErrorMessage: "",
        sourceText: "",
        sourceLoaded: false,
        sourceLoading: false,
        sourceError: "",
        combinedReportJson: "",
        staticReportJson: "",
        aiReportJson: ""
    };
}

function computeIssueSummary(reportText, parsedOverride = null) {
    const parsed = parsedOverride || parseReportJson(reportText);
    if (!parsed || typeof parsed !== "object") {
        return null;
    }
    const summary = parsed?.summary;
    let total = null;
    if (summary && typeof summary === "object") {
        const candidate = summary.total_issues ?? summary.totalIssues;
        const numeric = Number(candidate);
        if (Number.isFinite(numeric)) {
            total = numeric;
        }
        if (!Number.isFinite(total) && summary.sources && typeof summary.sources === "object") {
            const staticSource = summary.sources.static_analyzer || summary.sources.staticAnalyzer;
            if (staticSource && typeof staticSource === "object") {
                const staticTotal = staticSource.total_issues ?? staticSource.totalIssues;
                const staticNumeric = Number(staticTotal);
                if (Number.isFinite(staticNumeric)) {
                    total = staticNumeric;
                }
            }
        }
    }
    if (total === null && Array.isArray(parsed?.issues)) {
        total = parsed.issues.length;
    }
    if (total === null && typeof summary === "string") {
        const normalised = summary.trim();
        if (normalised === "代码正常" || normalised === "代碼正常" || normalised === "OK") {
            total = 0;
        }
    }
    return {
        totalIssues: Number.isFinite(total) ? total : null,
        summary,
        raw: parsed
    };
}

function normaliseReportAnalysisState(state) {
    if (!state) return;

    const rawReport = typeof state.rawReport === "string" ? state.rawReport : "";
    const baseAnalysis =
        state.analysis && typeof state.analysis === "object" && !Array.isArray(state.analysis)
            ? { ...state.analysis }
            : {};
    let difyTarget =
        state.dify && typeof state.dify === "object" && !Array.isArray(state.dify) ? { ...state.dify } : null;

    if (rawReport) {
        if (typeof baseAnalysis.rawReport !== "string") {
            baseAnalysis.rawReport = rawReport;
        }
        if (typeof baseAnalysis.originalResult !== "string") {
            baseAnalysis.originalResult = rawReport;
        }
        if (typeof baseAnalysis.result !== "string") {
            baseAnalysis.result = rawReport;
        }
    }

    const parsedReport = state.parsedReport && typeof state.parsedReport === "object" ? state.parsedReport : null;
    if (parsedReport) {
        const reports =
            parsedReport.reports && typeof parsedReport.reports === "object" ? parsedReport.reports : null;
        if (reports) {
            const staticResult = mergeStaticReportIntoAnalysis({
                state,
                baseAnalysis,
                reports,
                difyTarget
            });
            difyTarget = staticResult.difyTarget;

            mergeAiReviewReportIntoAnalysis({ state, baseAnalysis, reports });

            const difyReport = reports.dify_workflow || reports.difyWorkflow;
            if (difyReport && typeof difyReport === "object") {
                if (!difyTarget) {
                    difyTarget = {};
                }
                const difyRaw = difyReport.raw;
                if (typeof difyRaw === "string" && difyRaw.trim()) {
                    if (!difyTarget.report || !difyTarget.report.trim()) {
                        difyTarget.report = difyRaw.trim();
                    }
                } else if (difyRaw && typeof difyRaw === "object") {
                    difyTarget.raw = difyRaw;
                    if (!difyTarget.report || !difyTarget.report.trim()) {
                        try {
                            difyTarget.report = JSON.stringify(difyRaw);
                        } catch (error) {
                            console.warn("[Report] Failed to stringify dify raw payload", error);
                        }
                    }
                } else if (!difyTarget.report || !difyTarget.report.trim()) {
                    try {
                        const fallback = { ...difyReport };
                        delete fallback.raw;
                        difyTarget.report = JSON.stringify(fallback);
                    } catch (error) {
                        console.warn("[Report] Failed to stringify dify workflow report", error);
                    }
                }
                if (!difyTarget.summary && difyReport.summary && typeof difyReport.summary === "object") {
                    difyTarget.summary = difyReport.summary;
                }
                if (!difyTarget.issues && Array.isArray(difyReport.issues)) {
                    difyTarget.issues = difyReport.issues;
                }
                if (!difyTarget.metadata && difyReport.metadata && typeof difyReport.metadata === "object") {
                    difyTarget.metadata = difyReport.metadata;
                }
            }
        }

        const aiPersistencePatch = buildAiReviewPersistencePayload(state);
        if (aiPersistencePatch) {
            Object.assign(baseAnalysis, aiPersistencePatch);
        }

        const parsedSummaryData =
            parsedReport.summary && typeof parsedReport.summary === "object" ? parsedReport.summary : null;
        if (!state.difyErrorMessage && parsedSummaryData) {
            const sources =
                parsedSummaryData.sources && typeof parsedSummaryData.sources === "object"
                    ? parsedSummaryData.sources
                    : null;
            if (sources) {
                const difySource = sources.dify_workflow || sources.difyWorkflow;
                const difyError =
                    typeof difySource?.error_message === "string"
                        ? difySource.error_message
                        : typeof difySource?.errorMessage === "string"
                        ? difySource.errorMessage
                        : "";
                if (difyError && difyError.trim()) {
                    state.difyErrorMessage = difyError.trim();
                }
            }
        }
    }

    if (difyTarget) {
        const hasReport = typeof difyTarget.report === "string" && difyTarget.report.trim().length > 0;
        if (!hasReport && difyTarget.raw && typeof difyTarget.raw === "object") {
            try {
                difyTarget.report = JSON.stringify(difyTarget.raw);
            } catch (error) {
                console.warn("[Report] Failed to stringify dify raw object for state", error);
            }
        }
        const filteredKeys = Object.keys(difyTarget).filter((key) => {
            const value = difyTarget[key];
            if (value === null || value === undefined) return false;
            if (typeof value === "string") return value.trim().length > 0;
            if (Array.isArray(value)) return value.length > 0;
            if (typeof value === "object") return Object.keys(value).length > 0;
            return true;
        });
        if (filteredKeys.length > 0) {
            state.dify = difyTarget;
        } else {
            state.dify = null;
        }
    } else if (!state.dify) {
        state.dify = null;
    }

    state.analysis = Object.keys(baseAnalysis).length ? baseAnalysis : null;
}

function ensureReportTreeEntry(projectId) {
    const key = normaliseProjectId(projectId);
    if (!key) return null;
    if (!Object.prototype.hasOwnProperty.call(reportTreeCache, key)) {
        reportTreeCache[key] = {
            nodes: [],
            loading: false,
            error: "",
            expandedPaths: [],
            hydratedReports: false,
            hydratingReports: false,
            reportHydrationError: ""
        };
    }
    return reportTreeCache[key];
}

function ensureProjectBatchState(projectId) {
    const key = normaliseProjectId(projectId);
    if (!key) return null;
    if (!Object.prototype.hasOwnProperty.call(reportBatchStates, key)) {
        reportBatchStates[key] = {
            running: false,
            processed: 0,
            total: 0
        };
    }
    return reportBatchStates[key];
}

function getProjectBatchState(projectId) {
    const key = normaliseProjectId(projectId);
    if (!key) return null;
    return reportBatchStates[key] || null;
}

function getProjectIssueCount(projectId) {
    const key = normaliseProjectId(projectId);
    if (!key) return null;
    const totals = projectIssueTotals.value;
    if (!totals.has(key)) return null;
    return totals.get(key);
}

function ensureFileReportState(projectId, path) {
    const key = toReportKey(projectId, path);
    if (!key) return null;
    if (!Object.prototype.hasOwnProperty.call(reportStates, key)) {
        reportStates[key] = createDefaultReportState();
    }
    return reportStates[key];
}

function getReportStateForFile(projectId, path) {
    return ensureFileReportState(projectId, path) || createDefaultReportState();
}

function getStatusLabel(status) {
    switch (status) {
        case "processing":
            return "處理中";
        case "ready":
            return "已完成";
        case "error":
            return "失敗";
        default:
            return "待生成";
    }
}

function isReportNodeExpanded(projectId, path) {
    const entry = ensureReportTreeEntry(projectId);
    if (!entry) return false;
    if (!path) return true;
    return entry.expandedPaths.includes(path);
}

function toggleReportNode(projectId, path) {
    const entry = ensureReportTreeEntry(projectId);
    if (!entry || !path) return;
    const set = new Set(entry.expandedPaths);
    if (set.has(path)) {
        set.delete(path);
    } else {
        set.add(path);
    }
    entry.expandedPaths = Array.from(set);
}

function collectFileNodes(nodes, bucket = []) {
    for (const node of nodes || []) {
        if (node.type === "file") {
            bucket.push(node);
        } else if (node.children && node.children.length) {
            collectFileNodes(node.children, bucket);
        }
    }
    return bucket;
}

function findTreeNodeByPath(nodes, targetPath) {
    if (!targetPath) return null;
    for (const node of nodes || []) {
        if (!node) continue;
        if (node.path === targetPath) {
            return node;
        }
        if (node.children && node.children.length) {
            const found = findTreeNodeByPath(node.children, targetPath);
            if (found) {
                return found;
            }
        }
    }
    return null;
}

function ensureStatesForProject(projectId, nodes) {
    const fileNodes = collectFileNodes(nodes);
    const validPaths = new Set();
    for (const node of fileNodes) {
        if (!node?.path) continue;
        ensureFileReportState(projectId, node.path);
        validPaths.add(node.path);
    }

    Object.keys(reportStates).forEach((key) => {
        const parsed = parseReportKey(key);
        if (parsed.projectId !== normaliseProjectId(projectId)) return;
        if (parsed.path && !validPaths.has(parsed.path)) {
            if (activeReportTarget.value &&
                activeReportTarget.value.projectId === parsed.projectId &&
                activeReportTarget.value.path === parsed.path) {
                activeReportTarget.value = null;
            }
            delete reportStates[key];
        }
    });
}

function parseHydratedTimestamp(value) {
    if (!value) return null;
    if (value instanceof Date) return value;
    if (typeof value === "number" && Number.isFinite(value)) {
        return new Date(value);
    }
    if (typeof value === "string" && value.trim()) {
        const parsed = Date.parse(value);
        if (!Number.isNaN(parsed)) {
            return new Date(parsed);
        }
    }
    return null;
}

function normaliseHydratedReportText(value) {
    if (typeof value === "string") {
        return value;
    }
    if (value === null || value === undefined) {
        return "";
    }
    if (typeof value === "object") {
        try {
            return JSON.stringify(value);
        } catch (error) {
            console.warn("[Report] Failed to stringify hydrated report payload", error, value);
            return "";
        }
    }
    return String(value);
}

function normaliseHydratedString(value) {
    return typeof value === "string" ? value : "";
}

async function hydrateReportsForProject(projectId) {
    const entry = ensureReportTreeEntry(projectId);
    if (!entry) return;
    if (entry.hydratedReports || entry.hydratingReports) return;
    entry.hydratingReports = true;
    entry.reportHydrationError = "";
    try {
        const records = await fetchProjectReports(projectId);
        for (const record of records) {
            if (!record || !record.path) continue;
            const state = ensureFileReportState(projectId, record.path);
            if (!state) continue;
            const hydratedStatus = normaliseHydratedString(record.status).trim();
            const hydratedReportText = normaliseHydratedReportText(record.report);
            const trimmedReportText = typeof hydratedReportText === "string" ? hydratedReportText.trim() : "";
            const combinedJson = normaliseHydratedString(record.combinedReportJson).trim();
            const staticJson = normaliseHydratedString(record.staticReportJson).trim();
            const aiJson = normaliseHydratedString(record.aiReportJson).trim();
            const hasStoredSnapshots = Boolean(combinedJson || staticJson || aiJson);

            state.status =
                hydratedStatus ||
                (trimmedReportText || hasStoredSnapshots ? "ready" : "idle");
            state.report = hydratedReportText;
            state.error = normaliseHydratedString(record.error);
            state.chunks = Array.isArray(record.chunks) ? record.chunks : [];
            state.segments = Array.isArray(record.segments) ? record.segments : [];
            state.combinedReportJson = combinedJson;
            state.staticReportJson = staticJson;
            state.aiReportJson = aiJson;
            state.conversationId = normaliseHydratedString(record.conversationId);
            state.analysis =
                record.analysis && typeof record.analysis === "object" && !Array.isArray(record.analysis)
                    ? record.analysis
                    : null;
            const hydratedRawReport = normaliseHydratedString(record.rawReport);
            const analysisResult = normaliseHydratedString(record.analysis?.result);
            const analysisOriginal = normaliseHydratedString(record.analysis?.originalResult);
            state.rawReport = hydratedRawReport || analysisResult || analysisOriginal || "";
            state.dify = normaliseReportObject(record.dify);
            if (!state.dify) {
                state.dify = normaliseReportObject(record.analysis?.dify);
            }
            state.dml = normaliseAiReviewPayload(record.dml);
            if (!state.dml) {
                state.dml = normaliseAiReviewPayload(record.analysis?.dmlReport);
            }
            state.difyErrorMessage = normaliseHydratedString(record.difyErrorMessage);
            if (!state.difyErrorMessage) {
                state.difyErrorMessage = normaliseHydratedString(record.analysis?.difyErrorMessage);
            }
            state.parsedReport = parseReportJson(state.report);
            if ((!state.parsedReport || typeof state.parsedReport !== "object") && hasStoredSnapshots) {
                state.parsedReport = { summary: null, reports: {} };
            }
            state.issueSummary = computeIssueSummary(state.report, state.parsedReport);
            hydrateAiReviewStateFromRecord(state, record);
            normaliseReportAnalysisState(state);
            updateIssueSummaryTotals(state);
            const timestamp = parseHydratedTimestamp(record.generatedAt || record.updatedAt || record.createdAt);
            state.updatedAt = timestamp;
            state.updatedAtDisplay = timestamp ? timestamp.toLocaleString() : null;
            if (typeof state.sourceText !== "string") {
                state.sourceText = "";
            }
            state.sourceLoaded = Boolean(state.sourceText);
            state.sourceLoading = false;
            state.sourceError = "";
        }
        entry.hydratedReports = true;
    } catch (error) {
        console.error("[Report] Failed to hydrate saved reports", { projectId, error });
        entry.reportHydrationError = error?.message ? String(error.message) : String(error);
    } finally {
        entry.hydratingReports = false;
    }
}

async function loadReportTreeForProject(projectId) {
    const entry = ensureReportTreeEntry(projectId);
    if (!entry || entry.loading) return;
    entry.loading = true;
    entry.error = "";
    try {
        const nodes = await treeStore.loadTreeFromDB(projectId);
        entry.nodes = nodes;
        ensureStatesForProject(projectId, nodes);
        await hydrateReportsForProject(projectId);
        const nextExpanded = new Set(entry.expandedPaths);
        for (const node of nodes) {
            if (node.type === "dir") {
                nextExpanded.add(node.path);
            }
        }
        entry.expandedPaths = Array.from(nextExpanded);
    } catch (error) {
        console.error("[Report] Failed to load tree for project", projectId, error);
        entry.error = error?.message ? String(error.message) : String(error);
    } finally {
        entry.loading = false;
    }
}

function selectReport(projectId, path) {
    const key = toReportKey(projectId, path);
    if (!key) return;
    const state = reportStates[key];
    if (!state || state.status !== "ready") return;
    activeReportTarget.value = {
        projectId: normaliseProjectId(projectId),
        path
    };
}

async function openProjectFileFromReportTree(projectId, path) {
    const projectKey = normaliseProjectId(projectId);
    if (!projectKey || !path) return;

    const projectList = Array.isArray(projects.value) ? projects.value : [];
    const project = projectList.find(
        (item) => normaliseProjectId(item.id) === projectKey
    );
    if (!project) return;

    if (isTreeCollapsed.value) {
        isTreeCollapsed.value = false;
    }

    if (selectedProjectId.value !== project.id) {
        await openProject(project);
    } else if (!Array.isArray(tree.value) || tree.value.length === 0) {
        await openProject(project);
    }

    const entry = ensureReportTreeEntry(project.id);
    if (entry && !entry.nodes.length && !entry.loading) {
        loadReportTreeForProject(project.id);
    }

    const searchNodes = (entry && entry.nodes && entry.nodes.length)
        ? entry.nodes
        : tree.value;
    let targetNode = findTreeNodeByPath(searchNodes, path);
    if (!targetNode) {
        const name = path.split("/").pop() || path;
        targetNode = { type: "file", path, name, mime: "" };
    }

    treeStore.selectTreeNode(path);
    try {
        await treeStore.openNode(targetNode);
    } catch (error) {
        console.error("[Workspace] Failed to preview file from report tree", {
            projectId: project.id,
            path,
            error
        });
    }
}

async function generateReportForFile(project, node, options = {}) {
    const { autoSelect = true, silent = false } = options;
    if (!project || !node || node.type !== "file") {
        return { status: "skipped" };
    }
    const projectId = normaliseProjectId(project.id);
    const state = ensureFileReportState(projectId, node.path);
    if (!state || state.status === "processing") {
        return { status: "processing" };
    }

    state.status = "processing";
    state.error = "";
    state.report = "";
    state.chunks = [];
    state.segments = [];
    state.conversationId = "";
    state.analysis = null;
    state.issueSummary = null;
    state.parsedReport = null;
    state.rawReport = "";
    state.dify = null;
    state.dml = null;
    state.difyErrorMessage = "";
    state.dmlErrorMessage = "";
    state.sourceText = "";
    state.sourceLoaded = false;
    state.sourceLoading = false;
    state.sourceError = "";
    state.combinedReportJson = "";
    state.staticReportJson = "";
    state.aiReportJson = "";

    try {
        const root = await getProjectRootHandleById(project.id);
        const fileHandle = await fileSystemService.getFileHandleByPath(root, node.path);
        const file = await fileHandle.getFile();
        const mime = node.mime || file.type || "";
        if (!preview.isTextLike(node.name, mime)) {
            throw new Error("目前僅支援純文字或程式碼檔案的審查");
        }
        const text = await file.text();
        if (!text.trim()) {
            throw new Error("檔案內容為空");
        }

        state.sourceText = text;
        state.sourceLoaded = true;
        state.sourceLoading = false;
        state.sourceError = "";

        const payload = await generateReportViaDify({
            projectId,
            projectName: project.name,
            path: node.path,
            content: text
        });

        const completedAt = payload?.generatedAt ? new Date(payload.generatedAt) : new Date();
        state.status = "ready";
        state.updatedAt = completedAt;
        state.updatedAtDisplay = completedAt.toLocaleString();
        state.report = payload?.report || "";
        state.chunks = Array.isArray(payload?.chunks) ? payload.chunks : [];
        state.segments = Array.isArray(payload?.segments) ? payload.segments : [];
        state.conversationId = payload?.conversationId || "";
        state.rawReport = typeof payload?.rawReport === "string" ? payload.rawReport : "";
        state.dify = normaliseReportObject(payload?.dify);
        if (!state.dify) {
            state.dify = normaliseReportObject(payload?.analysis?.dify);
        }
        state.dml = normaliseAiReviewPayload(payload?.dml);
        if (!state.dml) {
            state.dml = normaliseAiReviewPayload(payload?.analysis?.dmlReport);
        }
        state.difyErrorMessage = typeof payload?.difyErrorMessage === "string" ? payload.difyErrorMessage : "";
        state.analysis = payload?.analysis || null;
        applyAiReviewResultToState(state, payload);
        state.parsedReport = parseReportJson(state.report);
        state.issueSummary = computeIssueSummary(state.report, state.parsedReport);
        normaliseReportAnalysisState(state);
        updateIssueSummaryTotals(state);
        state.error = "";
        state.combinedReportJson = typeof payload?.combinedReportJson === "string" ? payload.combinedReportJson : "";
        state.staticReportJson = typeof payload?.staticReportJson === "string" ? payload.staticReportJson : "";
        state.aiReportJson = typeof payload?.aiReportJson === "string" ? payload.aiReportJson : "";

        if (autoSelect) {
            activeReportTarget.value = {
                projectId,
                path: node.path
            };
        }

        return { status: "ready" };
    } catch (error) {
        const message = error?.message ? String(error.message) : String(error);
        state.status = "error";
        state.error = message;
        state.report = "";
        state.chunks = [];
        state.segments = [];
        state.conversationId = "";
        state.analysis = null;
        state.issueSummary = null;
        state.parsedReport = null;
        state.rawReport = "";
        state.dify = null;
        state.dml = null;
        state.difyErrorMessage = "";
        state.dmlErrorMessage = "";
        state.sourceLoading = false;
        if (!state.sourceText) {
            state.sourceLoaded = false;
        }
        state.combinedReportJson = "";
        state.staticReportJson = "";
        state.aiReportJson = "";
        const now = new Date();
        state.updatedAt = now;
        state.updatedAtDisplay = now.toLocaleString();

        console.error("[Report] Failed to generate report", {
            projectId,
            path: node?.path,
            error
        });

        if (autoSelect) {
            activeReportTarget.value = {
                projectId,
                path: node.path
            };
        }

        if (!silent) {
            if (error?.name === "SecurityError" || error?.name === "NotAllowedError" || error?.name === "TypeError") {
                await safeAlertFail("生成報告失敗", error);
            } else {
                alert(`生成報告失敗：${message}`);
            }
        }

        return { status: "error", error };
    }
}

async function generateProjectReports(project) {
    if (!project) return;
    const projectId = normaliseProjectId(project.id);
    const batchState = ensureProjectBatchState(projectId);
    if (!batchState || batchState.running) return;

    const entry = ensureReportTreeEntry(project.id);
    if (!entry.nodes.length) {
        await loadReportTreeForProject(project.id);
    }

    if (entry.loading) {
        await new Promise((resolve) => {
            const stop = watch(
                () => entry.loading,
                (loading) => {
                    if (!loading) {
                        stop();
                        resolve();
                    }
                }
            );
        });
    }

    if (entry.error) {
        console.warn("[Report] Cannot start batch generation due to tree error", entry.error);
        alert(`無法生成報告：${entry.error}`);
        return;
    }

    const nodes = collectFileNodes(entry.nodes);
    if (!nodes.length) {
        alert("此專案尚未索引可供審查的檔案");
        return;
    }

    batchState.running = true;
    batchState.processed = 0;
    batchState.total = nodes.length;

    try {
        for (const node of nodes) {
            await generateReportForFile(project, node, { autoSelect: false, silent: true });
            batchState.processed += 1;
        }
    } finally {
        batchState.running = false;
        if (nodes.length) {
            activeReportTarget.value = {
                projectId,
                path: nodes[nodes.length - 1].path
            };
        }
    }
}

watch(
    projects,
    (list) => {
        const projectList = Array.isArray(list) ? list : [];
        const currentIds = new Set(projectList.map((project) => normaliseProjectId(project.id)));

        projectList.forEach((project) => {
            const entry = ensureReportTreeEntry(project.id);
            if (shouldPrepareReportTrees.value && entry && !entry.nodes.length && !entry.loading) {
                loadReportTreeForProject(project.id);
            }
            if (
                shouldPrepareReportTrees.value &&
                entry &&
                !entry.hydratedReports &&
                !entry.hydratingReports
            ) {
                hydrateReportsForProject(project.id);
            }
        });

        Object.keys(reportTreeCache).forEach((projectId) => {
            if (!currentIds.has(projectId)) {
                delete reportTreeCache[projectId];
            }
        });

        Object.keys(reportBatchStates).forEach((projectId) => {
            if (!currentIds.has(projectId)) {
                delete reportBatchStates[projectId];
            }
        });

        Object.keys(reportStates).forEach((key) => {
            const parsed = parseReportKey(key);
            if (!currentIds.has(parsed.projectId)) {
                if (activeReportTarget.value &&
                    activeReportTarget.value.projectId === parsed.projectId &&
                    activeReportTarget.value.path === parsed.path) {
                    activeReportTarget.value = null;
                }
                delete reportStates[key];
            }
        });
    },
    { immediate: true, deep: true }
);

watch(
    shouldPrepareReportTrees,
    (active) => {
        if (!active) return;
        const list = Array.isArray(projects.value) ? projects.value : [];
        list.forEach((project) => {
            const entry = ensureReportTreeEntry(project.id);
            if (entry && !entry.nodes.length && !entry.loading) {
                loadReportTreeForProject(project.id);
            }
            if (entry && !entry.hydratedReports && !entry.hydratingReports) {
                hydrateReportsForProject(project.id);
            }
        });
    }
);

watch(
    readyReports,
    (list) => {
        if (!list.length) {
            activeReportTarget.value = null;
            return;
        }
        const target = activeReportTarget.value;
        const hasActive = target
            ? list.some((entry) => normaliseProjectId(entry.project.id) === target.projectId && entry.path === target.path)
            : false;
        if (!hasActive) {
            const next = list[0];
            activeReportTarget.value = {
                projectId: normaliseProjectId(next.project.id),
                path: next.path
            };
        }
    },
    { immediate: true }
);

watch(
    activeReport,
    async (report) => {
        if (!report) return;
        const state = report.state;
        if (state.sourceLoaded || state.sourceLoading) {
            return;
        }
        state.sourceLoading = true;
        state.sourceError = "";
        try {
            const root = await getProjectRootHandleById(report.project.id);
            if (!root) {
                throw new Error("找不到專案根目錄，無法載入檔案內容");
            }
            const fileHandle = await fileSystemService.getFileHandleByPath(root, report.path);
            if (!fileHandle) {
                throw new Error("找不到對應的檔案");
            }
            const file = await fileHandle.getFile();
            const text = await file.text();
            state.sourceText = typeof text === "string" ? text : "";
            state.sourceLoaded = state.sourceText.length > 0;
            state.sourceError = "";
        } catch (error) {
            state.sourceText = "";
            state.sourceLoaded = false;
            state.sourceError = error?.message ? String(error.message) : "無法載入檔案內容";
            console.error("[Report] Failed to load source text", {
                projectId: report.project.id,
                path: report.path,
                error
            });
        } finally {
            state.sourceLoading = false;
        }
    },
    { immediate: true }
);

function clamp(value, min, max) {
    return Math.min(max, Math.max(min, value));
}

function shouldIgnoreMouseEvent(event) {
    return (
        event?.type === "mousedown" &&
        typeof window !== "undefined" &&
        "PointerEvent" in window
    );
}

function startPreviewResize(event) {
    if (event.button !== 0) return;
    event.preventDefault();

    const startX = event.clientX;
    const startWidth = middlePaneWidth.value;
    const containerEl = mainContentRef.value;
    const workspaceEl = containerEl?.querySelector(".workSpace");
    if (!workspaceEl) return;

    const minWidth = 260;
    const workspaceMinWidth = 320;
    const workspaceRect = workspaceEl.getBoundingClientRect();
    const maxAdditional = Math.max(0, workspaceRect.width - workspaceMinWidth);
    const maxWidth = Math.max(minWidth, startWidth + maxAdditional);

    const handleMove = (pointerEvent) => {
        const delta = pointerEvent.clientX - startX;
        middlePaneWidth.value = clamp(startWidth + delta, minWidth, maxWidth);
    };

    const stop = () => {
        window.removeEventListener("pointermove", handleMove);
        window.removeEventListener("pointerup", stop);
        window.removeEventListener("pointercancel", stop);
    };

    window.addEventListener("pointermove", handleMove);
    window.addEventListener("pointerup", stop);
    window.addEventListener("pointercancel", stop);
}

function clampReportSidebarWidth() {
    const containerEl = mainContentRef.value;
    if (!containerEl) return;

    const navEl = containerEl.querySelector(".toolColumn");
    const availableWidth = containerEl.clientWidth - (navEl?.clientWidth ?? 0);
    if (availableWidth <= 0) return;

    const workspaceMinWidth = 320;
    const minRailWidthDefault = 260;
    const maxRailWidth = Math.max(0, availableWidth - workspaceMinWidth);

    if (maxRailWidth === 0) {
        middlePaneWidth.value = 0;
        return;
    }

    const minRailWidth = Math.min(minRailWidthDefault, maxRailWidth);
    middlePaneWidth.value = clamp(middlePaneWidth.value, minRailWidth, maxRailWidth);
}

async function handleAddActiveContext() {
    const added = await addActiveNode();
    if (added) {
        openChatWindow();
    }
}

function handleAddSelectionContext() {
    let snippet = buildSelectedSnippet();
    if (!snippet) {
        snippet = codeSelection.value ? { ...codeSelection.value } : null;
    }
    if (!snippet) {
        if (typeof safeAlertFail === "function") {
            safeAlertFail("請先在程式碼預覽中選取想加入的內容。");
        }
        return;
    }
    const added = addSnippetContext({ ...snippet });
    if (added) {
        openChatWindow();
        clearCodeSelection();
        if (typeof window !== "undefined") {
            const selection = window.getSelection?.();
            if (selection?.removeAllRanges) {
                selection.removeAllRanges();
            }
        }
    }
}

async function handleSendMessage(content) {
    const text = (content || "").trim();
    if (!text) return;
    openChatWindow();
    console.log("[ChatAI] Sending message:", text);
    await sendUserMessage(text);
}

function openChatWindow() {
    if (!isChatWindowOpen.value) {
        isChatWindowOpen.value = true;
    }
}

function closeChatWindow() {
    if (isChatWindowOpen.value) {
        isChatWindowOpen.value = false;
        stopChatDrag();
        stopChatResize();
    }
}

function toggleChatWindow() {
    if (isChatWindowOpen.value) return;
    if (!isChatToggleDisabled.value) {
        openChatWindow();
    }
}

function ensureChatWindowInView() {
    const maxX = Math.max(0, window.innerWidth - chatWindowState.width);
    const maxY = Math.max(0, window.innerHeight - chatWindowState.height);
    chatWindowState.x = clamp(chatWindowState.x, 0, maxX);
    chatWindowState.y = clamp(chatWindowState.y, 0, maxY);
}

function startChatDrag(event) {
    if (shouldIgnoreMouseEvent(event)) return;
    if (event.button !== 0) return;
    event.preventDefault();
    chatDragState.active = true;
    chatDragState.offsetX = event.clientX - chatWindowState.x;
    chatDragState.offsetY = event.clientY - chatWindowState.y;
    window.addEventListener("pointermove", handleChatDrag);
    window.addEventListener("pointerup", stopChatDrag);
    window.addEventListener("pointercancel", stopChatDrag);
}

function handleChatDrag(event) {
    if (!chatDragState.active) return;
    event.preventDefault();
    const maxX = Math.max(0, window.innerWidth - chatWindowState.width);
    const maxY = Math.max(0, window.innerHeight - chatWindowState.height);
    chatWindowState.x = clamp(event.clientX - chatDragState.offsetX, 0, maxX);
    chatWindowState.y = clamp(event.clientY - chatDragState.offsetY, 0, maxY);
}

function stopChatDrag() {
    chatDragState.active = false;
    window.removeEventListener("pointermove", handleChatDrag);
    window.removeEventListener("pointerup", stopChatDrag);
    window.removeEventListener("pointercancel", stopChatDrag);
}

function startChatResize(payload) {
    const event = payload?.originalEvent ?? payload;
    const edges = payload?.edges ?? { right: true, bottom: true };
    if (!event || shouldIgnoreMouseEvent(event)) return;
    if (event.button !== 0) return;
    if (!edges.left && !edges.right && !edges.top && !edges.bottom) return;

    event.preventDefault();
    chatResizeState.active = true;
    chatResizeState.startX = event.clientX;
    chatResizeState.startY = event.clientY;
    chatResizeState.startWidth = chatWindowState.width;
    chatResizeState.startHeight = chatWindowState.height;
    chatResizeState.startLeft = chatWindowState.x;
    chatResizeState.startTop = chatWindowState.y;
    chatResizeState.edges.left = !!edges.left;
    chatResizeState.edges.right = !!edges.right;
    chatResizeState.edges.top = !!edges.top;
    chatResizeState.edges.bottom = !!edges.bottom;

    window.addEventListener("pointermove", handleChatResize);
    window.addEventListener("pointerup", stopChatResize);
    window.addEventListener("pointercancel", stopChatResize);
}

function handleChatResize(event) {
    if (!chatResizeState.active) return;
    event.preventDefault();
    const deltaX = event.clientX - chatResizeState.startX;
    const deltaY = event.clientY - chatResizeState.startY;
    const minWidth = 320;
    const minHeight = 320;

    if (chatResizeState.edges.left) {
        const proposedLeft = chatResizeState.startLeft + deltaX;
        const maxLeft = chatResizeState.startLeft + chatResizeState.startWidth - minWidth;
        const clampedLeft = clamp(proposedLeft, 0, Math.max(0, maxLeft));
        const widthFromLeft = chatResizeState.startWidth + (chatResizeState.startLeft - clampedLeft);
        const maxWidthFromViewport = Math.max(minWidth, window.innerWidth - clampedLeft);
        chatWindowState.x = clampedLeft;
        chatWindowState.width = clamp(widthFromLeft, minWidth, maxWidthFromViewport);
    }

    if (chatResizeState.edges.top) {
        const proposedTop = chatResizeState.startTop + deltaY;
        const maxTop = chatResizeState.startTop + chatResizeState.startHeight - minHeight;
        const clampedTop = clamp(proposedTop, 0, Math.max(0, maxTop));
        const heightFromTop = chatResizeState.startHeight + (chatResizeState.startTop - clampedTop);
        const maxHeightFromViewport = Math.max(minHeight, window.innerHeight - clampedTop);
        chatWindowState.y = clampedTop;
        chatWindowState.height = clamp(heightFromTop, minHeight, maxHeightFromViewport);
    }

    if (chatResizeState.edges.right) {
        const maxWidth = Math.max(minWidth, window.innerWidth - chatWindowState.x);
        chatWindowState.width = clamp(chatResizeState.startWidth + deltaX, minWidth, maxWidth);
    }

    if (chatResizeState.edges.bottom) {
        const maxHeight = Math.max(minHeight, window.innerHeight - chatWindowState.y);
        chatWindowState.height = clamp(chatResizeState.startHeight + deltaY, minHeight, maxHeight);
    }
}

function stopChatResize() {
    chatResizeState.active = false;
    chatResizeState.edges.left = false;
    chatResizeState.edges.right = false;
    chatResizeState.edges.top = false;
    chatResizeState.edges.bottom = false;
    window.removeEventListener("pointermove", handleChatResize);
    window.removeEventListener("pointerup", stopChatResize);
    window.removeEventListener("pointercancel", stopChatResize);
}

onMounted(async () => {
    await cleanupLegacyHandles();
    updateCapabilityFlags();
    await loadProjectsFromDB();
    clampReportSidebarWidth();
    window.addEventListener("resize", ensureChatWindowInView);
    window.addEventListener("resize", clampReportSidebarWidth);
    if (typeof document !== "undefined") {
        document.addEventListener("pointerdown", handleDocumentPointerDown, true);
        document.addEventListener("selectionchange", handleDocumentSelectionChange);
        document.addEventListener("mouseup", handleDocumentPointerUp);
    }
});

onBeforeUnmount(() => {
    window.removeEventListener("resize", ensureChatWindowInView);
    window.removeEventListener("resize", clampReportSidebarWidth);
    stopChatDrag();
    stopChatResize();
    if (typeof document !== "undefined") {
        document.removeEventListener("pointerdown", handleDocumentPointerDown, true);
        document.removeEventListener("selectionchange", handleDocumentSelectionChange);
        document.removeEventListener("mouseup", handleDocumentPointerUp);
    }
});
</script>



<template>
    <div class="page">
        <div class="topBar">
            <div class="topBar_left">
                <h1 class="topBar_title">
                    <img :src="workspaceLogoSrc" alt="Workspace" class="topBar_logo" />
                </h1>
            </div>
            <div class="topBar_spacer"></div>
            <div class="topBar_right">
                <div class="topBar_addProject" @click="showUploadModal = true">
                    <svg xmlns="http://www.w3.org/2000/svg" viewBox="0 0 512 512">
                        <path d="M256,0C114.6,0,0,114.6,0,256s114.6,256,256,256s256-114.6,256-256S397.4,0,256,0z M405.3,277.3c0,11.8-9.5,21.3-21.3,21.3h-85.3V384c0,11.8-9.5,21.3-21.3,21.3h-42.7c-11.8,0-21.3-9.6-21.3-21.3v-85.3H128c-11.8,0-21.3-9.6-21.3-21.3v-42.7c0-11.8,9.5-21.3,21.3-21.3h85.3V128c0-11.8,9.5-21.3,21.3-21.3h42.7c11.8,0,21.3,9.6,21.3,21.3v85.3H384c11.8,0,21.3,9.6,21.3,21.3V277.3z" />
                    </svg>
                    <p>Add Project</p>
                </div>
            </div>
        </div>

        <div class="mainContent themed-scrollbar" ref="mainContentRef">
            <nav class="toolColumn">
                <button
                    type="button"
                    class="toolColumn_btn"
                    :class="{ active: isProjectToolActive }"
                    @click="toggleProjectTool"
                    :aria-pressed="isProjectToolActive"
                    title="Projects"
                >
                    <svg viewBox="0 0 24 24" aria-hidden="true">
                        <rect x="3" y="5" width="18" height="14" rx="2" ry="2" fill="currentColor" opacity="0.18" />
                        <path
                            d="M5 7h5l1.5 2H19v8H5V7Z"
                            fill="currentColor"
                        />
                    </svg>
                </button>
                <button
                    type="button"
                    class="toolColumn_btn"
                    :class="{ active: isReportToolActive }"
                    @click="toggleReportTool"
                    :aria-pressed="isReportToolActive"
                    title="報告審查"
                >
                    <svg viewBox="0 0 24 24" aria-hidden="true">
                        <rect x="3" y="3" width="18" height="18" rx="9" fill="currentColor" opacity="0.18" />
                        <path
                            d="M14.8 13.4a4.5 4.5 0 1 0-1.4 1.4l3.5 3.5 1.4-1.4-3.5-3.5Zm-3.8.6a3 3 0 1 1 0-6 3 3 0 0 1 0 6Z"
                            fill="currentColor"
                        />
                    </svg>
                </button>
                <button
                    type="button"
                    class="toolColumn_btn toolColumn_btn--chat"
                    :class="{ active: isChatWindowOpen }"
                    :disabled="isChatToggleDisabled"
                    @click="toggleChatWindow"
                    :aria-pressed="isChatWindowOpen"
                    title="Chat AI"
                >
                    <svg viewBox="0 0 24 24" aria-hidden="true">
                        <rect x="3" y="3" width="18" height="18" rx="4" fill="currentColor" opacity="0.12" />
                        <path
                            d="M8.5 8h7c.83 0 1.5.67 1.5 1.5v3c0 .83-.67 1.5-1.5 1.5h-.94l-1.8 1.88c-.31.33-.76.12-.76-.32V14.5h-3.5c-.83 0-1.5-.67-1.5-1.5v-3C7 8.67 7.67 8 8.5 8Z"
                            fill="currentColor"
                        />
                    </svg>
                </button>
            </nav>
            <PanelRail
                :style-width="middlePaneStyle"
                :mode="panelMode"
                :projects="projects"
                :selected-project-id="selectedProjectId"
                :on-select-project="handleSelectProject"
                :on-delete-project="deleteProject"
                :is-tree-collapsed="isTreeCollapsed"
                :show-content="isProjectToolActive || isReportToolActive"
                :tree="tree"
                :active-tree-path="activeTreePath"
                :is-loading-tree="isLoadingTree"
                :open-node="openNode"
                :select-tree-node="selectTreeNode"
                :report-config="reportPanelConfig"
                @resize-start="startPreviewResize"
            />

            <section class="workSpace" :class="{ 'workSpace--reports': isReportToolActive }">
                <template v-if="isReportToolActive">
                    <div class="panelHeader">報告檢視</div>
                    <template v-if="hasReadyReports || viewerHasContent">
                        <div v-if="readyReports.length" class="reportTabs">
                            <button
                                v-for="entry in readyReports"
                                :key="entry.key"
                                type="button"
                                class="reportTab"
                                :class="{
                                    active:
                                        activeReport &&
                                        normaliseProjectId(entry.project.id) === normaliseProjectId(activeReport.project.id) &&
                                        entry.path === activeReport.path
                                }"
                                @click="selectReport(entry.project.id, entry.path)"
                            >
                                {{ entry.project.name }} / {{ entry.path }}
                            </button>
                        </div>
                        <div
                            class="reportViewerContent"
                            :class="{ 'reportViewerContent--loading': isActiveReportProcessing }"
                            :aria-busy="isActiveReportProcessing ? 'true' : 'false'"
                        >
                            <div
                                v-if="isActiveReportProcessing"
                                class="reportViewerProcessingOverlay reportViewerLoading"
                                role="status"
                                aria-live="polite"
                            >
                                <span class="reportViewerSpinner" aria-hidden="true"></span>
                                <p class="reportViewerProcessingText">正在透過 Dify 執行 AI審查，請稍候…</p>
                            </div>
                            <template v-if="activeReport">
                                <div class="reportViewerHeader">
                                    <h3 class="reportTitle">{{ activeReport.project.name }} / {{ activeReport.path }}</h3>
                                    <p class="reportViewerTimestamp">更新於 {{ activeReport.state.updatedAtDisplay || '-' }}</p>
                                </div>
                                <div v-if="activeReport.state.status === 'error'" class="reportErrorPanel">
                                    <p class="reportErrorText">生成失敗：{{ activeReport.state.error || '未知原因' }}</p>
                                    <p class="reportErrorHint">請檢查檔案權限、Dify 設定或稍後再試。</p>
                                </div>
                                <template v-else>
                                    <div v-if="hasStructuredReport" class="reportStructured">
                                        <div
                                            v-if="hasStructuredReportToggle"
                                            class="reportStructuredToggle"
                                            role="group"
                                            aria-label="報告來源"
                                        >
                                            <div class="reportStructuredToggleButtons">
                                                <button
                                                    type="button"
                                                    class="reportStructuredToggleButton"
                                                    :class="{ active: structuredReportViewMode === 'combined' }"
                                                    :disabled="!canShowStructuredSummary"
                                                    @click="setStructuredReportViewMode('combined')"
                                                >
                                                    總報告
                                                </button>
                                                <button
                                                    type="button"
                                                    class="reportStructuredToggleButton"
                                                    :class="{ active: structuredReportViewMode === 'static' }"
                                                    :disabled="!canShowStructuredStatic"
                                                    @click="setStructuredReportViewMode('static')"
                                                >
                                                    靜態分析器
                                                </button>
                                                <button
                                                    type="button"
                                                    class="reportStructuredToggleButton"
                                                    :class="{ active: structuredReportViewMode === 'dml' }"
                                                    :disabled="!canShowStructuredDml"
                                                    @click="setStructuredReportViewMode('dml')"
                                                >
                                                    AI審查
                                                </button>
                                            </div>
                                            <button
                                                v-if="shouldShowStructuredExportButton"
                                                type="button"
                                                class="reportExportButton reportStructuredToggleExport"
                                                :disabled="structuredReportExportConfig.busy"
                                                :aria-busy="structuredReportExportConfig.busy ? 'true' : 'false'"
                                                @click="exportCurrentStructuredReportJson"
                                            >
                                                <span v-if="structuredReportExportConfig.busy">匯出中…</span>
                                                <span v-else>{{ structuredReportExportLabel }}</span>
                                            </button>
                                        </div>
                                        <section
                                            v-if="structuredReportViewMode === 'combined' && canShowStructuredSummary"
                                            class="reportSummaryGrid"
                                        >
                                            <div
                                                v-if="summarySourceItems.length"
                                                class="reportSummaryCard reportSummaryCard--span"
                                            >
                                                <span class="reportSummaryLabel">來源摘要</span>
                                                <ul class="reportSummarySources">
                                                    <li
                                                        v-for="item in summarySourceItems"
                                                        :key="item.key"
                                                        class="reportSummarySource"
                                                    >
                                                        <div class="reportSummarySourceHeading">
                                                            <span class="reportSummaryItemLabel">{{ item.label }}</span>
                                                            <span
                                                                v-if="item.status"
                                                                class="reportSummarySourceStatus"
                                                            >
                                                                {{ item.status }}
                                                            </span>
                                                        </div>
                                                        <p
                                                            v-if="item.generatedAt"
                                                            class="reportSummarySourceTimestamp"
                                                        >
                                                            產生於 {{ item.generatedAt }}
                                                        </p>
                                                        <ul
                                                            v-if="item.metrics?.length"
                                                            class="reportSummarySourceMetrics"
                                                        >
                                                            <li
                                                                v-for="metric in item.metrics"
                                                                :key="`${item.key}-${metric.label}`"
                                                            >
                                                                <span class="reportSummaryItemLabel">{{ metric.label }}</span>
                                                                <span class="reportSummaryItemValue">{{ metric.value }}</span>
                                                            </li>
                                                        </ul>
                                                        <p
                                                            v-if="item.errorMessage"
                                                            class="reportSummarySourceError"
                                                        >
                                                            {{ item.errorMessage }}
                                                        </p>
                                                    </li>
                                                </ul>
                                            </div>
                                            <div
                                                v-if="combinedSummaryItems.length"
                                                class="reportSummaryCard reportSummaryCard--span"
                                            >
                                                <span class="reportSummaryLabel">整合摘要</span>
                                                <ul class="reportSummaryList">
                                                    <li
                                                        v-for="item in combinedSummaryItems"
                                                        :key="`combined-${item.label}-${item.value}`"
                                                    >
                                                        <span class="reportSummaryItemLabel">{{ item.label }}</span>
                                                        <span class="reportSummaryItemValue">{{ item.value }}</span>
                                                    </li>
                                                </ul>
                                            </div>
                                            <div class="reportSummaryCard reportSummaryCard--total">
                                                <span class="reportSummaryLabel">問題</span>
                                                <span class="reportSummaryValue">{{ activeReportTotalIssuesDisplay }}</span>
                                            </div>
                                            <div
                                                v-if="activeReportSummaryText"
                                                class="reportSummaryCard reportSummaryCard--span"
                                            >
                                                <span class="reportSummaryLabel">摘要</span>
                                                <p class="reportSummaryText">{{ activeReportSummaryText }}</p>
                                            </div>
                                            <div
                                                v-else-if="shouldShowNoIssueSummary"
                                                class="reportSummaryCard reportSummaryCard--span"
                                            >
                                                <span class="reportSummaryLabel">摘要</span>
                                                <p class="reportSummaryText">未檢測到問題。</p>
                                            </div>
                                            <div
                                                v-if="ruleBreakdownItems.length"
                                                class="reportSummaryCard"
                                            >
                                                <span class="reportSummaryLabel">規則分佈</span>
                                                <ul class="reportSummaryList">
                                                    <li
                                                        v-for="item in ruleBreakdownItems"
                                                        :key="`${item.label}-${item.count}`"
                                                    >
                                                        <span class="reportSummaryItemLabel">{{ item.label }}</span>
                                                        <span class="reportSummaryItemValue">{{ item.count }}</span>
                                                    </li>
                                                </ul>
                                            </div>
                                            <div
                                                v-if="severityBreakdownItems.length"
                                                class="reportSummaryCard"
                                            >
                                                <span class="reportSummaryLabel">嚴重度</span>
                                                <ul class="reportSummaryList">
                                                    <li
                                                        v-for="item in severityBreakdownItems"
                                                        :key="`${item.label}-${item.count}`"
                                                    >
                                                        <span class="reportSummaryItemLabel">{{ item.label }}</span>
                                                        <span class="reportSummaryItemValue">{{ item.count }}</span>
                                                    </li>
                                                </ul>
                                            </div>
                                        </section>

                                        <section
                                            v-if="structuredReportViewMode === 'static' && hasStaticDetailContent"
                                            class="reportStaticSection"
                                        >
                                            <div class="reportStaticHeader">
                                                <h4>靜態分析器</h4>
                                                <span v-if="staticEngineName" class="reportStaticEngine">
                                                    引擎：{{ staticEngineName }}
                                                </span>
                                                <span v-else-if="staticSourceName" class="reportStaticEngine">
                                                    來源：{{ staticSourceName }}
                                                </span>
                                            </div>
                                            <div
                                                v-if="staticSummaryDetailsItems.length"
                                                class="reportStaticBlock"
                                            >
                                                <h5>摘要資訊</h5>
                                                <ul class="reportStaticList">
                                                    <li
                                                        v-for="item in staticSummaryDetailsItems"
                                                        :key="`static-summary-${item.label}-${item.value}`"
                                                    >
                                                        <span class="reportStaticItemLabel">{{ item.label }}</span>
                                                        <span class="reportStaticItemValue">{{ item.value }}</span>
                                                    </li>
                                                </ul>
                                            </div>
                                            <div
                                                v-if="staticMetadataDetailsItems.length"
                                                class="reportStaticBlock"
                                            >
                                                <h5>中繼資料</h5>
                                                <ul class="reportStaticList">
                                                    <li
                                                        v-for="item in staticMetadataDetailsItems"
                                                        :key="`static-metadata-${item.label}-${item.value}`"
                                                    >
                                                        <span class="reportStaticItemLabel">{{ item.label }}</span>
                                                        <span class="reportStaticItemValue">{{ item.value }}</span>
                                                    </li>
                                                </ul>
                                            </div>
                                        </section>

                                        <section
                                            v-if="structuredReportViewMode === 'dml' && dmlReportDetails"
                                            class="reportDmlSection"
                                        >
                                            <div class="reportDmlHeader">
                                                <h4>AI審查</h4>
                                                <span v-if="dmlReportDetails.status" class="reportDmlStatus">
                                                    {{ dmlReportDetails.status }}
                                                </span>
                                                <span v-if="dmlReportDetails.generatedAt" class="reportDmlTimestamp">
                                                    產生於 {{ dmlReportDetails.generatedAt }}
                                                </span>
                                            </div>
                                            <p v-if="dmlReportDetails.error" class="reportDmlError">
                                                {{ dmlReportDetails.error }}
                                            </p>
                                            <div v-if="hasDmlSegments" class="reportDmlSegments">
                                                <details
                                                    v-for="segment in dmlSegments"
                                                    :key="segment.key"
                                                    class="reportDmlSegment"
                                                >
                                                    <summary>
                                                        第 {{ segment.index }} 段
                                                        <span v-if="segment.startLine">
                                                            （第 {{ segment.startLine }} 行起
                                                            <span v-if="segment.endLine">，至第 {{ segment.endLine }} 行止</span>
                                                            ）
                                                        </span>
                                                    </summary>
                                                    <pre class="reportDmlSql codeScroll themed-scrollbar">
                                                        {{ segment.sql }}
                                                    </pre>
                                                    <pre
                                                        v-if="segment.analysis"
                                                        class="reportDmlAnalysis codeScroll themed-scrollbar"
                                                    >
                                                        {{ segment.analysis }}
                                                    </pre>
                                                </details>
                                            </div>
                                            <p v-else class="reportDmlEmpty">尚未取得 AI審查拆分結果。</p>
                                            <pre
                                                v-if="dmlReportDetails.reportText"
                                                class="reportDmlSummary codeScroll themed-scrollbar"
                                            >
                                                {{ dmlReportDetails.reportText }}
                                            </pre>
                                        </section>
                                        <section
                                            v-if="structuredReportJsonPreview"
                                            class="reportJsonPreviewSection"
                                        >
                                            <h4 class="reportJsonPreviewHeading">
                                                {{ structuredReportJsonHeading }}
                                            </h4>
                                            <pre
                                                class="reportJsonPreview codeScroll themed-scrollbar"
                                                v-text="structuredReportJsonPreview"
                                            ></pre>
                                        </section>
                                        <section
                                            v-if="shouldShowReportIssuesSection"
                                            class="reportIssuesSection"
                                        >
                                            <div class="reportIssuesHeader">
                                                <div class="reportIssuesHeaderInfo">
                                                    <h4>問題清單</h4>
                                                    <span class="reportIssuesTotal">
                                                        <template v-if="activeReportIssueCount !== null">
                                                            共 {{ activeReportIssueCount }} 項
                                                        </template>
                                                        <template v-else>—</template>
                                                    </span>
                                                </div>
                                            </div>
                                            <div class="reportIssuesContent">
                                                <template v-if="activeReportDetails">
                                                    <div
                                                        v-if="activeReport.state.sourceLoading"
                                                        class="reportIssuesNotice"
                                                    >
                                                        正在載入原始碼…
                                                    </div>
                                                    <div
                                                        v-else-if="activeReport.state.sourceError"
                                                        class="reportIssuesNotice reportIssuesNotice--error"
                                                    >
                                                        無法載入檔案內容：{{ activeReport.state.sourceError }}
                                                    </div>
                                                    <div v-else>
                                                        <div
                                                            v-if="shouldShowAiUnavailableNotice"
                                                            class="reportIssuesNotice reportIssuesNotice--warning"
                                                        >
                                                            {{ reportAiUnavailableNotice }}
                                                        </div>
                                                        <div
                                                            v-if="hasReportIssueLines"
                                                            class="reportRow reportIssuesRow"
                                                        >
                                                            <div class="reportRowContent codeScroll themed-scrollbar">
                                                                <div class="codeEditor">
                                                                    <div
                                                                        v-for="line in reportIssueLines"
                                                                        :key="line.key"
                                                                        class="codeLine"
                                                                        :class="{
                                                                            'codeLine--issue': line.type === 'code' && line.hasIssue,
                                                                            'codeLine--meta': line.type !== 'code',
                                                                            'codeLine--issuesMeta': line.type === 'issues',
                                                                            'codeLine--fixMeta': line.type === 'fix'
                                                                        }"
                                                                    >
                                                                        <span
                                                                            class="codeLineNo"
                                                                            :class="{
                                                                                'codeLineNo--issue': line.type === 'code' && line.hasIssue,
                                                                                'codeLineNo--meta': line.type !== 'code',
                                                                                'codeLineNo--issues': line.type === 'issues',
                                                                                'codeLineNo--fix': line.type === 'fix'
                                                                            }"
                                                                            :data-line="line.displayNumber"
                                                                            :aria-label="line.type !== 'code' ? line.iconLabel : null"
                                                                            :aria-hidden="line.type === 'code'"
                                                                        >
                                                                            <svg
                                                                                v-if="line.type === 'issues'"
                                                                                class="codeLineNoIcon codeLineNoIcon--warning"
                                                                                viewBox="0 0 20 20"
                                                                                focusable="false"
                                                                                aria-hidden="true"
                                                                            >
                                                                                <path
                                                                                    d="M10.447 2.105a1 1 0 00-1.894 0l-7 14A1 1 0 002.447 18h15.106a1 1 0 00.894-1.447l-7-14zM10 6a1 1 0 01.993.883L11 7v4a1 1 0 01-1.993.117L9 11V7a1 1 0 011-1zm0 8a1 1 0 110 2 1 1 0 010-2z"
                                                                                />
                                                                            </svg>
                                                                            <svg
                                                                                v-else-if="line.type === 'fix'"
                                                                                class="codeLineNoIcon codeLineNoIcon--fix"
                                                                                viewBox="0 0 20 20"
                                                                                focusable="false"
                                                                                aria-hidden="true"
                                                                            >
                                                                                <path
                                                                                    d="M17.898 2.102a1 1 0 00-1.517.127l-2.156 2.873-1.21-.403a1 1 0 00-1.043.24l-4.95 4.95a1 1 0 000 1.414l1.775 1.775-5.189 5.189a1 1 0 001.414 1.414l5.189-5.189 1.775 1.775a1 1 0 001.414 0l4.95-4.95a1 1 0 00.24-1.043l-.403-1.21 2.873-2.156a1 1 0 00.127-1.517l-.489-.489z"
                                                                                />
                                                                            </svg>
                                                                        </span>
                                                                        <span
                                                                            class="codeLineContent"
                                                                            :class="{
                                                                                'codeLineContent--issueHighlight': line.type === 'code' && line.hasIssue,
                                                                                'codeLineContent--issues': line.type === 'issues',
                                                                                'codeLineContent--fix': line.type === 'fix'
                                                                            }"
                                                                            v-html="line.html"
                                                                        ></span>
                                                                    </div>
                                                                </div>
                                                            </div>
                                                        </div>
                                                        <p v-else class="reportIssuesEmpty">尚未能載入完整的代碼內容。</p>
                                                    </div>
                                                </template>
                                                <p v-else class="reportIssuesEmpty">尚未能載入完整的代碼內容。</p>
                                            </div>
                                            </section>
                                        <section
                                            v-else
                                            class="reportIssuesSection reportIssuesSection--empty"
                                        >
                                            <p class="reportIssuesEmpty">未檢測到任何問題。</p>
                                        </section>

                                    </div>
                                    <pre v-else class="reportBody codeScroll themed-scrollbar">{{ activeReport.state.report }}</pre>
                                    <details v-if="hasChunkDetails" class="reportChunks">
                                        <summary>分段輸出（{{ activeReport.state.chunks.length }}）</summary>
                                        <ol class="reportChunkList">
                                            <li
                                                v-for="chunk in activeReport.state.chunks"
                                                :key="`${chunk.index}-${chunk.total}`"
                                            >
                                                <h4 class="reportChunkTitle">第 {{ chunk.index }} 段</h4>
                                                <pre class="reportChunkBody codeScroll themed-scrollbar">{{ chunk.answer }}</pre>
                                            </li>
                                        </ol>
                                    </details>
                                </template>
                            </template>
                            <template v-else>
                                <div class="reportViewerPlaceholder">請從左側選擇檔案報告。</div>
                            </template>
                        </div>
                    </template>
                    <p v-else class="reportViewerPlaceholder">尚未生成任何報告，請先於左側檔案中啟動生成。</p>
                </template>
                <template v-else-if="previewing.kind && previewing.kind !== 'error'">
                    <div class="pvHeader">
                        <div class="pvName">{{ previewing.name }}</div>
                        <div class="pvMeta">{{ previewing.mime || '-' }} | {{ (previewing.size / 1024).toFixed(1) }} KB</div>
                    </div>

                    <template v-if="previewing.kind === 'text'">
                        <div class="pvBox codeBox">
                            <div
                                class="codeScroll themed-scrollbar"
                                :class="{ 'codeScroll--wrapped': !showCodeLineNumbers }"
                                ref="codeScrollRef"
                                @pointerdown="handleCodeScrollPointerDown"
                            >
                                <div class="codeEditor">
                                    <div
                                        v-for="line in previewLineItems"
                                        :key="line.number"
                                        class="codeLine"
                                        :data-line="line.number"
                                    >
                                        <span
                                            class="codeLineNo"
                                            :data-line="line.number"
                                            aria-hidden="true"
                                        ></span>
                                        <span class="codeLineContent" v-html="renderLineContent(line)"></span>
                                    </div>
                                </div>
                            </div>
                        </div>

                    </template>

                    <div v-else-if="previewing.kind === 'image'" class="pvBox imgBox">
                        <img :src="previewing.url" :alt="previewing.name" />
                    </div>

                    <div v-else-if="previewing.kind === 'pdf'" class="pvBox pdfBox">
                        <iframe :src="previewing.url" title="PDF Preview" style="width:100%;height:100%;border:none;"></iframe>
                    </div>

                    <div v-else class="pvBox">
                        <a class="btn" :href="previewing.url" download>Download file</a>
                        <a class="btn outline" :href="previewing.url" target="_blank">Open in new window</a>
                    </div>
                </template>

                <template v-else-if="previewing.kind === 'error'">
                    <div class="pvError">
                        Cannot preview: {{ previewing.error }}
                    </div>
                </template>

                <template v-else>
                    <div class="pvPlaceholder">Select a file to see its preview here.</div>
                </template>
            </section>
        </div>

        <Teleport to="body">
            <ChatAiWindow
                :visible="isChatWindowOpen"
                :floating-style="chatWindowStyle"
                :context-items="contextItems"
                :messages="messages"
                :loading="isProcessing"
                :disabled="isChatLocked"
                :connection="connection"
                @add-active="handleAddActiveContext"
                @add-selection="handleAddSelectionContext"
                @clear-context="clearContext"
                @remove-context="removeContext"
                @send-message="handleSendMessage"
                @close="closeChatWindow"
                @drag-start="startChatDrag"
                @resize-start="startChatResize"
            />
        </Teleport>

        <div v-if="showUploadModal" class="modalBackdrop" @click.self="showUploadModal = false">
            <div class="modalCard">
                <h3>Import Project Folder</h3>
                <p>Drag a folder here or use the buttons below to import a project. External directories and OPFS are supported.</p>

                <div class="dropZone" @drop="handleDrop" @dragover="handleDragOver">Drop a folder here to import</div>

                <div class="modalBtns">
                    <button class="btn" v-if="supportsFS" @click="pickFolderAndImport">Select folder</button>
                    <label class="btn outline" v-else>Fallback import<input type="file" webkitdirectory directory multiple style="display:none" @change="handleFolderInput"></label>
                    <button class="btn ghost" @click="showUploadModal = false">Cancel</button>
                </div>
                <p class="hint" v-if="!supportsFS">Your browser does not support showDirectoryPicker. Use the fallback input instead.</p>
            </div>
        </div>
    </div>
</template>
<style>
/* 讓 100% 有依據 */
html,
body,
#app {
    height: 100%;
    margin: 0;
    font-family: "Segoe UI", Roboto, Helvetica, Arial, sans-serif;
    color: #e5e7eb;
}

.page {
    min-height: 100vh;
    height: 100vh;
    display: flex;
    flex-direction: column;
    background-color: #1e1e1e;
}

/* 頂欄 */
.topBar {
    box-sizing: border-box;
    height: 60px;
    padding: 0 16px;
    background: linear-gradient(90deg, #2c2c2c, #252526);
    border-bottom: 1px solid #3d3d3d;
    display: flex;
    align-items: center;
    box-shadow: 0 2px 6px rgba(0, 0, 0, 0.5);
}

.topBar_left {
    display: flex;
    align-items: center;
    gap: 12px;
}

.topBar_title {
    margin: 0;
    padding: 0;
    font-size: 0;
    line-height: 1;
}

.topBar_logo {
    display: block;
    height: 36px;
    width: auto;
    object-fit: contain;
}

.topBar_spacer {
    flex: 1 1 auto;
}

.topBar_right {
    display: flex;
    align-items: center;
    gap: 12px;
}

.topBar_iconBtn {
    width: 44px;
    height: 44px;
    border-radius: 12px;
    border: 1px solid #3d3d3d;
    background: #2b2b2b;
    color: #cbd5f5;
    display: inline-flex;
    align-items: center;
    justify-content: center;
    cursor: pointer;
    transition: background 0.2s ease, transform 0.2s ease, border-color 0.2s ease, color 0.2s ease;
}

.topBar_iconBtn svg {
    width: 20px;
    height: 20px;
}

.topBar_iconBtn:hover:not(:disabled) {
    background: #343434;
    border-color: #4b5563;
    color: #e0f2fe;
    transform: translateY(-1px);
}

.topBar_iconBtn:disabled {
    opacity: 0.6;
    cursor: not-allowed;
}

.topBar_iconBtn.active {
    background: linear-gradient(135deg, rgba(59, 130, 246, 0.3), rgba(14, 165, 233, 0.3));
    border-color: rgba(14, 165, 233, 0.6);
    color: #e0f2fe;
}

.topBar_addProject {
    display: flex;
    align-items: center;
    gap: 10px;
    padding: 6px 14px;
    border-radius: 6px;
    background-color: #007acc;
    transition: all 0.25s ease;
}

.topBar_addProject p {
    margin: 0;
    color: white;
    font-weight: 600;
    font-size: 15px;
}

.topBar_addProject svg {
    height: 20px;
    fill: white;
    transition: transform 0.25s ease, fill 0.25s ease;
}

.topBar_addProject:hover {
    background-color: #0288d1;
    transform: translateY(-2px) scale(1.03);
    cursor: pointer;
    box-shadow: 0 4px 12px rgba(0, 0, 0, 0.4);
}

.topBar_addProject:active {
    transform: scale(0.96);
}


.mainContent {
    display: flex;
    flex-direction: row;
    align-items: stretch;
    flex: 1 1 auto;
    min-height: 0;
    background-color: #1e1e1e;
    padding: 0;
    height: calc(100vh - 60px);
    max-height: calc(100vh - 60px);
    overflow: hidden;
}

.workSpace {
    flex: 1 1 auto;
    display: flex;
    flex-direction: column;
    gap: 16px;
    min-height: 0;
    height: 100%;
    max-height: 100%;
    min-width: 0;
    overflow: hidden;
    background: #191919;
    border: 1px solid #323232;
    border-radius: 0;
    padding: 16px;
    box-sizing: border-box;
}

.workSpace--reports {
    flex: 1 1 auto;
    display: flex;
    flex-direction: column;
}

.toolColumn {
    flex: 0 0 64px;
    width: 64px;
    background: #252526;
    border-right: 1px solid #323232;
    display: flex;
    flex-direction: column;
    align-items: center;
    gap: 12px;
    padding: 16px 10px;
    box-sizing: border-box;
}

.toolColumn_btn {
    width: 44px;
    height: 44px;
    border: 1px solid #3d3d3d;
    background: #262626;
    color: #cbd5f5;
    display: inline-flex;
    align-items: center;
    justify-content: center;
    cursor: pointer;
    transition: background 0.2s ease, color 0.2s ease, border-color 0.2s ease, transform 0.2s ease;
    padding: 0;
}

.toolColumn_btn svg {
    width: 33px;
    height: 33px;
}

.toolColumn_btn--chat {
    margin-top: auto;
}

.toolColumn_btn:hover {
    background: #2f2f2f;
    border-color: #4b5563;
    color: #e0f2fe;
    transform: translateY(-1px);
}

.toolColumn_btn.active {
    background: linear-gradient(135deg, rgba(59, 130, 246, 0.25), rgba(14, 165, 233, 0.25));
    border-color: rgba(14, 165, 233, 0.6);
    color: #e0f2fe;
}

.toolColumn_btn:focus-visible {
    outline: 2px solid #60a5fa;
    outline-offset: 2px;
}

.mainContent > * {
    min-height: 0;
}

@media (max-width: 900px) {
    .mainContent {
        flex-direction: column;
    }
    .toolColumn {
        flex-direction: row;
        width: 100%;
        flex: 0 0 auto;
        border-right: none;
        border-bottom: 1px solid #323232;
        justify-content: flex-start;
    }
    .toolColumn_btn {
        transform: none;
    }
    .toolColumn_btn--chat {
        margin-top: 0;
        margin-left: auto;
    }
    .workSpace {
        width: 100%;
        flex: 1 1 auto;
    }
}

.panelHeader {
    font-weight: 700;
    color: #cbd5e1;
    font-size: 14px;
}

.reportViewerContent {
    flex: 1 1 auto;
    display: flex;
    flex-direction: column;
    gap: 12px;
    min-height: 0;
    overflow: auto;
    background: #191919;
    border: 1px solid #323232;
    border-radius: 0;
    padding: 16px;
    box-sizing: border-box;
    min-width: 0;
    position: relative;
}

.reportViewerContent--loading > :not(.reportViewerProcessingOverlay) {
    filter: blur(1px);
    pointer-events: none;
}

.reportViewerProcessingOverlay {
    position: absolute;
    inset: 0;
    background: rgba(15, 23, 42, 0.78);
    backdrop-filter: blur(2px);
    display: flex;
    flex-direction: column;
    align-items: center;
    justify-content: center;
    gap: 16px;
    padding: 32px 16px;
    z-index: 10;
    pointer-events: all;
}

.reportViewerProcessingOverlay .reportViewerSpinner {
    width: 48px;
    height: 48px;
}

.reportViewerProcessingText {
    margin: 0;
    font-size: 14px;
    color: #cbd5f5;
}

.reportViewerLoading {
    flex: 1 1 auto;
    display: flex;
    flex-direction: column;
    align-items: center;
    justify-content: center;
    gap: 16px;
    padding: 40px 16px;
    text-align: center;
    color: #e2e8f0;
}

.reportViewerSpinner {
    width: 44px;
    height: 44px;
    border-radius: 50%;
    border: 3px solid rgba(148, 163, 184, 0.35);
    border-top-color: #60a5fa;
    animation: reportViewerSpin 1s linear infinite;
}

.reportViewerLoadingText {
    margin: 0;
    font-size: 14px;
    color: #cbd5f5;
}

@keyframes reportViewerSpin {
    0% {
        transform: rotate(0deg);
    }
    100% {
        transform: rotate(360deg);
    }
}

.reportViewerHeader {
    display: flex;
    flex-direction: column;
    gap: 4px;
}

.reportTabs {
    display: flex;
    flex-wrap: wrap;
    gap: 8px;
}

.reportTab {
    border: 1px solid rgba(148, 163, 184, 0.4);
    border-radius: 0;
    background: rgba(148, 163, 184, 0.12);
    color: #e2e8f0;
    font-size: 12px;
    padding: 4px 10px;
    cursor: pointer;
    transition: background 0.2s ease, border-color 0.2s ease;
}

.reportTab.active {
    background: linear-gradient(135deg, rgba(59, 130, 246, 0.25), rgba(14, 165, 233, 0.25));
    border-color: rgba(59, 130, 246, 0.5);
}


.reportTitle {
    margin: 0;
    font-size: 18px;
    color: #f9fafb;
}

.reportViewerTimestamp {
    margin: 0;
    font-size: 12px;
    color: #a5b4fc;
}

.reportBody {
    flex: 1 1 auto;
    margin: 0;
    padding: 16px;
    border-radius: 6px;
    background: #1b1b1b;
    border: 1px solid #2f2f2f;
    color: #d1d5db;
    font-family: Consolas, "Courier New", monospace;
    font-size: 13px;
    line-height: 1.45;
    white-space: pre-wrap;
    word-break: break-word;
    overflow: auto;
    max-height: 100%;
}

.reportStructured {
    display: grid;
    grid-auto-flow: row;
    row-gap: 20px;
    flex: 1 1 auto;
    min-height: 0;
}

.reportStructuredPrimary {
    display: flex;
    flex-direction: column;
    gap: 20px;
    min-height: 0;
}

.reportStructuredSecondary {
    display: flex;
    flex-direction: column;
    gap: 20px;
    min-height: 0;
}

.reportStructuredToggle {
    display: flex;
    flex-wrap: wrap;
    align-items: center;
    gap: 12px;
    justify-content: space-between;
}

.reportStructuredToggleButtons {
    display: inline-flex;
    flex-wrap: wrap;
    gap: 8px;
}

.reportStructuredToggleButton {
    border: 1px solid rgba(148, 163, 184, 0.35);
    border-radius: 4px;
    background: rgba(148, 163, 184, 0.14);
    color: #e2e8f0;
    font-size: 12px;
    padding: 4px 10px;
    cursor: pointer;
    transition: background 0.2s ease, border-color 0.2s ease, color 0.2s ease;
}

.reportStructuredToggleButton.active {
    background: linear-gradient(135deg, rgba(59, 130, 246, 0.28), rgba(14, 165, 233, 0.28));
    border-color: rgba(59, 130, 246, 0.5);
    color: #f8fafc;
}

.reportStructuredToggleButton:disabled {
    opacity: 0.45;
    cursor: not-allowed;
}

.reportStructuredToggleExport {
    margin-left: auto;
}

.reportJsonPreviewSection {
    margin-top: 12px;
    display: flex;
    flex-direction: column;
    gap: 8px;
}

.reportJsonPreviewHeading {
    margin: 0;
    font-size: 13px;
    font-weight: 600;
    color: #bfdbfe;
}

.reportJsonPreview {
    margin: 0;
    padding: 12px;
    border: 1px solid #334155;
    background: rgba(15, 23, 42, 0.65);
    color: #e2e8f0;
    font-size: 12px;
    line-height: 1.45;
    white-space: pre;
}

.reportExportButton {
    border: 1px solid #3d3d3d;
    background: #1f2937;
    color: #cbd5f5;
    padding: 6px 12px;
    border-radius: 6px;
    font-size: 13px;
    line-height: 1.2;
    cursor: pointer;
    transition: background 0.2s ease, border-color 0.2s ease, color 0.2s ease, transform 0.2s ease;
}

.reportExportButton:hover:not(:disabled) {
    background: #374151;
    border-color: #60a5fa;
    color: #e0f2fe;
    transform: translateY(-1px);
}

.reportExportButton:disabled {
    opacity: 0.5;
    cursor: not-allowed;
}

.reportExportButton:focus-visible {
    outline: 2px solid #60a5fa;
    outline-offset: 2px;
}

.reportSummaryGrid {
    display: grid;
    grid-template-columns: repeat(auto-fit, minmax(220px, 1fr));
    gap: 12px;
    width: 100%;
}

.reportSummaryCard {
    border: 1px solid #2f2f2f;
    background: #1f1f1f;
    border-radius: 6px;
    padding: 12px 14px;
    display: flex;
    flex-direction: column;
    gap: 8px;
    min-width: 0;
    word-break: break-word;
}

.reportSummaryCard--total {
    background: #1f1f1f;
    border-color: #2f2f2f;
}

.reportSummaryCard--span {
    grid-column: 1 / -1;
}

@media (max-width: 720px) {
    .reportSummaryCard--span {
        grid-column: span 1;
    }
}

.reportSummaryLabel {
    font-size: 12px;
    font-weight: 600;
    color: #cbd5f5;
    letter-spacing: 0.04em;
    text-transform: uppercase;
}

.reportSummaryValue {
    font-size: 28px;
    font-weight: 700;
    color: #f8fafc;
    line-height: 1;
}

.reportSummaryText {
    margin: 0;
    font-size: 13px;
    color: #e2e8f0;
    line-height: 1.5;
}

.reportSummaryList {
    list-style: none;
    margin: 0;
    padding: 0;
    display: flex;
    flex-direction: column;
    gap: 6px;
    font-size: 13px;
    color: #e2e8f0;
}

.reportSummaryItemLabel {
    font-weight: 600;
    margin-right: 6px;
}

.reportSummaryItemValue {
    color: #cbd5f5;
}

.reportSummarySources {
    list-style: none;
    margin: 0;
    padding: 0;
    display: flex;
    flex-direction: column;
    gap: 12px;
}

.reportSummarySource {
    border: 1px solid rgba(148, 163, 184, 0.18);
    border-radius: 6px;
    padding: 10px 12px;
    display: flex;
    flex-direction: column;
    gap: 6px;
    background: rgba(30, 41, 59, 0.32);
}

.reportSummarySourceHeading {
    display: flex;
    align-items: center;
    gap: 10px;
    flex-wrap: wrap;
}

.reportSummarySourceStatus {
    font-size: 12px;
    font-weight: 600;
    color: #38bdf8;
    text-transform: uppercase;
}

.reportSummarySourceTimestamp {
    margin: 0;
    font-size: 12px;
    color: #94a3b8;
}

.reportSummarySourceMetrics {
    list-style: none;
    margin: 0;
    padding: 0;
    display: flex;
    flex-wrap: wrap;
    gap: 10px 16px;
    font-size: 13px;
    color: #e2e8f0;
    word-break: break-word;
}

.reportSummarySourceMetrics li {
    display: flex;
    gap: 6px;
}

.reportSummarySourceError {
    margin: 0;
    font-size: 12px;
    color: #f87171;
}

.reportStaticSection {
    margin-top: 24px;
    padding: 16px;
    border: 1px solid rgba(148, 163, 184, 0.18);
    border-radius: 8px;
    background: rgba(30, 41, 59, 0.32);
    display: flex;
    flex-direction: column;
    gap: 12px;
}

.reportStaticHeader {
    display: flex;
    flex-wrap: wrap;
    align-items: baseline;
    gap: 8px;
}

.reportStaticHeader h4 {
    margin: 0;
    font-size: 16px;
    font-weight: 600;
    color: #f8fafc;
}

.reportStaticEngine {
    font-size: 12px;
    color: #94a3b8;
}

.reportStaticBlock {
    display: flex;
    flex-direction: column;
    gap: 6px;
}

.reportStaticBlock h5 {
    margin: 0;
    font-size: 13px;
    color: #cbd5f5;
    text-transform: none;
    letter-spacing: 0.02em;
}

.reportStaticList {
    list-style: none;
    margin: 0;
    padding: 0;
    display: flex;
    flex-direction: column;
    gap: 6px;
    font-size: 13px;
    color: #e2e8f0;
}

.reportStaticItemLabel {
    font-weight: 600;
    margin-right: 6px;
}

.reportStaticItemValue {
    color: #cbd5f5;
}

.reportDmlSection {
    margin-top: 24px;
    padding: 16px;
    border: 1px solid rgba(148, 163, 184, 0.18);
    border-radius: 8px;
    background: rgba(15, 23, 42, 0.4);
    display: flex;
    flex-direction: column;
    gap: 12px;
}

.reportDmlHeader {
    display: flex;
    flex-wrap: wrap;
    align-items: baseline;
    gap: 8px;
}

.reportDmlHeader h4 {
    margin: 0;
    font-size: 16px;
    font-weight: 600;
    color: #f8fafc;
}

.reportDmlStatus {
    font-size: 12px;
    font-weight: 600;
    color: #22d3ee;
    text-transform: uppercase;
}

.reportDmlTimestamp {
    font-size: 12px;
    color: #94a3b8;
}

.reportDmlError {
    margin: 0;
    color: #f87171;
    font-size: 13px;
}

.reportDmlSegments {
    display: flex;
    flex-direction: column;
    gap: 8px;
}

.reportDmlSegment {
    border: 1px solid rgba(148, 163, 184, 0.18);
    border-radius: 6px;
    background: rgba(15, 23, 42, 0.35);
}

.reportDmlSegment summary {
    cursor: pointer;
    padding: 8px 12px;
    font-weight: 600;
    color: #e2e8f0;
}

.reportDmlSegment pre {
    margin: 0;
    padding: 12px;
    font-size: 13px;
}

.reportDmlSql {
    background: rgba(15, 23, 42, 0.55);
    color: #e0f2fe;
}

.reportDmlAnalysis {
    background: rgba(8, 47, 73, 0.55);
    color: #fef9c3;
}

.reportDmlSummary {
    margin: 0;
    font-size: 13px;
    background: rgba(15, 23, 42, 0.65);
    color: #cbd5f5;
    border-radius: 6px;
    padding: 12px;
}

.reportDmlEmpty {
    margin: 0;
    font-size: 13px;
    color: #94a3b8;
}


.reportIssuesSection {
    display: flex;
    flex-direction: column;
    gap: 12px;
    flex: 0 0 auto;
    min-height: 0;
    align-self: stretch;
}

.reportIssuesSection--empty {
    padding-top: 12px;
}


.reportIssuesHeader {
    display: flex;
    align-items: center;
    gap: 12px;
    flex-wrap: wrap;
}

.reportIssuesHeaderInfo {
    display: flex;
    align-items: baseline;
    gap: 8px;
    flex: 1 1 auto;
    min-width: 0;
}

.reportIssuesContent {
    flex: 1 1 auto;
    min-height: 0;
    display: flex;
    flex-direction: column;
    gap: 12px;
}

.reportIssuesHeader h4 {
    margin: 0;
    font-size: 16px;
    color: #f8fafc;
}

.reportIssuesTotal {
    font-size: 12px;
    color: #94a3b8;
}

.reportIssuesNotice {
    padding: 10px 14px;
    border-radius: 6px;
    background: rgba(148, 163, 184, 0.12);
    color: #e2e8f0;
    font-size: 13px;
}

.reportIssuesNotice--error {
    background: rgba(248, 113, 113, 0.12);
    color: #fda4af;
}

.reportIssuesNotice--warning {
    background: rgba(250, 204, 21, 0.12);
    color: #facc15;
}

.reportRow {
    flex: 1 1 auto;
    min-height: 0;
    border: 1px solid #2f2f2f;
    border-radius: 6px;
    background: #1b1b1b;
    display: flex;
    flex-direction: column;
}

.reportRowActions {
    display: flex;
    justify-content: flex-end;
    padding: 12px 16px 0;
    gap: 8px;
}

.reportRowActionButton {
    border: 1px solid rgba(148, 163, 184, 0.35);
    border-radius: 4px;
    background: rgba(148, 163, 184, 0.14);
    color: #e2e8f0;
    font-size: 12px;
    padding: 4px 12px;
    cursor: pointer;
    transition: background 0.2s ease, border-color 0.2s ease, color 0.2s ease;
}

.reportRowActionButton:hover:not(:disabled) {
    background: rgba(59, 130, 246, 0.2);
    border-color: rgba(59, 130, 246, 0.5);
    color: #f8fafc;
}

.reportRowActionButton:disabled {
    opacity: 0.5;
    cursor: not-allowed;
}

.reportRowContent {
    flex: 1 1 auto;
    margin: 0;
    padding: 16px;
    font-family: Consolas, "Courier New", monospace;
    font-size: 13px;
    line-height: 1.45;
    color: #e2e8f0;
    background: transparent;
    white-space: pre-wrap;
    word-break: break-word;
    min-height: 800px;
}

.reportRowContent.codeScroll {
    overflow: visible;
    max-height: none;
}

.reportRowNotice {
    margin: 0;
    padding: 0 16px 12px;
    font-size: 12px;
    color: #94a3b8;
}

.reportIssuesRow .reportRowContent {
    padding: 0;
}

.reportIssuesRow .reportRowContent.codeScroll {
    display: flex;
    flex-direction: column;
}

.reportIssuesRow .codeEditor {
    padding: 4px 0;
}

.reportIssuesRow .codeLine {
    border-left: 3px solid transparent;
    padding: 2px 0;
}

.reportIssuesRow .codeLine--issue {
    background: rgba(248, 113, 113, 0.12);
    border-left-color: rgba(248, 113, 113, 0.65);
}

.codeLineNo--issue {
    color: #fca5a5;
}

.codeLineContent--issueHighlight {
    color: #fee2e2;
    background: rgba(248, 113, 113, 0.08);
}

.reportIssuesRow .codeLine--meta {
    background: rgba(15, 23, 42, 0.92);
    border-left-color: rgba(148, 163, 184, 0.4);
}

.reportIssuesRow .codeLine--issuesMeta {
    background: rgba(251, 146, 60, 0.18);
    border-left-color: rgba(251, 146, 60, 0.55);
}

.reportIssuesRow .codeLine--fixMeta {
    background: rgba(56, 189, 248, 0.14);
    border-left-color: rgba(56, 189, 248, 0.5);
}

.codeLineNo--meta {
    color: #cbd5f5;
    display: flex;
    align-items: center;
    justify-content: center;
    padding-right: 0;
}

.codeLineNo--meta::before {
    content: "";
}

.codeLineNo--issues {
    color: #f97316;
}

.codeLineNo--fix {
    color: #38bdf8;
}

.codeLineNoIcon {
    width: 16px;
    height: 16px;
    fill: currentColor;
    display: block;
}

.codeLineNoIcon--warning {
    color: inherit;
}

.codeLineContent--issues,
.codeLineContent--fix {
    font-size: 13px;
    line-height: 1.55;
    white-space: pre-wrap;
}

.codeLineContent--issues {
    color: #fed7aa;
}

.codeLineContent--fix {
    color: #bae6fd;
}

.reportIssueInlineRow {
    display: flex;
    flex-wrap: wrap;
    gap: 8px;
    align-items: flex-start;
    margin: 0 0 6px;
    color: #f8fafc;
}

.reportIssueInlineRow:last-child {
    margin-bottom: 0;
}

.reportIssueInlineRow--empty {
    color: #cbd5f5;
    font-style: italic;
}

.reportIssueInlineCode {
    width: 100%;
    background: rgba(148, 163, 184, 0.08);
    border: 1px solid rgba(148, 163, 184, 0.2);
    border-radius: 8px;
    padding: 10px 12px;
    font-family: var(--code-font, "JetBrains Mono", SFMono-Regular, Menlo, Monaco, Consolas, "Liberation Mono", "Courier New", monospace);
    font-size: 13px;
    line-height: 1.55;
    white-space: pre-wrap;
    color: #e2e8f0;
    background-clip: padding-box;
}

.reportIssueInlineCode code {
    font-family: inherit;
}

.reportIssueInlineBadges {
    display: flex;
    align-items: center;
    gap: 6px;
    font-size: 11px;
    font-weight: 600;
    text-transform: uppercase;
    letter-spacing: 0.04em;
    color: #cbd5f5;
}

.reportIssueInlineIndex {
    color: #bfdbfe;
}

.reportIssueInlineRule {
    padding: 2px 8px;
    border-radius: 999px;
    background: rgba(59, 130, 246, 0.2);
    color: #bfdbfe;
    font-weight: 600;
}

.reportIssueInlineSeverity {
    padding: 2px 8px;
    border-radius: 999px;
    font-weight: 600;
    border: 1px solid transparent;
}

.reportIssueInlineSeverity--error {
    background: rgba(248, 113, 113, 0.18);
    color: #fca5a5;
    border-color: rgba(248, 113, 113, 0.35);
}

.reportIssueInlineSeverity--warn {
    background: rgba(234, 179, 8, 0.2);
    color: #facc15;
    border-color: rgba(234, 179, 8, 0.35);
}

.reportIssueInlineSeverity--info {
    background: rgba(59, 130, 246, 0.2);
    color: #bfdbfe;
    border-color: rgba(59, 130, 246, 0.35);
}

.reportIssueInlineSeverity--muted {
    background: rgba(148, 163, 184, 0.2);
    color: #cbd5f5;
    border-color: rgba(148, 163, 184, 0.35);
}

.reportIssueInlineLine {
    padding: 2px 8px;
    border-radius: 999px;
    background: rgba(148, 163, 184, 0.25);
    color: #cbd5f5;
    font-weight: 600;
}

.reportIssueInlineMessage {
    flex: 1 1 220px;
    min-width: 200px;
    font-weight: 600;
}

.reportIssueInlineMeta {
    display: flex;
    flex-wrap: wrap;
    gap: 6px;
    font-size: 12px;
    color: #cbd5f5;
}

.reportIssueInlineObject {
    font-weight: 600;
}

.reportIssueInlineColumn {
    color: #e2e8f0;
}

.reportIssuesEmpty {
    margin: 0;
    font-size: 13px;
    color: #94a3b8;
}

.reportRaw {
    border: 1px solid #2f2f2f;
    border-radius: 6px;
    background: #111827;
    padding: 10px 14px;
}

.reportRaw > summary {
    cursor: pointer;
    font-weight: 600;
    font-size: 13px;
    color: #cbd5f5;
}

.reportRaw > summary::marker {
    color: #94a3b8;
}

.reportErrorPanel {
    margin: 0;
    padding: 16px;
    border-radius: 6px;
    border: 1px solid rgba(248, 113, 113, 0.3);
    background: rgba(248, 113, 113, 0.08);
    color: #fda4af;
}

.reportErrorText {
    margin: 0;
    font-size: 14px;
    font-weight: 600;
}

.reportErrorHint {
    margin: 8px 0 0;
    font-size: 12px;
    color: #fecaca;
}

.reportChunks {
    margin-top: 16px;
    border-radius: 6px;
    border: 1px solid #2f2f2f;
    background: #111827;
    padding: 12px 16px;
    color: #e2e8f0;
}

.reportChunks > summary {
    cursor: pointer;
    font-size: 13px;
    font-weight: 600;
    margin-bottom: 8px;
}

.reportChunkList {
    list-style: none;
    margin: 0;
    padding: 0;
    display: flex;
    flex-direction: column;
    gap: 12px;
}

.reportChunkTitle {
    margin: 0 0 6px;
    font-size: 12px;
    color: #94a3b8;
}

.reportChunkBody {
    margin: 0;
    padding: 12px;
    border-radius: 4px;
    border: 1px solid #2f2f2f;
    background: #1b1b1b;
    color: #d1d5db;
    font-family: Consolas, "Courier New", monospace;
    font-size: 12px;
    line-height: 1.45;
    white-space: pre-wrap;
    word-break: break-word;
    overflow: auto;
}

.reportViewerPlaceholder {
    margin: 0;
    color: #94a3b8;
    font-size: 13px;
}

.pvHeader {
    display: flex;
    flex-wrap: wrap;
    justify-content: space-between;
    gap: 12px;
    line-height: 1.2;
}

.pvName {
    font-size: 16px;
    font-weight: 600;
    color: #f3f4f6;
    word-break: break-all;
}

.pvMeta {
    font-size: 12px;
    color: #94a3b8;
}

.pvBox {
    flex: 1 1 auto;
    background: #1b1b1b;
    border-radius: 6px;
    border: 1px solid #2f2f2f;
    padding: 12px;
    overflow: hidden;
    display: flex;
}

.pvBox:not(.codeBox) {
    overflow: auto;
}

.pvBox.codeBox {
    padding: 12px;
    overflow: hidden;
}

.pvBox.codeBox.reportIssuesBox,
.pvBox.codeBox.reportIssuesBox .codeScroll {
    overflow: visible;
    max-height: none;
}

.codeScroll {
    flex: 1 1 auto;
    overflow: auto;
    max-height: 100%;
    font-family: Consolas, "Courier New", monospace;
    font-size: 13px;
    line-height: 1.45;
    color: #d1d5db;
    background: #1b1b1b;
    cursor: text;
}

.reportBody.codeScroll,
.reportChunkBody.codeScroll {
    -webkit-user-select: text;
    -moz-user-select: text;
    -ms-user-select: text;
    user-select: text;
}

.codeEditor {
    display: block;
    width: 100%;
    min-width: 0;
    outline: none;
    caret-color: transparent;
}

.codeEditor:focus {
    outline: none;
}

.codeLine {
    display: flex;
    align-items: flex-start;
    width: 100%;
}

.codeLineNo {
    position: relative;
    flex: 0 0 auto;
    width: 3.5ch;
    padding: 0 12px 0 0;
    text-align: right;
    color: #9ca3af;
    font-variant-numeric: tabular-nums;
    user-select: none;
}

.codeLineNo::before {
    content: attr(data-line);
    display: block;
}

.codeLineContent {
    flex: 1 1 auto;
    display: block;
    width: 100%;
    padding: 0 12px;
    white-space: pre-wrap;
    word-break: break-word;
    overflow-wrap: anywhere;
    min-width: 0;
    -webkit-user-select: text;
    -moz-user-select: text;
    -ms-user-select: text;
    user-select: text;
}

.codeSelectionHighlight {
    background: rgba(59, 130, 246, 0.35);
    color: #f8fafc;
    border-radius: 2px;
}

.reportBody::selection,
.reportBody *::selection,
.reportChunkBody::selection,
.reportChunkBody *::selection,
.codeScroll::selection,
.codeScroll *::selection,
.codeLineContent::selection,
.codeLineContent *::selection {
    background: rgba(59, 130, 246, 0.45);
    color: #f8fafc;
}

.reportBody::-moz-selection,
.reportBody *::-moz-selection,
.reportChunkBody::-moz-selection,
.reportChunkBody *::-moz-selection,
.codeScroll::-moz-selection,
.codeScroll *::-moz-selection,
.codeLineContent::-moz-selection,
.codeLineContent *::-moz-selection {
    background: rgba(59, 130, 246, 0.45);
    color: #f8fafc;
}


.modalBackdrop {
    position: fixed;
    inset: 0;
    background: rgba(0, 0, 0, .5);
    display: flex;
    align-items: center;
    justify-content: center;
    z-index: 50;
}

.modalCard {
    width: 520px;
    max-width: 90vw;
    background: #252526;
    color: #e5e7eb;
    border: 1px solid #3d3d3d;
    border-radius: 10px;
    padding: 18px;
    box-shadow: 0 10px 30px rgba(0, 0, 0, .6);
}

.modalCard h3 {
    margin: 0 0 6px;
}

.modalCard p {
    margin: 6px 0 12px;
    opacity: .9;
}

.dropZone {
    border: 2px dashed #3d3d3d;
    border-radius: 10px;
    height: 160px;
    display: flex;
    align-items: center;
    justify-content: center;
    margin-bottom: 12px;
    user-select: none;
}

.dropZone:hover {
    background: #2a2a2a;
}

.modalBtns {
    display: flex;
    gap: 10px;
}

.btn {
    padding: 8px 14px;
    border-radius: 8px;
    border: 1px solid #3d3d3d;
    background: #007acc;
    color: #fff;
    cursor: pointer;
}

.btn:hover {
    filter: brightness(1.1);
}

.btn.ghost {
    background: transparent;
    color: #e5e7eb;
}

.btn.outline {
    background: transparent;
    color: #e5e7eb;
    border-color: #4b5563;
}
</style>





































































<|MERGE_RESOLUTION|>--- conflicted
+++ resolved
@@ -960,7 +960,6 @@
         return [];
     }
     return issues.filter((issue) => issue !== null && issue !== undefined);
-<<<<<<< HEAD
 }
 
 function extractStaticIssuesForJsonExport(state) {
@@ -979,26 +978,6 @@
     return filterStaticIssuesForJsonExport(collectStaticReportIssues(state));
 }
 
-=======
-}
-
-function extractStaticIssuesForJsonExport(state) {
-    if (!state || typeof state !== "object") {
-        return [];
-    }
-    const reports = state.parsedReport?.reports;
-    const staticEntry = reports?.static_analyzer || reports?.staticAnalyzer || null;
-    if (staticEntry && Array.isArray(staticEntry.issues)) {
-        return filterStaticIssuesForJsonExport(staticEntry.issues);
-    }
-    const analysisIssues = state.analysis?.staticReport?.issues;
-    if (Array.isArray(analysisIssues)) {
-        return filterStaticIssuesForJsonExport(analysisIssues);
-    }
-    return filterStaticIssuesForJsonExport(collectStaticReportIssues(state));
-}
-
->>>>>>> 3b84c726
 const staticReportJsonInfo = computed(() => {
     const report = activeReport.value;
     if (!report || !report.state) {
