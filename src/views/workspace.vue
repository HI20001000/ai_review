--- conflicted
+++ resolved
@@ -864,7 +864,6 @@
 const canExportStaticReport = computed(() => canShowStructuredStatic.value);
 const canExportAiReport = computed(() => canShowStructuredDml.value);
 
-<<<<<<< HEAD
 const STRUCTURED_EXPORT_CONFIG = {
     combined: {
         type: "combined",
@@ -989,8 +988,6 @@
     () => structuredReportExportConfig.value.canExport
 );
 
-=======
->>>>>>> e3473846
 const hasStructuredReportToggle = computed(
     () => canShowStructuredSummary.value || canShowStructuredStatic.value || canShowStructuredDml.value
 );
@@ -1152,11 +1149,7 @@
     };
 }
 
-<<<<<<< HEAD
 async function exportCombinedReportJson() {
-=======
-async function exportCombinedReportExcel() {
->>>>>>> e3473846
     if (!canExportCombinedReport.value || reportExportState.combined) {
         return;
     }
@@ -1164,7 +1157,6 @@
         return;
     }
 
-<<<<<<< HEAD
     const info = combinedReportJsonInfo.value;
     if (!info.raw) {
         if (typeof safeAlertFail === "function") {
@@ -1173,8 +1165,6 @@
         return;
     }
 
-=======
->>>>>>> e3473846
     reportExportState.combined = true;
     try {
         const aggregatedSource = activeReportDetails.value.combinedSummary || {};
@@ -1184,7 +1174,6 @@
                 aggregatedSource?.generatedAt ||
                 activeReport.value?.state?.updatedAt ||
                 null,
-<<<<<<< HEAD
             typeLabel: "聚合報告",
             extension: "json"
         });
@@ -1270,82 +1259,12 @@
         console.error("Failed to export AI review report JSON", error);
         if (typeof safeAlertFail === "function") {
             safeAlertFail(`匯出 AI 審查 JSON 失敗：${normaliseErrorMessage(error)}`);
-=======
-            typeLabel: "聚合報告"
-        });
-        await exportCombinedReportToExcel({
-            details: activeReportDetails.value,
-            issues: activeReportIssueSources.value.aggregatedIssues,
-            metadata
-        });
-    } catch (error) {
-        console.error("Failed to export combined report", error);
-        if (typeof safeAlertFail === "function") {
-            safeAlertFail(`匯出聚合報告失敗：${normaliseErrorMessage(error)}`);
-        }
-    } finally {
-        reportExportState.combined = false;
-    }
-}
-
-async function exportStaticReportExcel() {
-    if (!canExportStaticReport.value || reportExportState.static) {
-        return;
-    }
-    if (!activeReportDetails.value) {
-        return;
-    }
-
-    reportExportState.static = true;
-    try {
-        const metadata = buildReportExportMetadata("static", { typeLabel: "靜態分析報告" });
-        await exportStaticReportToExcel({
-            details: activeReportDetails.value,
-            issues: activeReportIssueSources.value.staticIssues,
-            metadata
-        });
-    } catch (error) {
-        console.error("Failed to export static report", error);
-        if (typeof safeAlertFail === "function") {
-            safeAlertFail(`匯出靜態分析報告失敗：${normaliseErrorMessage(error)}`);
-        }
-    } finally {
-        reportExportState.static = false;
-    }
-}
-
-async function exportAiReportExcel() {
-    if (!canExportAiReport.value || reportExportState.ai) {
-        return;
-    }
-    const dmlDetails = dmlReportDetails.value;
-    if (!dmlDetails) {
-        return;
-    }
-
-    reportExportState.ai = true;
-    try {
-        const metadata = buildReportExportMetadata("ai", {
-            generatedAt: dmlDetails.generatedAt ?? null,
-            typeLabel: "AI 審查報告"
-        });
-        await exportAiReviewReportToExcel({
-            details: dmlDetails,
-            issues: activeReportIssueSources.value.aiIssues,
-            metadata
-        });
-    } catch (error) {
-        console.error("Failed to export AI review report", error);
-        if (typeof safeAlertFail === "function") {
-            safeAlertFail(`匯出 AI 審查報告失敗：${normaliseErrorMessage(error)}`);
->>>>>>> e3473846
         }
     } finally {
         reportExportState.ai = false;
     }
 }
 
-<<<<<<< HEAD
 async function exportCurrentStructuredReportJson() {
     const config = structuredReportExportConfig.value;
     if (!config.canExport || config.busy) {
@@ -1362,8 +1281,6 @@
     await exportCombinedReportJson();
 }
 
-=======
->>>>>>> e3473846
 watch(activeReport, (report) => {
     if (!report) {
         structuredReportViewMode.value = "combined";
@@ -3641,7 +3558,6 @@
                                                                                 viewBox="0 0 20 20"
                                                                                 focusable="false"
                                                                                 aria-hidden="true"
-<<<<<<< HEAD
                                                                             >
                                                                                 <path
                                                                                     d="M10.447 2.105a1 1 0 00-1.894 0l-7 14A1 1 0 002.447 18h15.106a1 1 0 00.894-1.447l-7-14zM10 6a1 1 0 01.993.883L11 7v4a1 1 0 01-1.993.117L9 11V7a1 1 0 011-1zm0 8a1 1 0 110 2 1 1 0 010-2z"
@@ -3655,21 +3571,6 @@
                                                                                 aria-hidden="true"
                                                                             >
                                                                                 <path
-=======
-                                                                            >
-                                                                                <path
-                                                                                    d="M10.447 2.105a1 1 0 00-1.894 0l-7 14A1 1 0 002.447 18h15.106a1 1 0 00.894-1.447l-7-14zM10 6a1 1 0 01.993.883L11 7v4a1 1 0 01-1.993.117L9 11V7a1 1 0 011-1zm0 8a1 1 0 110 2 1 1 0 010-2z"
-                                                                                />
-                                                                            </svg>
-                                                                            <svg
-                                                                                v-else-if="line.type === 'fix'"
-                                                                                class="codeLineNoIcon codeLineNoIcon--fix"
-                                                                                viewBox="0 0 20 20"
-                                                                                focusable="false"
-                                                                                aria-hidden="true"
-                                                                            >
-                                                                                <path
->>>>>>> e3473846
                                                                                     d="M17.898 2.102a1 1 0 00-1.517.127l-2.156 2.873-1.21-.403a1 1 0 00-1.043.24l-4.95 4.95a1 1 0 000 1.414l1.775 1.775-5.189 5.189a1 1 0 001.414 1.414l5.189-5.189 1.775 1.775a1 1 0 001.414 0l4.95-4.95a1 1 0 00.24-1.043l-.403-1.21 2.873-2.156a1 1 0 00.127-1.517l-.489-.489z"
                                                                                 />
                                                                             </svg>
@@ -4249,48 +4150,7 @@
     justify-content: space-between;
 }
 
-<<<<<<< HEAD
 .reportStructuredToggleButtons {
-=======
-.reportExportRow {
-    display: flex;
-    flex-wrap: wrap;
-    gap: 8px;
-    margin: 12px 0 16px;
-    justify-content: flex-end;
-}
-
-.reportExportButton {
-    border: 1px solid #3d3d3d;
-    background: #1f2937;
-    color: #cbd5f5;
-    padding: 6px 12px;
-    border-radius: 6px;
-    font-size: 13px;
-    line-height: 1.2;
-    cursor: pointer;
-    transition: background 0.2s ease, border-color 0.2s ease, color 0.2s ease, transform 0.2s ease;
-}
-
-.reportExportButton:hover:not(:disabled) {
-    background: #374151;
-    border-color: #60a5fa;
-    color: #e0f2fe;
-    transform: translateY(-1px);
-}
-
-.reportExportButton:disabled {
-    opacity: 0.5;
-    cursor: not-allowed;
-}
-
-.reportExportButton:focus-visible {
-    outline: 2px solid #60a5fa;
-    outline-offset: 2px;
-}
-
-.reportStructuredToggle {
->>>>>>> e3473846
     display: inline-flex;
     flex-wrap: wrap;
     gap: 8px;
