<script setup>
import { ref, reactive, watch, onMounted, onBeforeUnmount, computed, nextTick } from "vue";
import { usePreview } from "../scripts/composables/usePreview.js";
import { useTreeStore } from "../scripts/composables/useTreeStore.js";
import { useProjectsStore } from "../scripts/composables/useProjectsStore.js";
import { useAiAssistant } from "../scripts/composables/useAiAssistant.js";
import * as fileSystemService from "../scripts/services/fileSystemService.js";
import { generateReportViaDify, fetchProjectReports } from "../scripts/services/reportService.js";
import {
    buildSummaryDetailList,
    updateIssueSummaryTotals,
    buildCombinedReportPayload,
    buildCombinedReportJsonExport,
    buildIssueDistributions,
    buildSourceSummaries,
    buildAggregatedSummaryRecords,
    collectAggregatedIssues,
    collectIssueSummaryTotals
} from "../scripts/reports/combinedReport.js";
import {
    collectStaticReportIssues,
    mergeStaticReportIntoAnalysis,
    buildStaticReportDetails
} from "../scripts/reports/staticReport.js";
import {
    collectAiReviewIssues,
    mergeAiReviewReportIntoAnalysis,
    applyAiReviewResultToState,
    hydrateAiReviewStateFromRecord,
    buildAiReviewSourceSummaryConfig,
    buildAiReviewPersistencePayload,
    filterDmlIssues
} from "../scripts/reports/aiReviewReport.js";
import { exportJsonReport, normaliseJsonContent } from "../scripts/reports/exportJson.js";
import {
    isPlainObject,
    normaliseReportObject,
    normaliseAiReviewPayload,
    parseReportJson
} from "../scripts/reports/shared.js";
import PanelRail from "../components/workspace/PanelRail.vue";
import ChatAiWindow from "../components/ChatAiWindow.vue";

const workspaceLogoModules = import.meta.glob("../assets/InfoMacro_logo.jpg", {
    eager: true,
    import: "default"
});
const workspaceLogoSrc = Object.values(workspaceLogoModules)[0] ?? "";

const preview = usePreview();

const projectsStore = useProjectsStore({
    preview,
    fileSystem: fileSystemService
});

const treeStore = useTreeStore({
    getProjectRootHandleById: projectsStore.getProjectRootHandleById,
    getFileHandleByPath: fileSystemService.getFileHandleByPath,
    previewing: preview.previewing,
    isTextLike: preview.isTextLike,
    MAX_TEXT_BYTES: preview.MAX_TEXT_BYTES,
    selectedProjectId: projectsStore.selectedProjectId
});

projectsStore.setTreeStore(treeStore);

const aiAssistant = useAiAssistant({ treeStore, projectsStore, fileSystem: fileSystemService, preview });

const {
    showUploadModal,
    projects,
    selectedProjectId,
    supportsFS,
    loadProjectsFromDB,
    cleanupLegacyHandles,
    openProject,
    deleteProject,
    handleDrop,
    handleDragOver,
    handleFolderInput,
    pickFolderAndImport,
    updateCapabilityFlags,
    getProjectRootHandleById,
    safeAlertFail
} = projectsStore;

const {
    tree,
    activeTreePath,
    activeTreeRevision,
    isLoadingTree,
    openNode,
    selectTreeNode
} = treeStore;

const {
    open: openAssistantSession,
    close: closeAssistantSession,
    contextItems,
    messages,
    addActiveNode,
    addSnippetContext,
    removeContext,
    clearContext,
    sendUserMessage,
    isProcessing,
    isInteractionLocked: isChatLocked,
    connection,
    retryHandshake
} = aiAssistant;

const { previewing } = preview;

const previewLineItems = computed(() => {
    if (previewing.value.kind !== "text") return [];
    const text = previewing.value.text ?? "";
    const lines = text.split(/\r\n|\r|\n/);
    if (lines.length === 0) {
        return [{ number: 1, content: "\u00A0" }];
    }
    return lines.map((line, index) => ({
        number: index + 1,
        content: line === "" ? "\u00A0" : line,
        raw: line
    }));
});

const middlePaneWidth = ref(360);
const mainContentRef = ref(null);
const codeScrollRef = ref(null);
const codeSelection = ref(null);
let pointerDownInCode = false;
let shouldClearAfterPointerClick = false;
let lastPointerDownWasOutsideCode = false;
const showCodeLineNumbers = ref(true);
const isChatWindowOpen = ref(false);
const activeRailTool = ref("projects");
const chatWindowState = reactive({ x: 0, y: 80, width: 420, height: 520 });
const chatDragState = reactive({ active: false, offsetX: 0, offsetY: 0 });
const chatResizeState = reactive({
    active: false,
    startX: 0,
    startY: 0,
    startWidth: 0,
    startHeight: 0,
    startLeft: 0,
    startTop: 0,
    edges: {
        left: false,
        right: false,
        top: false,
        bottom: false
    }
});
const hasInitializedChatWindow = ref(false);
const isTreeCollapsed = ref(false);
const reportStates = reactive({});
const reportTreeCache = reactive({});
const reportBatchStates = reactive({});
const activeReportTarget = ref(null);
const reportExportState = reactive({
    combined: false,
    static: false,
    ai: false
});
const isProjectToolActive = computed(() => activeRailTool.value === "projects");
const isReportToolActive = computed(() => activeRailTool.value === "reports");
const shouldPrepareReportTrees = computed(
    () => isProjectToolActive.value || isReportToolActive.value
);
const panelMode = computed(() => (isReportToolActive.value ? "reports" : "projects"));
const reportProjectEntries = computed(() => {
    const list = Array.isArray(projects.value) ? projects.value : [];
    return list.map((project) => {
        const projectKey = normaliseProjectId(project.id);
        return {
            project,
            cache: reportTreeCache[projectKey] || {
                nodes: [],
                loading: false,
                error: "",
                expandedPaths: [],
                hydratedReports: false,
                hydratingReports: false,
                reportHydrationError: ""
            }
        };
    });
});

const activePreviewTarget = computed(() => {
    const projectId = normaliseProjectId(selectedProjectId.value);
    const path = activeTreePath.value || "";
    if (!projectId || !path) return null;
    return { projectId, path };
});

const reportPanelConfig = computed(() => {
    const viewMode = isReportToolActive.value ? "reports" : "projects";
    const showProjectActions = isReportToolActive.value;
    const showIssueBadge = isReportToolActive.value;
    const showFileActions = isReportToolActive.value;
    const allowSelectWithoutReport = !isReportToolActive.value;
    const projectIssueGetter = showIssueBadge ? getProjectIssueCount : null;

    return {
        panelTitle: viewMode === "reports" ? "代碼審查" : "專案檔案",
        showProjectActions,
        showIssueBadge,
        showFileActions,
        allowSelectWithoutReport,
        entries: reportProjectEntries.value,
        normaliseProjectId,
        isNodeExpanded: isReportNodeExpanded,
        toggleNode: toggleReportNode,
        getReportState: getReportStateForFile,
        onGenerate: generateReportForFile,
        onSelect: viewMode === "reports" ? selectReport : openProjectFileFromReportTree,
        getStatusLabel,
        onReloadProject: loadReportTreeForProject,
        onGenerateProject: generateProjectReports,
        getProjectBatchState,
        getProjectIssueCount: projectIssueGetter,
        activeTarget: isReportToolActive.value
            ? activeReportTarget.value
            : activePreviewTarget.value
    };
});
const readyReports = computed(() => {
    const list = [];
    const projectList = Array.isArray(projects.value) ? projects.value : [];
    const projectMap = new Map(projectList.map((project) => [String(project.id), project]));

    Object.entries(reportStates).forEach(([key, state]) => {
        if (state.status !== "ready") return;
        const parsed = parseReportKey(key);
        const project = projectMap.get(parsed.projectId);
        if (!project || !parsed.path) return;
        list.push({
            key,
            project,
            path: parsed.path,
            state
        });
    });

    list.sort((a, b) => {
        if (a.project.name === b.project.name) return a.path.localeCompare(b.path);
        return a.project.name.localeCompare(b.project.name);
    });

    return list;
});

const projectIssueTotals = computed(() =>
    collectIssueSummaryTotals(reportStates, { parseKey: parseReportKey })
);
const hasReadyReports = computed(() => readyReports.value.length > 0);
const activeReport = computed(() => {
    const target = activeReportTarget.value;
    if (!target) return null;
    const key = toReportKey(target.projectId, target.path);
    if (!key) return null;
    const state = reportStates[key];
    if (
        !state ||
        (state.status !== "ready" && state.status !== "error" && state.status !== "processing")
    ) {
        return null;
    }
    const projectList = Array.isArray(projects.value) ? projects.value : [];
    const project = projectList.find((item) => String(item.id) === target.projectId);
    if (!project) return null;
    return {
        project,
        state,
        path: target.path
    };
});

const isActiveReportProcessing = computed(
    () => activeReport.value?.state?.status === "processing"
);

const viewerHasContent = computed(() => {
    const report = activeReport.value;
    if (!report) return false;
    return (
        report.state.status === "ready" ||
        report.state.status === "error" ||
        report.state.status === "processing"
    );
});

const activeReportIssueSources = computed(() => {
    const report = activeReport.value;
    if (!report || !report.state) {
        return {
            state: null,
            staticIssues: [],
            aiIssues: [],
            aggregatedIssues: []
        };
    }

    const state = report.state;
    return {
        state,
        staticIssues: collectStaticReportIssues(state),
        aiIssues: collectAiReviewIssues(state),
        aggregatedIssues: collectAggregatedIssues(state)
    };
});

const activeReportDetails = computed(() => {
    const report = activeReport.value;
    if (!report || report.state.status !== "ready") return null;
    const parsed = report.state.parsedReport;
    if (!parsed || typeof parsed !== "object") return null;

    const reports = parsed.reports && typeof parsed.reports === "object" ? parsed.reports : null;
    const dmlReport = reports?.dml_prompt || reports?.dmlPrompt || null;

    const aggregatedPayload = isPlainObject(parsed) ? parsed : null;
    const { staticIssues, aiIssues, aggregatedIssues: derivedAggregatedIssues } =
        activeReportIssueSources.value;
    let aggregatedIssues = Array.isArray(aggregatedPayload?.issues)
        ? aggregatedPayload.issues
        : derivedAggregatedIssues;
    if (!Array.isArray(aggregatedIssues)) {
        aggregatedIssues = [];
    }

    let summaryRecords = Array.isArray(aggregatedPayload?.summary) ? aggregatedPayload.summary : null;
    if (!Array.isArray(summaryRecords) || !summaryRecords.length) {
        summaryRecords = buildAggregatedSummaryRecords(
            report.state,
            staticIssues,
            aiIssues,
            aggregatedIssues
        );
    }

    const toSummaryKey = (value) => (typeof value === "string" ? value.toLowerCase() : "");
    const combinedSummaryRecord = Array.isArray(summaryRecords)
        ? summaryRecords.find((record) => toSummaryKey(record?.source) === toSummaryKey("combined"))
        : null;

    const globalSummary = parsed.summary && typeof parsed.summary === "object" ? parsed.summary : null;

    const {
        staticReport,
        summary,
        summaryObject,
        summaryText,
        staticSummary,
        staticSummaryDetails,
        staticMetadata,
        staticMetadataDetails,
        issues: normalisedIssues,
        severityBreakdown,
        ruleBreakdown,
        totalIssues: staticTotalIssues,
        sourceSummaryConfig: staticSourceSummaryConfig
    } = buildStaticReportDetails({
        state: report.state,
        parsedReport: parsed,
        aggregatedIssues,
        summaryRecords,
        combinedSummaryRecord,
        globalSummary
    });

    const total = staticTotalIssues;
    const combinedSummarySource =
        (combinedSummaryRecord && typeof combinedSummaryRecord === "object"
            ? combinedSummaryRecord
            : null) || globalSummary;
    const combinedSummaryDetails = buildSummaryDetailList(combinedSummarySource, {
        omitKeys: ["sources", "by_rule", "byRule", "source", "label"]
    });

    const normaliseKey = (value) => (typeof value === "string" ? value.toLowerCase() : "");
    const pickString = (...candidates) => {
        for (const candidate of candidates) {
            if (typeof candidate === "string") {
                const trimmed = candidate.trim();
                if (trimmed) {
                    return trimmed;
                }
            }
        }
        return "";
    };
    const pickFirstValue = (...candidates) => {
        for (const candidate of candidates) {
            if (candidate !== null && candidate !== undefined && candidate !== "") {
                return candidate;
            }
        }
        return null;
    };
    const buildSourceMetrics = (...sources) => {
        const metrics = [];
        const seen = new Set();
        const pushMetric = (label, rawValue, transform = (value) => value) => {
            if (!label || rawValue === undefined || rawValue === null) return;
            const value = transform(rawValue);
            if (value === null || value === undefined || value === "") return;
            if (seen.has(label)) return;
            seen.add(label);
            metrics.push({ label, value });
        };

        for (const source of sources) {
            if (!source || typeof source !== "object") continue;
            pushMetric(
                "問題數",
                source.total_issues ?? source.totalIssues,
                (candidate) => {
                    const numeric = Number(candidate);
                    return Number.isFinite(numeric) ? numeric : Number(candidate ?? 0) || 0;
                }
            );
            if (source.by_rule || source.byRule) {
                const byRuleEntries = Object.entries(source.by_rule || source.byRule || {});
                pushMetric("規則數", byRuleEntries.length, (count) => Number(count) || 0);
            }
            pushMetric(
                "拆分語句",
                source.total_segments ?? source.totalSegments,
                (candidate) => {
                    const numeric = Number(candidate);
                    return Number.isFinite(numeric) ? numeric : Number(candidate ?? 0) || 0;
                }
            );
            pushMetric(
                "已分析段數",
                source.analyzed_segments ?? source.analyzedSegments,
                (candidate) => {
                    const numeric = Number(candidate);
                    return Number.isFinite(numeric) ? numeric : Number(candidate ?? 0) || 0;
                }
            );
        }

        return metrics;
    };
    const mergeMetrics = (base, extra) => {
        if (!Array.isArray(base) || !base.length) return Array.isArray(extra) ? [...extra] : [];
        if (!Array.isArray(extra) || !extra.length) return [...base];
        const merged = [...base];
        const seen = new Set(base.map((item) => item.label));
        extra.forEach((item) => {
            if (!item || typeof item !== "object") return;
            if (seen.has(item.label)) return;
            seen.add(item.label);
            merged.push(item);
        });
        return merged;
    };

    const sourceSummaries = [];
    if (globalSummary?.sources && typeof globalSummary.sources === "object") {
        for (const [key, value] of Object.entries(globalSummary.sources)) {
            if (!value || typeof value !== "object") continue;
            const keyLower = normaliseKey(key);
            let label = key;
            if (keyLower === "static_analyzer" || keyLower === "staticanalyzer") {
                label = "靜態分析器";
            } else if (keyLower === "dml_prompt" || keyLower === "dmlprompt") {
                label = "AI審查";
            } else if (keyLower === "dify_workflow" || keyLower === "difyworkflow") {
                label = "聚合報告";
            }

            const metrics = buildSourceMetrics(value);
            const status = pickString(value.status);
            const errorMessage = pickString(value.error_message, value.errorMessage);
            const generatedAt = pickFirstValue(value.generated_at, value.generatedAt);

            sourceSummaries.push({
                key,
                keyLower,
                label,
                metrics,
                status,
                errorMessage,
                generatedAt
            });
        }
    }

    const enhanceSourceSummary = (keyLower, label, options = {}) => {
        const entry = sourceSummaries.find((item) => item.keyLower === keyLower);
        const metrics = buildSourceMetrics(...(options.metricsSources || []));
        const status = pickString(...(options.statusCandidates || []));
        const errorMessage = pickString(...(options.errorCandidates || []));
        const generatedAt = pickFirstValue(...(options.generatedAtCandidates || []));

        if (entry) {
            entry.label = label;
            if (metrics.length) {
                entry.metrics = mergeMetrics(entry.metrics, metrics);
            }
            if (!entry.status) {
                entry.status = status;
            }
            if (!entry.errorMessage) {
                entry.errorMessage = errorMessage;
            }
            if (!entry.generatedAt) {
                entry.generatedAt = generatedAt;
            }
        } else if (metrics.length || status || errorMessage || generatedAt) {
            sourceSummaries.push({
                key: options.key || keyLower,
                keyLower,
                label,
                metrics,
                status,
                errorMessage,
                generatedAt
            });
        }
    };

    const applySummaryRecords = (records) => {
        if (!Array.isArray(records)) return;
        records.forEach((record) => {
            if (!record || typeof record !== "object") return;
            const keyLower = normaliseKey(record.source);
            if (!keyLower) return;
            const label =
                typeof record.label === "string" && record.label.trim()
                    ? record.label.trim()
                    : record.source || keyLower;
            const existingIndex = sourceSummaries.findIndex((item) => item.keyLower === keyLower);
            if (existingIndex !== -1) {
                sourceSummaries.splice(existingIndex, 1);
            }
            enhanceSourceSummary(keyLower, label, {
                key: record.source || keyLower,
                metricsSources: [record],
                statusCandidates: [record.status],
                errorCandidates: [record.error_message, record.errorMessage, record.message],
                generatedAtCandidates: [record.generated_at, record.generatedAt]
            });
        });
    };

    applySummaryRecords(summaryRecords);

    if (staticSourceSummaryConfig) {
        enhanceSourceSummary("static_analyzer", "靜態分析器", staticSourceSummaryConfig);
    }

    const dmlSourceValue = globalSummary?.sources?.dml_prompt || globalSummary?.sources?.dmlPrompt || null;
    const aiSourceSummary = buildAiReviewSourceSummaryConfig({
        report: dmlReport,
        globalSource: dmlSourceValue,
        analysis: report.state?.analysis
    });
    const dmlSummary = aiSourceSummary.summary;
    const dmlDetails = aiSourceSummary.details;

    enhanceSourceSummary("dml_prompt", "AI審查", {
        metricsSources: aiSourceSummary.metricsSources,
        statusCandidates: aiSourceSummary.statusCandidates,
        errorCandidates: aiSourceSummary.errorCandidates,
        generatedAtCandidates: aiSourceSummary.generatedAtCandidates
    });

    const combinedSummarySourceValue =
        globalSummary?.sources?.dify_workflow || globalSummary?.sources?.difyWorkflow || null;
    enhanceSourceSummary("dify_workflow", "聚合報告", {
        metricsSources: [combinedSummarySourceValue, globalSummary],
        statusCandidates: [
            combinedSummarySourceValue?.status,
            globalSummary?.status,
            report.state?.analysis?.dify?.status
        ],
        errorCandidates: [
            combinedSummarySourceValue?.error_message,
            combinedSummarySourceValue?.errorMessage,
            globalSummary?.error_message,
            globalSummary?.errorMessage,
            report.state?.analysis?.difyErrorMessage,
            report.state?.difyErrorMessage
        ],
        generatedAtCandidates: [
            combinedSummarySourceValue?.generated_at,
            combinedSummarySourceValue?.generatedAt,
            globalSummary?.generated_at,
            globalSummary?.generatedAt
        ]
    });

    return {
        totalIssues: Number.isFinite(total) ? Number(total) : null,
        summary,
        summaryObject,
        summaryText,
        staticSummary,
        staticSummaryDetails,
        staticMetadata,
        staticMetadataDetails,
        issues: normalisedIssues,
        severityBreakdown,
        ruleBreakdown,
        raw: parsed,
        sourceSummaries,
        combinedSummary: combinedSummarySource,
        combinedSummaryDetails,
        staticReport,
        dmlReport: dmlDetails
    };
});


const hasStructuredReport = computed(() => Boolean(activeReportDetails.value));
const ruleBreakdownItems = computed(() => {
    const items = activeReportDetails.value?.ruleBreakdown;
    return Array.isArray(items) ? items : [];
});
const severityBreakdownItems = computed(() => {
    const items = activeReportDetails.value?.severityBreakdown;
    return Array.isArray(items) ? items : [];
});
const activeReportSummaryText = computed(() => {
    const text = activeReportDetails.value?.summaryText;
    return typeof text === "string" ? text : "";
});
const shouldShowNoIssueSummary = computed(() => {
    const details = activeReportDetails.value;
    return Boolean(details) && !activeReportSummaryText.value && details.totalIssues === 0;
});
const activeReportTotalIssuesDisplay = computed(() => {
    const value = activeReportDetails.value?.totalIssues;
    if (value === null || value === undefined) {
        return "—";
    }
    if (typeof value === "number" && Number.isFinite(value)) {
        return String(value);
    }
    return String(value);
});
const staticSummaryDetailsItems = computed(() => {
    const items = activeReportDetails.value?.staticSummaryDetails;
    return Array.isArray(items) ? items : [];
});
const staticMetadataDetailsItems = computed(() => {
    const items = activeReportDetails.value?.staticMetadataDetails;
    return Array.isArray(items) ? items : [];
});
const hasStaticDetailContent = computed(
    () => staticSummaryDetailsItems.value.length > 0 || staticMetadataDetailsItems.value.length > 0
);
const staticEngineName = computed(() => {
    const engine = activeReportDetails.value?.staticMetadata?.engine;
    return typeof engine === "string" ? engine : "";
});
const staticSourceName = computed(() => {
    const source = activeReportDetails.value?.staticSummary?.analysis_source;
    return typeof source === "string" ? source : "";
});
const trimLeadingWhitespace = (value) => {
    if (typeof value !== "string") return value;
    return value.replace(/^\s+/, "");
};
const dmlReportDetails = computed(() => {
    const report = activeReportDetails.value?.dmlReport;
    if (!report || typeof report !== "object") return null;

    const normalised = { ...report };

    if (typeof normalised.reportText === "string") {
        normalised.reportText = trimLeadingWhitespace(normalised.reportText);
    }

    if (Array.isArray(normalised.segments)) {
        normalised.segments = normalised.segments.map((segment) => {
            if (!isPlainObject(segment)) return segment;
            const next = { ...segment };
            if (typeof next.text === "string") {
                next.text = trimLeadingWhitespace(next.text);
            }
            if (typeof next.sql === "string") {
                next.sql = trimLeadingWhitespace(next.sql);
            }
            if (typeof next.analysis === "string") {
                next.analysis = trimLeadingWhitespace(next.analysis);
            }
            return next;
        });
    }

    if (Array.isArray(normalised.chunks)) {
        normalised.chunks = normalised.chunks.map((chunk) => {
            if (!isPlainObject(chunk)) return chunk;
            const nextChunk = { ...chunk };
            if (typeof nextChunk.report === "string") {
                nextChunk.report = trimLeadingWhitespace(nextChunk.report);
            }
            if (typeof nextChunk.summary === "string") {
                nextChunk.summary = trimLeadingWhitespace(nextChunk.summary);
            }
            return nextChunk;
        });
    }

    return normalised;
});
const dmlSegments = computed(() => {
    const segments = dmlReportDetails.value?.segments;
    return Array.isArray(segments) ? segments : [];
});
const hasDmlSegments = computed(() => dmlSegments.value.length > 0);
const dmlChunkDetails = computed(() => {
    const report = dmlReportDetails.value;
    if (!report) return [];
    const chunks = Array.isArray(report.chunks) ? report.chunks : [];
    if (!chunks.length) return [];

    const totalCandidates = chunks.map((chunk, offset) => {
        const totalCandidate = Number(chunk?.total);
        if (Number.isFinite(totalCandidate) && totalCandidate > 0) {
            return Math.floor(totalCandidate);
        }
        const indexCandidate = Number(chunk?.index);
        if (Number.isFinite(indexCandidate) && indexCandidate > 0) {
            return Math.floor(indexCandidate);
        }
        return offset + 1;
    });
    const fallbackTotal = Math.max(chunks.length, ...totalCandidates);

    const normaliseIssue = (issue) => {
        if (isPlainObject(issue)) {
            const message =
                pickFirstNonEmptyString(
                    issue.message,
                    Array.isArray(issue.messages) ? issue.messages : [],
                    issue.description,
                    issue.detail,
                    issue.summary,
                    issue.statement,
                    issue.snippet,
                    issue.text,
                    issue.report,
                    issue.reason,
                    issue.evidence
                ) || "未提供訊息";
            const severity = pickFirstNonEmptyString(
                Array.isArray(issue.severity_levels) ? issue.severity_levels : [],
                issue.severity,
                issue.level
            );
            const rule = pickFirstNonEmptyString(
                Array.isArray(issue.rule_ids) ? issue.rule_ids : [],
                Array.isArray(issue.ruleIds) ? issue.ruleIds : [],
                issue.rule_id,
                issue.ruleId,
                issue.rule
            );
            const context = pickFirstNonEmptyString(
                issue.snippet,
                issue.statement,
                issue.sql,
                issue.segment,
                issue.text,
                issue.raw
            );
            const lineCandidate = Number(
                issue.line ?? issue.lineNumber ?? issue.line_no ?? issue.start_line ?? issue.startLine
            );
            const line = Number.isFinite(lineCandidate) && lineCandidate > 0 ? Math.floor(lineCandidate) : null;

            return {
                message,
                severity,
                rule,
                line,
                context,
                original: issue
            };
        }
        if (typeof issue === "string") {
            const trimmed = issue.trim();
            return {
                message: trimmed || "未提供訊息",
                severity: "",
                rule: "",
                line: null,
                context: "",
                original: issue
            };
        }
        try {
            return {
                message: JSON.stringify(issue),
                severity: "",
                rule: "",
                line: null,
                context: "",
                original: issue
            };
        } catch (_error) {
            return {
                message: "未提供訊息",
                severity: "",
                rule: "",
                line: null,
                context: "",
                original: issue
            };
        }
    };

    return chunks.map((chunk, offset) => {
        const indexCandidate = Number(chunk?.index);
        const index = Number.isFinite(indexCandidate) && indexCandidate > 0 ? Math.floor(indexCandidate) : offset + 1;
        const totalCandidate = Number(chunk?.total);
        const total = Number.isFinite(totalCandidate) && totalCandidate > 0
            ? Math.floor(totalCandidate)
            : Math.max(fallbackTotal, index);
        const issues = Array.isArray(chunk?.issues) ? chunk.issues : [];
        return {
            index,
            total,
            issues: issues.map(normaliseIssue)
        };
    });
});
const activeReportSourceText = computed(() => {
    const report = activeReport.value;
    if (!report) return "";
    const text = report.state?.sourceText;
    return typeof text === "string" ? text : "";
});

const activeReportSourceLines = computed(() => {
    const text = activeReportSourceText.value;
    if (!text) {
        return [];
    }
    const normalised = text.replace(/\r\n?/g, "\n").split("\n");
    if (!normalised.length) {
        return [];
    }
    return normalised.map((raw, index) => ({
        number: index + 1,
        raw,
        html: escapeHtml(raw) || "&nbsp;"
    }));
});

const reportIssueLines = computed(() => {
    const details = activeReportDetails.value;
    const sourceLines = activeReportSourceLines.value;
    const issues = Array.isArray(details?.issues) ? details.issues : [];

    let maxLine = sourceLines.length;
    const issuesByLine = new Map();
    const orphanIssues = [];

    for (const issue of issues) {
        const lineNumber = Number(issue?.line);
        if (Number.isFinite(lineNumber) && lineNumber > 0) {
            const key = Math.max(1, Math.floor(lineNumber));
            const bucket = issuesByLine.get(key) || [];
            bucket.push(issue);
            issuesByLine.set(key, bucket);
            if (key > maxLine) {
                maxLine = key;
            }
        } else {
            orphanIssues.push(issue);
        }
    }

    const result = [];

    const ensureLineEntry = (lineNumber) => {
        const index = lineNumber - 1;
        if (index < sourceLines.length) {
            return sourceLines[index];
        }
        return { number: lineNumber, raw: "", html: "&nbsp;" };
    };

    for (let lineNumber = 1; lineNumber <= Math.max(1, maxLine); lineNumber += 1) {
        const baseLine = ensureLineEntry(lineNumber);
        const lineIssues = issuesByLine.get(lineNumber) || [];
        const hasIssue = lineIssues.length > 0;

        result.push({
            key: `code-${lineNumber}`,
            type: "code",
            number: lineNumber,
            displayNumber: String(lineNumber),
            html: baseLine.html,
            hasIssue,
            issues: lineIssues
        });

        if (hasIssue) {
            result.push(buildIssueMetaLine("issues", lineNumber, lineIssues));
            result.push(buildIssueMetaLine("fix", lineNumber, lineIssues));
        }
    }

    if (orphanIssues.length) {
        result.push(buildIssueMetaLine("issues", "orphan", orphanIssues, true));
        result.push(buildIssueMetaLine("fix", "orphan", orphanIssues, true));
    }

    return result;
});

const hasReportIssueLines = computed(() => reportIssueLines.value.length > 0);

const structuredReportViewMode = ref("combined");
const shouldShowDmlChunkDetails = computed(() => {
    if (!dmlChunkDetails.value.length) {
        return false;
    }
    if (!hasStructuredReport.value) {
        return true;
    }
    return structuredReportViewMode.value === "dml";
});

const canShowStructuredSummary = computed(() => Boolean(activeReportDetails.value));

const canShowStructuredStatic = computed(() => {
    const reportState = activeReport.value?.state;
    if (reportState && normaliseJsonContent(reportState.staticReportJson)) {
        return true;
    }

    const details = activeReportDetails.value;
    if (!details) return false;

    if (details.staticReport && typeof details.staticReport === "object") {
        if (Object.keys(details.staticReport).length > 0) {
            return true;
        }
    }

    if (Array.isArray(details.staticSummaryDetails) && details.staticSummaryDetails.length) {
        return true;
    }

    if (Array.isArray(details.staticMetadataDetails) && details.staticMetadataDetails.length) {
        return true;
    }

    if (details.staticSummary) {
        if (typeof details.staticSummary === "string") {
            if (details.staticSummary.trim().length) return true;
        } else if (typeof details.staticSummary === "object") {
            if (Object.keys(details.staticSummary).length) return true;
        }
    }

    if (details.staticMetadata && typeof details.staticMetadata === "object") {
        if (Object.keys(details.staticMetadata).length) {
            return true;
        }
    }

    return false;
});

const canShowStructuredDml = computed(() => {
    const reportState = activeReport.value?.state;
    if (reportState && normaliseJsonContent(reportState.aiReportJson)) {
        return true;
    }

    const report = activeReportDetails.value?.dmlReport;
    if (!report) return false;

    if (Array.isArray(report.segments) && report.segments.length) {
        return true;
    }

    if (Array.isArray(report.issues) && report.issues.length) {
        return true;
    }

    if (typeof report.aggregatedText === "string" && report.aggregatedText.trim().length) {
        return true;
    }

    if (report.aggregated && typeof report.aggregated === "object") {
        if (Object.keys(report.aggregated).length) {
            return true;
        }
    }

    if (typeof report.reportText === "string" && report.reportText.trim().length) {
        return true;
    }

    if (typeof report.error === "string" && report.error.trim().length) {
        return true;
    }

    if (typeof report.status === "string" && report.status.trim().length) {
        return true;
    }

    if (report.generatedAt) {
        return true;
    }

    return false;
});

const canExportCombinedReport = computed(() => canShowStructuredSummary.value);
const canExportStaticReport = computed(() => canShowStructuredStatic.value);
const canExportAiReport = computed(() => canShowStructuredDml.value);

const STRUCTURED_EXPORT_CONFIG = {
    combined: {
        type: "combined",
        heading: "聚合報告 JSON",
        exportLabel: "匯出聚合報告 JSON"
    },
    static: {
        type: "static",
        heading: "靜態分析 JSON",
        exportLabel: "匯出靜態分析 JSON"
    },
    dml: {
        type: "ai",
        heading: "AI 審查 JSON",
        exportLabel: "匯出 AI 審查 JSON"
    }
};

function extractAiIssuesForJsonExport(state) {
    if (!state || typeof state !== "object") {
        return [];
    }
    const reports = state.parsedReport?.reports;
    const candidates = [
        state.analysis?.dmlIssues,
        state.analysis?.dmlReport?.issues,
        state.dml?.issues,
        state.dml?.aggregated?.issues,
        reports?.dml_prompt?.issues,
        reports?.dmlPrompt?.issues
    ];
    let selected = null;
    for (const candidate of candidates) {
        if (Array.isArray(candidate) && candidate.length) {
            selected = candidate;
            break;
        }
        if (!selected && Array.isArray(candidate)) {
            selected = candidate;
        }
    }
    return filterDmlIssues(Array.isArray(selected) ? selected : []);
}

function buildJsonInfo(candidate) {
    const raw = normaliseJsonContent(candidate);
    if (!raw) {
        return { raw: "", preview: "" };
    }
    let preview = raw;
    try {
        preview = JSON.stringify(JSON.parse(raw), null, 2);
    } catch (error) {
        preview = raw;
    }
    return { raw, preview };
}

const combinedReportJsonInfo = computed(() => {
    const report = activeReport.value;
    if (!report || !report.state) {
        return { raw: "", preview: "" };
    }

    const combinedPayload = buildCombinedReportJsonExport(report.state);
    return buildJsonInfo(combinedPayload);
});

function filterStaticIssuesForJsonExport(issues) {
    if (!Array.isArray(issues)) {
        return [];
    }
    return issues.filter((issue) => issue !== null && issue !== undefined);
}

function extractStaticIssuesForJsonExport(state) {
    if (!state || typeof state !== "object") {
        return [];
    }
    const reports = state.parsedReport?.reports;
    const staticEntry = reports?.static_analyzer || reports?.staticAnalyzer || null;
    if (staticEntry && Array.isArray(staticEntry.issues)) {
        return filterStaticIssuesForJsonExport(staticEntry.issues);
    }
    const analysisIssues = state.analysis?.staticReport?.issues;
    if (Array.isArray(analysisIssues)) {
        return filterStaticIssuesForJsonExport(analysisIssues);
    }
    return filterStaticIssuesForJsonExport(collectStaticReportIssues(state));
}

const staticReportJsonInfo = computed(() => {
    const report = activeReport.value;
    if (!report || !report.state) {
        return { raw: "", preview: "" };
    }
    const stored = normaliseJsonContent(report.state.staticReportJson);
    if (stored) {
        return buildJsonInfo(stored);
    }
    const issues = extractStaticIssuesForJsonExport(report.state);
    return buildJsonInfo({ issues });
});

const aiReportJsonInfo = computed(() => {
    const report = activeReport.value;
    if (!report || !report.state) {
        return { raw: "", preview: "" };
    }
    const stored = normaliseJsonContent(report.state.aiReportJson);
    if (stored) {
        return buildJsonInfo(stored);
    }
    const issues = extractAiIssuesForJsonExport(report.state);
    return buildJsonInfo({ issues });
});

const structuredReportExportConfig = computed(() => {
    const mode = structuredReportViewMode.value;
    const base = STRUCTURED_EXPORT_CONFIG[mode] || STRUCTURED_EXPORT_CONFIG.combined;
    let info = combinedReportJsonInfo.value;
    let canExport = canExportCombinedReport.value;
    let busy = reportExportState.combined;

    if (mode === "static") {
        info = staticReportJsonInfo.value;
        canExport = canExportStaticReport.value;
        busy = reportExportState.static;
    } else if (mode === "dml") {
        info = aiReportJsonInfo.value;
        canExport = canExportAiReport.value;
        busy = reportExportState.ai;
    }

    return {
        ...base,
        info,
        canExport: canExport && Boolean(info.raw),
        busy
    };
});

const structuredReportJsonHeading = computed(
    () => structuredReportExportConfig.value.heading || "報告 JSON"
);
const structuredReportExportLabel = computed(
    () => structuredReportExportConfig.value.exportLabel || "匯出 JSON"
);
const structuredReportJsonPreview = computed(() => {
    const preview = structuredReportExportConfig.value.info.preview;
    return typeof preview === "string" ? trimLeadingWhitespace(preview) : preview;
});
const shouldShowStructuredExportButton = computed(
    () => structuredReportExportConfig.value.canExport
);

const hasStructuredReportToggle = computed(
    () => canShowStructuredSummary.value || canShowStructuredStatic.value || canShowStructuredDml.value
);

const canShowCodeIssues = computed(() => {
    const report = activeReport.value;
    if (!report) return false;
    if (report.state?.sourceLoading || report.state?.sourceError) {
        return true;
    }
    return hasReportIssueLines.value;
});

const activeReportAiErrorMessage = computed(() => {
    const report = activeReport.value;
    if (!report) return "";

    const direct = typeof report.state?.difyErrorMessage === "string" ? report.state.difyErrorMessage : "";
    if (direct && direct.trim()) {
        return direct.trim();
    }

    const nested = typeof report.state?.analysis?.difyErrorMessage === "string"
        ? report.state.analysis.difyErrorMessage
        : "";
    if (nested && nested.trim()) {
        return nested.trim();
    }

    return "";
});

const shouldShowAiUnavailableNotice = computed(() => {
    const details = activeReportDetails.value;
    if (!details) return false;

    const hasStaticContent =
        canShowStructuredStatic.value ||
        (Array.isArray(details.issues) && details.issues.length > 0) ||
        Boolean(details.staticSummary) ||
        Boolean(details.staticMetadata);
    if (!hasStaticContent) {
        return false;
    }

    const aiReport = details.dmlReport;
    const hasAiContent = Boolean(
        aiReport &&
            ((Array.isArray(aiReport.issues) && aiReport.issues.length) ||
                (Array.isArray(aiReport.segments) && aiReport.segments.length) ||
                (typeof aiReport.aggregatedText === "string" && aiReport.aggregatedText.trim()) ||
                (typeof aiReport.reportText === "string" && aiReport.reportText.trim()) ||
                (aiReport.aggregated && Object.keys(aiReport.aggregated).length))
    );

    return !hasAiContent;
});

const reportAiUnavailableNotice = computed(() => {
    if (!shouldShowAiUnavailableNotice.value) return "";
    const detail = activeReportAiErrorMessage.value;
    if (detail) {
        return `無法取得 AI審查報告：${detail}。目前僅顯示靜態分析器報告。`;
    }
    return "無法取得 AI審查報告，僅顯示靜態分析器報告。";
});

const shouldShowReportIssuesSection = computed(
    () => Boolean(activeReportDetails.value) || canShowCodeIssues.value
);

const activeReportIssueCount = computed(() => {
    const details = activeReportDetails.value;
    if (!details) return null;
    if (Number.isFinite(details.totalIssues)) return Number(details.totalIssues);
    const list = Array.isArray(details.issues) ? details.issues : [];
    return list.length;
});

function setStructuredReportViewMode(mode) {
    if (!mode) return;
    if (mode !== "combined" && mode !== "static" && mode !== "dml") return;
    if (mode === structuredReportViewMode.value) return;
    if (mode === "combined" && !canShowStructuredSummary.value) return;
    if (mode === "static" && !canShowStructuredStatic.value) return;
    if (mode === "dml" && !canShowStructuredDml.value) return;
    structuredReportViewMode.value = mode;
}

function ensureStructuredReportViewMode(preferred) {
    const order = [];
    if (preferred) {
        order.push(preferred);
    }
    order.push("combined", "static", "dml");

    for (const mode of order) {
        if (mode === "combined" && canShowStructuredSummary.value) {
            if (structuredReportViewMode.value !== "combined") {
                structuredReportViewMode.value = "combined";
            }
            return;
        }
        if (mode === "static" && canShowStructuredStatic.value) {
            if (structuredReportViewMode.value !== "static") {
                structuredReportViewMode.value = "static";
            }
            return;
        }
        if (mode === "dml" && canShowStructuredDml.value) {
            if (structuredReportViewMode.value !== "dml") {
                structuredReportViewMode.value = "dml";
            }
            return;
        }
    }

    if (structuredReportViewMode.value !== "combined") {
        structuredReportViewMode.value = "combined";
    }
}

watch(
    [canShowStructuredSummary, canShowStructuredStatic, canShowStructuredDml],
    () => {
        ensureStructuredReportViewMode(structuredReportViewMode.value);
    },
    { immediate: true }
);

function normaliseErrorMessage(error) {
    if (!error) return "未知錯誤";
    if (typeof error === "string") {
        return error;
    }
    if (error instanceof Error) {
        return error.message || "未知錯誤";
    }
    if (typeof error.message === "string" && error.message.trim()) {
        return error.message.trim();
    }
    return String(error);
}

function buildReportExportMetadata(type, overrides = {}) {
    const report = activeReport.value;
    const projectName = report?.project?.name ?? "";
    const filePath = report?.path ?? "";
    const updatedAt = report?.state?.updatedAt ?? null;
    const updatedAtDisplay = report?.state?.updatedAtDisplay ?? "";

    return {
        projectName,
        filePath,
        updatedAt,
        updatedAtDisplay,
        type,
        ...overrides
    };
}

async function exportCombinedReportJson() {
    if (!canExportCombinedReport.value || reportExportState.combined) {
        return;
    }
    if (!activeReportDetails.value) {
        return;
    }

    const info = combinedReportJsonInfo.value;
    if (!info.raw) {
        if (typeof safeAlertFail === "function") {
            safeAlertFail("尚無可匯出的聚合報告 JSON 內容");
        }
        return;
    }

    reportExportState.combined = true;
    try {
        const aggregatedSource = activeReportDetails.value.combinedSummary || {};
        const metadata = buildReportExportMetadata("combined", {
            generatedAt:
                aggregatedSource?.generated_at ||
                aggregatedSource?.generatedAt ||
                activeReport.value?.state?.updatedAt ||
                null,
            typeLabel: "聚合報告",
            extension: "json"
        });
        await exportJsonReport({
            json: info.raw,
            metadata
        });
    } catch (error) {
        console.error("Failed to export combined report JSON", error);
        if (typeof safeAlertFail === "function") {
            safeAlertFail(`匯出聚合報告 JSON 失敗：${normaliseErrorMessage(error)}`);
        }
    } finally {
        reportExportState.combined = false;
    }
}

async function exportStaticReportJson() {
    if (!canExportStaticReport.value || reportExportState.static) {
        return;
    }
    if (!activeReportDetails.value) {
        return;
    }

    const info = staticReportJsonInfo.value;
    if (!info.raw) {
        if (typeof safeAlertFail === "function") {
            safeAlertFail("尚無可匯出的靜態分析 JSON 內容");
        }
        return;
    }

    reportExportState.static = true;
    try {
        const metadata = buildReportExportMetadata("static", {
            typeLabel: "靜態分析報告",
            extension: "json"
        });
        await exportJsonReport({
            json: info.raw,
            metadata
        });
    } catch (error) {
        console.error("Failed to export static report JSON", error);
        if (typeof safeAlertFail === "function") {
            safeAlertFail(`匯出靜態分析 JSON 失敗：${normaliseErrorMessage(error)}`);
        }
    } finally {
        reportExportState.static = false;
    }
}

async function exportAiReportJson() {
    if (!canExportAiReport.value || reportExportState.ai) {
        return;
    }
    const dmlDetails = dmlReportDetails.value;
    if (!dmlDetails) {
        return;
    }

    const info = aiReportJsonInfo.value;
    if (!info.raw) {
        if (typeof safeAlertFail === "function") {
            safeAlertFail("尚無可匯出的 AI 審查 JSON 內容");
        }
        return;
    }

    reportExportState.ai = true;
    try {
        const metadata = buildReportExportMetadata("ai", {
            generatedAt: dmlDetails.generatedAt ?? null,
            typeLabel: "AI 審查報告",
            extension: "json"
        });
        await exportJsonReport({
            json: info.raw,
            metadata
        });
    } catch (error) {
        console.error("Failed to export AI review report JSON", error);
        if (typeof safeAlertFail === "function") {
            safeAlertFail(`匯出 AI 審查 JSON 失敗：${normaliseErrorMessage(error)}`);
        }
    } finally {
        reportExportState.ai = false;
    }
}

async function exportCurrentStructuredReportJson() {
    const config = structuredReportExportConfig.value;
    if (!config.canExport || config.busy) {
        return;
    }
    if (config.type === "static") {
        await exportStaticReportJson();
        return;
    }
    if (config.type === "ai") {
        await exportAiReportJson();
        return;
    }
    await exportCombinedReportJson();
}

watch(activeReport, (report) => {
    if (!report) {
        structuredReportViewMode.value = "combined";
        return;
    }
    ensureStructuredReportViewMode("combined");
});

const middlePaneStyle = computed(() => {
    const hasActiveTool = isProjectToolActive.value || isReportToolActive.value;
    const width = hasActiveTool ? middlePaneWidth.value : 0;
    return {
        flex: `0 1 ${width}px`,
        width: `${width}px`,
        maxWidth: "100%"
    };
});

const chatWindowStyle = computed(() => ({
    width: `${chatWindowState.width}px`,
    height: `${chatWindowState.height}px`,
    left: `${chatWindowState.x}px`,
    top: `${chatWindowState.y}px`
}));

const isChatToggleDisabled = computed(() => isChatLocked.value && !isChatWindowOpen.value);

function escapeHtml(value) {
    return String(value)
        .replace(/&/g, "&amp;")
        .replace(/</g, "&lt;")
        .replace(/>/g, "&gt;")
        .replace(/"/g, "&quot;")
        .replace(/'/g, "&#39;");
}

function buildIssueMetaLine(type, keySource, issues, isOrphan = false) {
    const label = type === "fix" ? "Fix" : "Issues";
    const keySuffix = typeof keySource === "number" ? keySource : String(keySource || type);
    const html = type === "fix"
        ? buildIssueFixHtml(issues)
        : buildIssueDetailsHtml(issues, isOrphan);
    return {
        key: `${type}-${keySuffix}`,
        type,
        number: typeof keySource === "number" ? keySource : null,
        displayNumber: "",
        iconLabel: label,
        html: html || "&nbsp;",
        hasIssue: true,
        issues,
        isMeta: true,
        isOrphan: Boolean(isOrphan)
    };
}

function buildIssueDetailsHtml(issues, isOrphan = false) {
    if (!Array.isArray(issues) || !issues.length) {
        return '<div class="reportIssueInlineRow reportIssueInlineRow--empty">未檢測到問題</div>';
    }

    const rows = [];

    issues.forEach((issue) => {
        const details = Array.isArray(issue?.details) && issue.details.length ? issue.details : [issue];
        details.forEach((detail, detailIndex) => {
            const lineIndex = Number(detail?.index ?? detailIndex + 1);
            const badges = [];
            if (Number.isFinite(lineIndex)) {
                badges.push(`<span class="reportIssueInlineIndex">#${lineIndex}</span>`);
            }
            if (detail?.ruleId) {
                badges.push(`<span class="reportIssueInlineRule">${escapeHtml(detail.ruleId)}</span>`);
            }
            if (detail?.severityLabel) {
                const severityClass = detail.severityClass || "info";
                badges.push(
                    `<span class="reportIssueInlineSeverity reportIssueInlineSeverity--${severityClass}">${escapeHtml(
                        detail.severityLabel
                    )}</span>`
                );
            }
            if (isOrphan && Number.isFinite(issue?.line)) {
                badges.push(`<span class="reportIssueInlineLine">Line ${escapeHtml(String(issue.line))}</span>`);
            }

            const badgeBlock = badges.length
                ? `<span class="reportIssueInlineBadges">${badges.join(" ")}</span>`
                : "";

            const messageText =
                typeof detail?.message === "string" && detail.message.trim()
                    ? detail.message.trim()
                    : typeof issue?.message === "string" && issue.message.trim()
                      ? issue.message.trim()
                      : "未提供說明";
            const message = `<span class="reportIssueInlineMessage">${escapeHtml(messageText)}</span>`;

            const metaParts = [];
            if (issue?.objectName) {
                metaParts.push(`<span class="reportIssueInlineObject">${escapeHtml(issue.objectName)}</span>`);
            }
            if (Number.isFinite(detail?.column)) {
                metaParts.push(`<span class="reportIssueInlineColumn">列 ${escapeHtml(String(detail.column))}</span>`);
            }
            const meta = metaParts.length
                ? `<span class="reportIssueInlineMeta">${metaParts.join(" · ")}</span>`
                : "";

            rows.push(`<div class="reportIssueInlineRow">${badgeBlock}${message}${meta}</div>`);
        });
    });

    if (!rows.length) {
        return '<div class="reportIssueInlineRow reportIssueInlineRow--empty">未檢測到問題</div>';
    }

    return rows.join("");
}

function buildIssueFixHtml(issues) {
    if (!Array.isArray(issues) || !issues.length) {
        return '<div class="reportIssueInlineRow reportIssueInlineRow--empty">暫無建議</div>';
    }

    const rows = [];
    const suggestionSet = new Set();
    const suggestionQueue = [];
    const fixedCodeSet = new Set();
    const fixedCodeQueue = [];

    const pushSuggestion = (value) => {
        if (typeof value !== "string") return;
        const trimmed = value.trim();
        if (!trimmed || suggestionSet.has(trimmed)) return;
        suggestionSet.add(trimmed);
        suggestionQueue.push(trimmed);
    };

    issues.forEach((issue) => {
        const details = Array.isArray(issue?.details) && issue.details.length ? issue.details : [];
        details.forEach((detail) => {
            if (typeof detail?.suggestion === "string") {
                pushSuggestion(detail.suggestion);
            }
        });

        const suggestionList = Array.isArray(issue?.suggestionList) ? issue.suggestionList : [];
        suggestionList.forEach((item) => {
            if (typeof item === "string") {
                pushSuggestion(item);
            }
        });

        if (typeof issue?.suggestion === "string") {
            pushSuggestion(issue.suggestion);
        }

        const fixedCode = typeof issue?.fixedCode === "string" ? issue.fixedCode.trim() : "";
        if (fixedCode && !fixedCodeSet.has(fixedCode)) {
            fixedCodeSet.add(fixedCode);
            fixedCodeQueue.push(fixedCode);
        }
    });

    suggestionQueue.forEach((text) => {
        rows.push(`<div class="reportIssueInlineRow">${escapeHtml(text)}</div>`);
    });

    fixedCodeQueue.forEach((code) => {
        rows.push(
            `<pre class="reportIssueInlineRow reportIssueInlineCode"><code>${escapeHtml(code)}</code></pre>`
        );
    });

    if (!rows.length) {
        return '<div class="reportIssueInlineRow reportIssueInlineRow--empty">暫無建議</div>';
    }

    return rows.join("");
}

function renderLineContent(line) {
    const rawText = typeof line?.raw === "string" ? line.raw : (line?.content || "").replace(/ /g, " ");
    const selection = codeSelection.value;
    const safe = escapeHtml(rawText);

    if (!selection || !selection.startLine || !selection.endLine || !Number.isFinite(line?.number)) {
        return safe.length ? safe : "&nbsp;";
    }

    const lineNumber = line.number;
    if (lineNumber < selection.startLine || lineNumber > selection.endLine) {
        return safe.length ? safe : "&nbsp;";
    }

    const plain = rawText;
    const lineLength = plain.length;
    const startIndex = lineNumber === selection.startLine ? Math.max(0, (selection.startColumn ?? 1) - 1) : 0;
    const endIndex = lineNumber === selection.endLine
        ? Math.min(lineLength, selection.endColumn ?? lineLength)
        : lineLength;

    const safeBefore = escapeHtml(plain.slice(0, startIndex));
    const highlightEnd = Math.max(startIndex, endIndex);
    const middleRaw = plain.slice(startIndex, highlightEnd);
    const safeMiddle = escapeHtml(middleRaw);
    const safeAfter = escapeHtml(plain.slice(highlightEnd));

    const highlighted = `<span class="codeSelectionHighlight">${safeMiddle.length ? safeMiddle : "&nbsp;"}</span>`;
    const combined = `${safeBefore}${highlighted}${safeAfter}`;
    return combined.length ? combined : "&nbsp;";
}

function clearCodeSelection() {
    if (codeSelection.value) {
        codeSelection.value = null;
    }
    shouldClearAfterPointerClick = false;
    lastPointerDownWasOutsideCode = false;
}

function isWithinCodeLine(target) {
    const root = codeScrollRef.value;
    if (!root || !target) return false;

    let current = target;
    while (current && current !== root) {
        if (current.classList && (current.classList.contains("codeLine") || current.classList.contains("codeLineContent") || current.classList.contains("codeLineNo"))) {
            return true;
        }
        current = current.parentNode;
    }

    return false;
}

function resolveLineInfo(node) {
    if (!node) return null;
    let current = node.nodeType === 3 ? node.parentElement : node;
    while (current && current !== codeScrollRef.value) {
        if (current.classList && current.classList.contains("codeLine")) {
            const lineNumber = Number.parseInt(current.dataset?.line || "", 10);
            const contentEl = current.querySelector(".codeLineContent");
            return {
                lineEl: current,
                contentEl,
                lineNumber: Number.isFinite(lineNumber) ? lineNumber : null
            };
        }
        current = current.parentElement;
    }
    return null;
}

function normaliseSelectionRangeText(range) {
    return range
        .toString()
        .replace(/\u00A0/g, " ")
        .replace(/\r\n|\r/g, "\n");
}

function measureColumn(lineInfo, container, offset, mode) {
    if (!lineInfo?.contentEl || typeof document === "undefined") return null;
    const targetContainer = container?.nodeType === 3 ? container : container;
    if (!lineInfo.contentEl.contains(targetContainer)) {
        if (mode === "end") {
            const fullRange = document.createRange();
            fullRange.selectNodeContents(lineInfo.contentEl);
            return normaliseSelectionRangeText(fullRange).length || null;
        }
        return 1;
    }
    const range = document.createRange();
    range.selectNodeContents(lineInfo.contentEl);
    try {
        range.setEnd(container, offset);
    } catch (error) {
        return null;
    }
    const length = normaliseSelectionRangeText(range).length;
    if (mode === "start") {
        return Math.max(1, length + 1);
    }
    return Math.max(1, length);
}

function buildSelectedSnippet() {
    if (typeof window === "undefined") return null;
    const root = codeScrollRef.value;
    if (!root) return null;
    const selection = window.getSelection?.();
    if (!selection || selection.rangeCount === 0 || selection.isCollapsed) return null;
    const range = selection.getRangeAt(0);
    if (!root.contains(range.startContainer) || !root.contains(range.endContainer)) {
        return null;
    }

    const rawText = normaliseSelectionRangeText(range);
    if (!rawText.trim()) return null;

    const startInfo = resolveLineInfo(range.startContainer);
    const endInfo = resolveLineInfo(range.endContainer);
    if (!startInfo || !endInfo) return null;

    const startLine = startInfo.lineNumber;
    const endLine = endInfo.lineNumber;
    const startColumn = measureColumn(startInfo, range.startContainer, range.startOffset, "start");
    const endColumn = measureColumn(endInfo, range.endContainer, range.endOffset, "end");
    const lineCount = startLine !== null && endLine !== null ? endLine - startLine + 1 : null;

    const path = previewing.value.path || treeStore.activeTreePath.value || "";
    const name = previewing.value.name || path || "選取片段";

    const snippet = {
        path,
        name,
        label: name,
        startLine,
        endLine,
        startColumn,
        endColumn,
        lineCount,
        text: rawText
    };

    codeSelection.value = snippet;
    shouldClearAfterPointerClick = false;
    return snippet;
}

function handleDocumentSelectionChange() {
    if (typeof document === "undefined" || typeof window === "undefined") return;
    if (previewing.value.kind !== "text") return;
    const root = codeScrollRef.value;
    if (!root) return;
    const selection = window.getSelection?.();
    if (!selection || selection.rangeCount === 0) return;
    const range = selection.getRangeAt(0);
    if (!root.contains(range.startContainer) || !root.contains(range.endContainer)) return;

    if (selection.isCollapsed) {
        return;
    }

    const snippet = buildSelectedSnippet();
    if (!snippet) {
        clearCodeSelection();
    }
}

function handleDocumentPointerUp(event) {
    const root = codeScrollRef.value;
    if (!root) {
        pointerDownInCode = false;
        shouldClearAfterPointerClick = false;
        lastPointerDownWasOutsideCode = false;
        return;
    }

    const target = event?.target || null;
    const pointerUpInside = target ? root.contains(target) : false;

    const selection = typeof window !== "undefined" ? window.getSelection?.() : null;
    const selectionInCode =
        !!selection &&
        selection.rangeCount > 0 &&
        root.contains(selection.anchorNode) &&
        root.contains(selection.focusNode);
    const hasActiveSelection = !!selectionInCode && selection && !selection.isCollapsed;

    if (hasActiveSelection) {
        // Ensure the most recent drag selection is captured even if the
        // browser collapses the native selection highlight after mouseup.
        const snippet = buildSelectedSnippet();
        if (!snippet && codeSelection.value) {
            // Re-emit the existing selection so the custom highlight remains
            // visible when the document selection collapses immediately.
            codeSelection.value = { ...codeSelection.value };
        }
        shouldClearAfterPointerClick = false;
        lastPointerDownWasOutsideCode = false;
    } else if (pointerDownInCode && pointerUpInside && shouldClearAfterPointerClick) {
        clearCodeSelection();
    } else if (lastPointerDownWasOutsideCode && !pointerUpInside) {
        // Preserve the current highlight when the interaction happens completely outside the editor
        // by re-emitting the stored selection so Vue keeps the custom highlight rendered.
        if (codeSelection.value) {
            codeSelection.value = { ...codeSelection.value };
        }
    }

    pointerDownInCode = false;
    shouldClearAfterPointerClick = false;
    lastPointerDownWasOutsideCode = false;
}

function handleCodeScrollPointerDown(event) {
    if (event.button !== 0) return;
    if (previewing.value.kind !== "text") return;
    const target = event?.target || null;
    const withinLine = isWithinCodeLine(target);
    pointerDownInCode = withinLine;
    shouldClearAfterPointerClick = withinLine && !!codeSelection.value;
    lastPointerDownWasOutsideCode = !withinLine;
}

function handleDocumentPointerDown(event) {
    const root = codeScrollRef.value;
    if (!root) return;
    const target = event?.target || null;
    const pointerDownInside = target ? root.contains(target) : false;
    if (pointerDownInside) {
        lastPointerDownWasOutsideCode = false;
        return;
    }

    lastPointerDownWasOutsideCode = true;
    pointerDownInCode = false;
    shouldClearAfterPointerClick = false;

    if (codeSelection.value) {
        // Touching other panes should not discard the stored snippet, so keep the
        // highlight alive by nudging Vue's reactivity system.
        codeSelection.value = { ...codeSelection.value };
    }
}

let wrapMeasureFrame = null;
let codeScrollResizeObserver = null;

function runLineWrapMeasurement() {
    if (!showCodeLineNumbers.value) {
        showCodeLineNumbers.value = true;
    }
}

function scheduleLineWrapMeasurement() {
    if (typeof window === "undefined") return;
    if (wrapMeasureFrame !== null) {
        window.cancelAnimationFrame(wrapMeasureFrame);
        wrapMeasureFrame = null;
    }
    wrapMeasureFrame = window.requestAnimationFrame(() => {
        wrapMeasureFrame = null;
        runLineWrapMeasurement();
    });
}

watch(isChatWindowOpen, (visible) => {
    if (visible) {
        openAssistantSession();
        const shouldForce = connection.value.status === "error";
        retryHandshake({ force: shouldForce });
        if (!hasInitializedChatWindow.value) {
            chatWindowState.width = 420;
            chatWindowState.height = 520;
            chatWindowState.x = Math.max(20, window.innerWidth - chatWindowState.width - 40);
            chatWindowState.y = 80;
            hasInitializedChatWindow.value = true;
        } else {
            ensureChatWindowInView();
        }
        nextTick(() => {
            ensureChatWindowInView();
        });
    } else {
        closeAssistantSession();
    }
});

watch(
    () => previewing.value.kind,
    () => {
        scheduleLineWrapMeasurement();
    }
);

watch(
    () => previewing.value.text,
    () => {
        scheduleLineWrapMeasurement();
    },
    { flush: "post" }
);

watch(
    () => previewLineItems.value.length,
    () => {
        scheduleLineWrapMeasurement();
    }
);

watch(
    () => codeScrollRef.value,
    (next, prev) => {
        if (codeScrollResizeObserver && prev) {
            codeScrollResizeObserver.unobserve(prev);
        }
        if (codeScrollResizeObserver && next) {
            codeScrollResizeObserver.observe(next);
        }
        scheduleLineWrapMeasurement();
    }
);

onMounted(() => {
    if (typeof window !== "undefined" && "ResizeObserver" in window) {
        codeScrollResizeObserver = new window.ResizeObserver(() => {
            scheduleLineWrapMeasurement();
        });
        if (codeScrollRef.value) {
            codeScrollResizeObserver.observe(codeScrollRef.value);
        }
    }
    scheduleLineWrapMeasurement();
});

onBeforeUnmount(() => {
    if (wrapMeasureFrame !== null && typeof window !== "undefined") {
        window.cancelAnimationFrame(wrapMeasureFrame);
        wrapMeasureFrame = null;
    }
    if (codeScrollResizeObserver) {
        if (codeScrollRef.value) {
            codeScrollResizeObserver.unobserve(codeScrollRef.value);
        }
        if (typeof codeScrollResizeObserver.disconnect === "function") {
            codeScrollResizeObserver.disconnect();
        }
        codeScrollResizeObserver = null;
    }
});

watch(
    () => previewing.value.kind,
    (kind) => {
        if (kind !== "text") {
            clearCodeSelection();
        }
    }
);

watch(
    () => previewing.value.path,
    () => {
        clearCodeSelection();
    }
);

watch(
    () => activeTreePath.value,
    () => {
        clearCodeSelection();
    }
);

watch(
    () => activeTreeRevision.value,
    () => {
        clearCodeSelection();
    }
);

watch(
    () => previewing.value.text,
    () => {
        if (previewing.value.kind === "text") {
            clearCodeSelection();
        }
    }
);

async function ensureActiveProject() {
    const list = Array.isArray(projects.value) ? projects.value : [];
    if (!list.length) return;

    const selectedIdValue = selectedProjectId.value;
    if (!selectedIdValue) {
        return;
    }

    const current = list.find((project) => project.id === selectedIdValue);
    if (!current) {
        selectedProjectId.value = null;
        return;
    }

    if (!tree.value.length && !isLoadingTree.value) {
        isTreeCollapsed.value = false;
        await openProject(current);
    }
}

watch(
    [projects, selectedProjectId],
    async () => {
        await ensureActiveProject();
    },
    { immediate: true }
);

watch(selectedProjectId, (projectId) => {
    if (projectId === null || projectId === undefined) {
        isTreeCollapsed.value = false;
    }
});

function handleSelectProject(project) {
    if (!project) return;
    const currentId = selectedProjectId.value;
    const treeHasNodes = Array.isArray(tree.value) && tree.value.length > 0;
    if (currentId === project.id) {
        if (isTreeCollapsed.value) {
            isTreeCollapsed.value = false;
            if (!treeHasNodes && !isLoadingTree.value) {
                openProject(project);
            }
        } else {
            if (!isLoadingTree.value && !treeHasNodes) {
                openProject(project);
            } else {
                isTreeCollapsed.value = true;
            }
        }
        return;
    }
    isTreeCollapsed.value = false;
    openProject(project);
}

function toggleProjectTool() {
    if (isProjectToolActive.value) return;
    activeRailTool.value = "projects";
}

function toggleReportTool() {
    if (isReportToolActive.value) return;
    activeRailTool.value = "reports";
}

function normaliseProjectId(projectId) {
    if (projectId === null || projectId === undefined) return "";
    return String(projectId);
}

function toReportKey(projectId, path) {
    const projectKey = normaliseProjectId(projectId);
    if (!projectKey || !path) return "";
    return `${projectKey}::${path}`;
}

function parseReportKey(key) {
    if (!key) return { projectId: "", path: "" };
    const index = key.indexOf("::");
    if (index === -1) {
        return { projectId: key, path: "" };
    }
    return {
        projectId: key.slice(0, index),
        path: key.slice(index + 2)
    };
}

function createDefaultReportState() {
    return {
        status: "idle",
        report: "",
        updatedAt: null,
        updatedAtDisplay: null,
        error: "",
        chunks: [],
        segments: [],
        conversationId: "",
        analysis: null,
        issueSummary: null,
        parsedReport: null,
        rawReport: "",
        dify: null,
        dml: null,
        difyErrorMessage: "",
        dmlErrorMessage: "",
        sourceText: "",
        sourceLoaded: false,
        sourceLoading: false,
        sourceError: "",
        combinedReportJson: "",
        staticReportJson: "",
        aiReportJson: ""
    };
}

function computeIssueSummary(reportText, parsedOverride = null) {
    const parsed = parsedOverride || parseReportJson(reportText);
    if (!parsed || typeof parsed !== "object") {
        return null;
    }
    const summary = parsed?.summary;
    let total = null;
    if (summary && typeof summary === "object") {
        const candidate = summary.total_issues ?? summary.totalIssues;
        const numeric = Number(candidate);
        if (Number.isFinite(numeric)) {
            total = numeric;
        }
        if (!Number.isFinite(total) && summary.sources && typeof summary.sources === "object") {
            const staticSource = summary.sources.static_analyzer || summary.sources.staticAnalyzer;
            if (staticSource && typeof staticSource === "object") {
                const staticTotal = staticSource.total_issues ?? staticSource.totalIssues;
                const staticNumeric = Number(staticTotal);
                if (Number.isFinite(staticNumeric)) {
                    total = staticNumeric;
                }
            }
        }
    }
    if (total === null && Array.isArray(parsed?.issues)) {
        total = parsed.issues.length;
    }
    if (total === null && typeof summary === "string") {
        const normalised = summary.trim();
        if (normalised === "代码正常" || normalised === "代碼正常" || normalised === "OK") {
            total = 0;
        }
    }
    return {
        totalIssues: Number.isFinite(total) ? total : null,
        summary,
        raw: parsed
    };
}

function normaliseReportAnalysisState(state) {
    if (!state) return;

    const rawReport = typeof state.rawReport === "string" ? state.rawReport : "";
    const baseAnalysis =
        state.analysis && typeof state.analysis === "object" && !Array.isArray(state.analysis)
            ? { ...state.analysis }
            : {};
    let difyTarget =
        state.dify && typeof state.dify === "object" && !Array.isArray(state.dify) ? { ...state.dify } : null;

    if (rawReport) {
        if (typeof baseAnalysis.rawReport !== "string") {
            baseAnalysis.rawReport = rawReport;
        }
        if (typeof baseAnalysis.originalResult !== "string") {
            baseAnalysis.originalResult = rawReport;
        }
        if (typeof baseAnalysis.result !== "string") {
            baseAnalysis.result = rawReport;
        }
    }

    const parsedReport = state.parsedReport && typeof state.parsedReport === "object" ? state.parsedReport : null;
    if (parsedReport) {
        const reports =
            parsedReport.reports && typeof parsedReport.reports === "object" ? parsedReport.reports : null;
        if (reports) {
            const staticResult = mergeStaticReportIntoAnalysis({
                state,
                baseAnalysis,
                reports,
                difyTarget
            });
            difyTarget = staticResult.difyTarget;

            mergeAiReviewReportIntoAnalysis({ state, baseAnalysis, reports });

            const difyReport = reports.dify_workflow || reports.difyWorkflow;
            if (difyReport && typeof difyReport === "object") {
                if (!difyTarget) {
                    difyTarget = {};
                }
                const difyRaw = difyReport.raw;
                if (typeof difyRaw === "string" && difyRaw.trim()) {
                    if (!difyTarget.report || !difyTarget.report.trim()) {
                        difyTarget.report = difyRaw.trim();
                    }
                } else if (difyRaw && typeof difyRaw === "object") {
                    difyTarget.raw = difyRaw;
                    if (!difyTarget.report || !difyTarget.report.trim()) {
                        try {
                            difyTarget.report = JSON.stringify(difyRaw);
                        } catch (error) {
                            console.warn("[Report] Failed to stringify dify raw payload", error);
                        }
                    }
                } else if (!difyTarget.report || !difyTarget.report.trim()) {
                    try {
                        const fallback = { ...difyReport };
                        delete fallback.raw;
                        difyTarget.report = JSON.stringify(fallback);
                    } catch (error) {
                        console.warn("[Report] Failed to stringify dify workflow report", error);
                    }
                }
                if (!difyTarget.summary && difyReport.summary && typeof difyReport.summary === "object") {
                    difyTarget.summary = difyReport.summary;
                }
                if (!difyTarget.issues && Array.isArray(difyReport.issues)) {
                    difyTarget.issues = difyReport.issues;
                }
                if (!difyTarget.metadata && difyReport.metadata && typeof difyReport.metadata === "object") {
                    difyTarget.metadata = difyReport.metadata;
                }
            }
        }

        const aiPersistencePatch = buildAiReviewPersistencePayload(state);
        if (aiPersistencePatch) {
            Object.assign(baseAnalysis, aiPersistencePatch);
        }

        const parsedSummaryData =
            parsedReport.summary && typeof parsedReport.summary === "object" ? parsedReport.summary : null;
        if (!state.difyErrorMessage && parsedSummaryData) {
            const sources =
                parsedSummaryData.sources && typeof parsedSummaryData.sources === "object"
                    ? parsedSummaryData.sources
                    : null;
            if (sources) {
                const difySource = sources.dify_workflow || sources.difyWorkflow;
                const difyError =
                    typeof difySource?.error_message === "string"
                        ? difySource.error_message
                        : typeof difySource?.errorMessage === "string"
                        ? difySource.errorMessage
                        : "";
                if (difyError && difyError.trim()) {
                    state.difyErrorMessage = difyError.trim();
                }
            }
        }
    }

    if (difyTarget) {
        const hasReport = typeof difyTarget.report === "string" && difyTarget.report.trim().length > 0;
        if (!hasReport && difyTarget.raw && typeof difyTarget.raw === "object") {
            try {
                difyTarget.report = JSON.stringify(difyTarget.raw);
            } catch (error) {
                console.warn("[Report] Failed to stringify dify raw object for state", error);
            }
        }
        const filteredKeys = Object.keys(difyTarget).filter((key) => {
            const value = difyTarget[key];
            if (value === null || value === undefined) return false;
            if (typeof value === "string") return value.trim().length > 0;
            if (Array.isArray(value)) return value.length > 0;
            if (typeof value === "object") return Object.keys(value).length > 0;
            return true;
        });
        if (filteredKeys.length > 0) {
            state.dify = difyTarget;
        } else {
            state.dify = null;
        }
    } else if (!state.dify) {
        state.dify = null;
    }

    state.analysis = Object.keys(baseAnalysis).length ? baseAnalysis : null;
}

function ensureReportTreeEntry(projectId) {
    const key = normaliseProjectId(projectId);
    if (!key) return null;
    if (!Object.prototype.hasOwnProperty.call(reportTreeCache, key)) {
        reportTreeCache[key] = {
            nodes: [],
            loading: false,
            error: "",
            expandedPaths: [],
            hydratedReports: false,
            hydratingReports: false,
            reportHydrationError: ""
        };
    }
    return reportTreeCache[key];
}

function ensureProjectBatchState(projectId) {
    const key = normaliseProjectId(projectId);
    if (!key) return null;
    if (!Object.prototype.hasOwnProperty.call(reportBatchStates, key)) {
        reportBatchStates[key] = {
            running: false,
            processed: 0,
            total: 0
        };
    }
    return reportBatchStates[key];
}

function getProjectBatchState(projectId) {
    const key = normaliseProjectId(projectId);
    if (!key) return null;
    return reportBatchStates[key] || null;
}

function getProjectIssueCount(projectId) {
    const key = normaliseProjectId(projectId);
    if (!key) return null;
    const totals = projectIssueTotals.value;
    if (!totals.has(key)) return null;
    return totals.get(key);
}

function ensureFileReportState(projectId, path) {
    const key = toReportKey(projectId, path);
    if (!key) return null;
    if (!Object.prototype.hasOwnProperty.call(reportStates, key)) {
        reportStates[key] = createDefaultReportState();
    }
    return reportStates[key];
}

function getReportStateForFile(projectId, path) {
    return ensureFileReportState(projectId, path) || createDefaultReportState();
}

function getStatusLabel(status) {
    switch (status) {
        case "processing":
            return "處理中";
        case "ready":
            return "已完成";
        case "error":
            return "失敗";
        default:
            return "待生成";
    }
}

function isReportNodeExpanded(projectId, path) {
    const entry = ensureReportTreeEntry(projectId);
    if (!entry) return false;
    if (!path) return true;
    return entry.expandedPaths.includes(path);
}

function toggleReportNode(projectId, path) {
    const entry = ensureReportTreeEntry(projectId);
    if (!entry || !path) return;
    const set = new Set(entry.expandedPaths);
    if (set.has(path)) {
        set.delete(path);
    } else {
        set.add(path);
    }
    entry.expandedPaths = Array.from(set);
}

function collectFileNodes(nodes, bucket = []) {
    for (const node of nodes || []) {
        if (node.type === "file") {
            bucket.push(node);
        } else if (node.children && node.children.length) {
            collectFileNodes(node.children, bucket);
        }
    }
    return bucket;
}

function findTreeNodeByPath(nodes, targetPath) {
    if (!targetPath) return null;
    for (const node of nodes || []) {
        if (!node) continue;
        if (node.path === targetPath) {
            return node;
        }
        if (node.children && node.children.length) {
            const found = findTreeNodeByPath(node.children, targetPath);
            if (found) {
                return found;
            }
        }
    }
    return null;
}

function ensureStatesForProject(projectId, nodes) {
    const fileNodes = collectFileNodes(nodes);
    const validPaths = new Set();
    for (const node of fileNodes) {
        if (!node?.path) continue;
        ensureFileReportState(projectId, node.path);
        validPaths.add(node.path);
    }

    Object.keys(reportStates).forEach((key) => {
        const parsed = parseReportKey(key);
        if (parsed.projectId !== normaliseProjectId(projectId)) return;
        if (parsed.path && !validPaths.has(parsed.path)) {
            if (activeReportTarget.value &&
                activeReportTarget.value.projectId === parsed.projectId &&
                activeReportTarget.value.path === parsed.path) {
                activeReportTarget.value = null;
            }
            delete reportStates[key];
        }
    });
}

function parseHydratedTimestamp(value) {
    if (!value) return null;
    if (value instanceof Date) return value;
    if (typeof value === "number" && Number.isFinite(value)) {
        return new Date(value);
    }
    if (typeof value === "string" && value.trim()) {
        const parsed = Date.parse(value);
        if (!Number.isNaN(parsed)) {
            return new Date(parsed);
        }
    }
    return null;
}

function normaliseHydratedReportText(value) {
    if (typeof value === "string") {
        return value;
    }
    if (value === null || value === undefined) {
        return "";
    }
    if (typeof value === "object") {
        try {
            return JSON.stringify(value);
        } catch (error) {
            console.warn("[Report] Failed to stringify hydrated report payload", error, value);
            return "";
        }
    }
    return String(value);
}

function normaliseHydratedString(value) {
    return typeof value === "string" ? value : "";
}

function pickFirstNonEmptyString(...candidates) {
    for (const candidate of candidates) {
        if (Array.isArray(candidate)) {
            const resolved = pickFirstNonEmptyString(...candidate);
            if (resolved) {
                return resolved;
            }
            continue;
        }
        if (candidate === null || candidate === undefined) {
            continue;
        }
        const value = typeof candidate === "string" ? candidate : String(candidate);
        const trimmed = value.trim();
        if (trimmed) {
            return trimmed;
        }
    }
    return "";
}

async function hydrateReportsForProject(projectId) {
    const entry = ensureReportTreeEntry(projectId);
    if (!entry) return;
    if (entry.hydratedReports || entry.hydratingReports) return;
    entry.hydratingReports = true;
    entry.reportHydrationError = "";
    try {
        const records = await fetchProjectReports(projectId);
        for (const record of records) {
            if (!record || !record.path) continue;
            const state = ensureFileReportState(projectId, record.path);
            if (!state) continue;
            const hydratedStatus = normaliseHydratedString(record.status).trim();
            const hydratedReportText = normaliseHydratedReportText(record.report);
            const trimmedReportText = typeof hydratedReportText === "string" ? hydratedReportText.trim() : "";
            const combinedJson = normaliseHydratedString(record.combinedReportJson).trim();
            const staticJson = normaliseHydratedString(record.staticReportJson).trim();
            const aiJson = normaliseHydratedString(record.aiReportJson).trim();
            const hasStoredSnapshots = Boolean(combinedJson || staticJson || aiJson);

            state.status =
                hydratedStatus ||
                (trimmedReportText || hasStoredSnapshots ? "ready" : "idle");
            state.report = hydratedReportText;
            state.error = normaliseHydratedString(record.error);
            state.chunks = Array.isArray(record.chunks) ? record.chunks : [];
            state.segments = Array.isArray(record.segments) ? record.segments : [];
            state.combinedReportJson = normaliseHydratedString(record.combinedReportJson);
            state.staticReportJson = normaliseHydratedString(record.staticReportJson);
            state.aiReportJson = normaliseHydratedString(record.aiReportJson);
            state.conversationId = normaliseHydratedString(record.conversationId);
            state.analysis =
                record.analysis && typeof record.analysis === "object" && !Array.isArray(record.analysis)
                    ? record.analysis
                    : null;
            const hydratedRawReport = normaliseHydratedString(record.rawReport);
            const analysisResult = normaliseHydratedString(record.analysis?.result);
            const analysisOriginal = normaliseHydratedString(record.analysis?.originalResult);
            state.rawReport = hydratedRawReport || analysisResult || analysisOriginal || "";
            state.dify = normaliseReportObject(record.dify);
            if (!state.dify) {
                state.dify = normaliseReportObject(record.analysis?.dify);
            }
            state.dml = normaliseAiReviewPayload(record.dml);
            if (!state.dml) {
                state.dml = normaliseAiReviewPayload(record.analysis?.dmlReport);
            }
            state.difyErrorMessage = normaliseHydratedString(record.difyErrorMessage);
            if (!state.difyErrorMessage) {
                state.difyErrorMessage = normaliseHydratedString(record.analysis?.difyErrorMessage);
            }
            state.parsedReport = parseReportJson(state.report);
            if ((!state.parsedReport || typeof state.parsedReport !== "object") && hasStoredSnapshots) {
                state.parsedReport = { summary: null, reports: {} };
            }
            state.issueSummary = computeIssueSummary(state.report, state.parsedReport);
            hydrateAiReviewStateFromRecord(state, record);
            normaliseReportAnalysisState(state);
            updateIssueSummaryTotals(state);
            const timestamp = parseHydratedTimestamp(record.generatedAt || record.updatedAt || record.createdAt);
            state.updatedAt = timestamp;
            state.updatedAtDisplay = timestamp ? timestamp.toLocaleString() : null;
            if (typeof state.sourceText !== "string") {
                state.sourceText = "";
            }
            state.sourceLoaded = Boolean(state.sourceText);
            state.sourceLoading = false;
            state.sourceError = "";
        }
        entry.hydratedReports = true;
    } catch (error) {
        console.error("[Report] Failed to hydrate saved reports", { projectId, error });
        entry.reportHydrationError = error?.message ? String(error.message) : String(error);
    } finally {
        entry.hydratingReports = false;
    }
}

async function loadReportTreeForProject(projectId) {
    const entry = ensureReportTreeEntry(projectId);
    if (!entry || entry.loading) return;
    entry.loading = true;
    entry.error = "";
    try {
        const nodes = await treeStore.loadTreeFromDB(projectId);
        entry.nodes = nodes;
        ensureStatesForProject(projectId, nodes);
        await hydrateReportsForProject(projectId);
        const nextExpanded = new Set(entry.expandedPaths);
        for (const node of nodes) {
            if (node.type === "dir") {
                nextExpanded.add(node.path);
            }
        }
        entry.expandedPaths = Array.from(nextExpanded);
    } catch (error) {
        console.error("[Report] Failed to load tree for project", projectId, error);
        entry.error = error?.message ? String(error.message) : String(error);
    } finally {
        entry.loading = false;
    }
}

function selectReport(projectId, path) {
    const key = toReportKey(projectId, path);
    if (!key) return;
    const state = reportStates[key];
    if (!state || state.status !== "ready") return;
    activeReportTarget.value = {
        projectId: normaliseProjectId(projectId),
        path
    };
}

async function openProjectFileFromReportTree(projectId, path) {
    const projectKey = normaliseProjectId(projectId);
    if (!projectKey || !path) return;

    const projectList = Array.isArray(projects.value) ? projects.value : [];
    const project = projectList.find(
        (item) => normaliseProjectId(item.id) === projectKey
    );
    if (!project) return;

    if (isTreeCollapsed.value) {
        isTreeCollapsed.value = false;
    }

    if (selectedProjectId.value !== project.id) {
        await openProject(project);
    } else if (!Array.isArray(tree.value) || tree.value.length === 0) {
        await openProject(project);
    }

    const entry = ensureReportTreeEntry(project.id);
    if (entry && !entry.nodes.length && !entry.loading) {
        loadReportTreeForProject(project.id);
    }

    const searchNodes = (entry && entry.nodes && entry.nodes.length)
        ? entry.nodes
        : tree.value;
    let targetNode = findTreeNodeByPath(searchNodes, path);
    if (!targetNode) {
        const name = path.split("/").pop() || path;
        targetNode = { type: "file", path, name, mime: "" };
    }

    treeStore.selectTreeNode(path);
    try {
        await treeStore.openNode(targetNode);
    } catch (error) {
        console.error("[Workspace] Failed to preview file from report tree", {
            projectId: project.id,
            path,
            error
        });
    }
}

async function generateReportForFile(project, node, options = {}) {
    const { autoSelect = true, silent = false } = options;
    if (!project || !node || node.type !== "file") {
        return { status: "skipped" };
    }
    const projectId = normaliseProjectId(project.id);
    const state = ensureFileReportState(projectId, node.path);
    if (!state || state.status === "processing") {
        return { status: "processing" };
    }

    state.status = "processing";
    state.error = "";
    state.report = "";
    state.chunks = [];
    state.segments = [];
    state.conversationId = "";
    state.analysis = null;
    state.issueSummary = null;
    state.parsedReport = null;
    state.rawReport = "";
    state.dify = null;
    state.dml = null;
    state.difyErrorMessage = "";
    state.dmlErrorMessage = "";
    state.sourceText = "";
    state.sourceLoaded = false;
    state.sourceLoading = false;
    state.sourceError = "";
    state.combinedReportJson = "";
    state.staticReportJson = "";
    state.aiReportJson = "";

    try {
        const root = await getProjectRootHandleById(project.id);
        const fileHandle = await fileSystemService.getFileHandleByPath(root, node.path);
        const file = await fileHandle.getFile();
        const mime = node.mime || file.type || "";
        if (!preview.isTextLike(node.name, mime)) {
            throw new Error("目前僅支援純文字或程式碼檔案的審查");
        }
        const text = await file.text();
        if (!text.trim()) {
            throw new Error("檔案內容為空");
        }

        state.sourceText = text;
        state.sourceLoaded = true;
        state.sourceLoading = false;
        state.sourceError = "";

        const payload = await generateReportViaDify({
            projectId,
            projectName: project.name,
            path: node.path,
            content: text
        });

        const completedAt = payload?.generatedAt ? new Date(payload.generatedAt) : new Date();
        state.status = "ready";
        state.updatedAt = completedAt;
        state.updatedAtDisplay = completedAt.toLocaleString();
        state.report = payload?.report || "";
        state.chunks = Array.isArray(payload?.chunks) ? payload.chunks : [];
        state.segments = Array.isArray(payload?.segments) ? payload.segments : [];
        state.conversationId = payload?.conversationId || "";
        state.rawReport = typeof payload?.rawReport === "string" ? payload.rawReport : "";
        state.dify = normaliseReportObject(payload?.dify);
        if (!state.dify) {
            state.dify = normaliseReportObject(payload?.analysis?.dify);
        }
        state.dml = normaliseAiReviewPayload(payload?.dml);
        if (!state.dml) {
            state.dml = normaliseAiReviewPayload(payload?.analysis?.dmlReport);
        }
        state.difyErrorMessage = typeof payload?.difyErrorMessage === "string" ? payload.difyErrorMessage : "";
        state.analysis = payload?.analysis || null;
        applyAiReviewResultToState(state, payload);
        state.parsedReport = parseReportJson(state.report);
        state.issueSummary = computeIssueSummary(state.report, state.parsedReport);
        normaliseReportAnalysisState(state);
        updateIssueSummaryTotals(state);
        state.error = "";
        state.combinedReportJson = typeof payload?.combinedReportJson === "string" ? payload.combinedReportJson : "";
        state.staticReportJson = typeof payload?.staticReportJson === "string" ? payload.staticReportJson : "";
        state.aiReportJson = typeof payload?.aiReportJson === "string" ? payload.aiReportJson : "";

        if (autoSelect) {
            activeReportTarget.value = {
                projectId,
                path: node.path
            };
        }

        return { status: "ready" };
    } catch (error) {
        const message = error?.message ? String(error.message) : String(error);
        state.status = "error";
        state.error = message;
        state.report = "";
        state.chunks = [];
        state.segments = [];
        state.conversationId = "";
        state.analysis = null;
        state.issueSummary = null;
        state.parsedReport = null;
        state.rawReport = "";
        state.dify = null;
        state.dml = null;
        state.difyErrorMessage = "";
        state.dmlErrorMessage = "";
        state.sourceLoading = false;
        if (!state.sourceText) {
            state.sourceLoaded = false;
        }
        state.combinedReportJson = "";
        state.staticReportJson = "";
        state.aiReportJson = "";
        const now = new Date();
        state.updatedAt = now;
        state.updatedAtDisplay = now.toLocaleString();

        console.error("[Report] Failed to generate report", {
            projectId,
            path: node?.path,
            error
        });

        if (autoSelect) {
            activeReportTarget.value = {
                projectId,
                path: node.path
            };
        }

        if (!silent) {
            if (error?.name === "SecurityError" || error?.name === "NotAllowedError" || error?.name === "TypeError") {
                await safeAlertFail("生成報告失敗", error);
            } else {
                alert(`生成報告失敗：${message}`);
            }
        }

        return { status: "error", error };
    }
}

async function generateProjectReports(project) {
    if (!project) return;
    const projectId = normaliseProjectId(project.id);
    const batchState = ensureProjectBatchState(projectId);
    if (!batchState || batchState.running) return;

    const entry = ensureReportTreeEntry(project.id);
    if (!entry.nodes.length) {
        await loadReportTreeForProject(project.id);
    }

    if (entry.loading) {
        await new Promise((resolve) => {
            const stop = watch(
                () => entry.loading,
                (loading) => {
                    if (!loading) {
                        stop();
                        resolve();
                    }
                }
            );
        });
    }

    if (entry.error) {
        console.warn("[Report] Cannot start batch generation due to tree error", entry.error);
        alert(`無法生成報告：${entry.error}`);
        return;
    }

    const nodes = collectFileNodes(entry.nodes);
    if (!nodes.length) {
        alert("此專案尚未索引可供審查的檔案");
        return;
    }

    batchState.running = true;
    batchState.processed = 0;
    batchState.total = nodes.length;

    try {
        for (const node of nodes) {
            await generateReportForFile(project, node, { autoSelect: false, silent: true });
            batchState.processed += 1;
        }
    } finally {
        batchState.running = false;
        if (nodes.length) {
            activeReportTarget.value = {
                projectId,
                path: nodes[nodes.length - 1].path
            };
        }
    }
}

watch(
    projects,
    (list) => {
        const projectList = Array.isArray(list) ? list : [];
        const currentIds = new Set(projectList.map((project) => normaliseProjectId(project.id)));

        projectList.forEach((project) => {
            const entry = ensureReportTreeEntry(project.id);
            if (shouldPrepareReportTrees.value && entry && !entry.nodes.length && !entry.loading) {
                loadReportTreeForProject(project.id);
            }
            if (
                shouldPrepareReportTrees.value &&
                entry &&
                !entry.hydratedReports &&
                !entry.hydratingReports
            ) {
                hydrateReportsForProject(project.id);
            }
        });

        Object.keys(reportTreeCache).forEach((projectId) => {
            if (!currentIds.has(projectId)) {
                delete reportTreeCache[projectId];
            }
        });

        Object.keys(reportBatchStates).forEach((projectId) => {
            if (!currentIds.has(projectId)) {
                delete reportBatchStates[projectId];
            }
        });

        Object.keys(reportStates).forEach((key) => {
            const parsed = parseReportKey(key);
            if (!currentIds.has(parsed.projectId)) {
                if (activeReportTarget.value &&
                    activeReportTarget.value.projectId === parsed.projectId &&
                    activeReportTarget.value.path === parsed.path) {
                    activeReportTarget.value = null;
                }
                delete reportStates[key];
            }
        });
    },
    { immediate: true, deep: true }
);

watch(
    shouldPrepareReportTrees,
    (active) => {
        if (!active) return;
        const list = Array.isArray(projects.value) ? projects.value : [];
        list.forEach((project) => {
            const entry = ensureReportTreeEntry(project.id);
            if (entry && !entry.nodes.length && !entry.loading) {
                loadReportTreeForProject(project.id);
            }
            if (entry && !entry.hydratedReports && !entry.hydratingReports) {
                hydrateReportsForProject(project.id);
            }
        });
    }
);

watch(
    readyReports,
    (list) => {
        if (!list.length) {
            activeReportTarget.value = null;
            return;
        }
        const target = activeReportTarget.value;
        const hasActive = target
            ? list.some((entry) => normaliseProjectId(entry.project.id) === target.projectId && entry.path === target.path)
            : false;
        if (!hasActive) {
            const next = list[0];
            activeReportTarget.value = {
                projectId: normaliseProjectId(next.project.id),
                path: next.path
            };
        }
    },
    { immediate: true }
);

watch(
    activeReport,
    async (report) => {
        if (!report) return;
        const state = report.state;
        if (state.sourceLoaded || state.sourceLoading) {
            return;
        }
        state.sourceLoading = true;
        state.sourceError = "";
        try {
            const root = await getProjectRootHandleById(report.project.id);
            if (!root) {
                throw new Error("找不到專案根目錄，無法載入檔案內容");
            }
            const fileHandle = await fileSystemService.getFileHandleByPath(root, report.path);
            if (!fileHandle) {
                throw new Error("找不到對應的檔案");
            }
            const file = await fileHandle.getFile();
            const text = await file.text();
            state.sourceText = typeof text === "string" ? text : "";
            state.sourceLoaded = state.sourceText.length > 0;
            state.sourceError = "";
        } catch (error) {
            state.sourceText = "";
            state.sourceLoaded = false;
            state.sourceError = error?.message ? String(error.message) : "無法載入檔案內容";
            console.error("[Report] Failed to load source text", {
                projectId: report.project.id,
                path: report.path,
                error
            });
        } finally {
            state.sourceLoading = false;
        }
    },
    { immediate: true }
);

function clamp(value, min, max) {
    return Math.min(max, Math.max(min, value));
}

function shouldIgnoreMouseEvent(event) {
    return (
        event?.type === "mousedown" &&
        typeof window !== "undefined" &&
        "PointerEvent" in window
    );
}

function startPreviewResize(event) {
    if (event.button !== 0) return;
    event.preventDefault();

    const startX = event.clientX;
    const startWidth = middlePaneWidth.value;
    const containerEl = mainContentRef.value;
    const workspaceEl = containerEl?.querySelector(".workSpace");
    if (!workspaceEl) return;

    const minWidth = 260;
    const workspaceMinWidth = 320;
    const workspaceRect = workspaceEl.getBoundingClientRect();
    const maxAdditional = Math.max(0, workspaceRect.width - workspaceMinWidth);
    const maxWidth = Math.max(minWidth, startWidth + maxAdditional);

    const handleMove = (pointerEvent) => {
        const delta = pointerEvent.clientX - startX;
        middlePaneWidth.value = clamp(startWidth + delta, minWidth, maxWidth);
    };

    const stop = () => {
        window.removeEventListener("pointermove", handleMove);
        window.removeEventListener("pointerup", stop);
        window.removeEventListener("pointercancel", stop);
    };

    window.addEventListener("pointermove", handleMove);
    window.addEventListener("pointerup", stop);
    window.addEventListener("pointercancel", stop);
}

function clampReportSidebarWidth() {
    const containerEl = mainContentRef.value;
    if (!containerEl) return;

    const navEl = containerEl.querySelector(".toolColumn");
    const availableWidth = containerEl.clientWidth - (navEl?.clientWidth ?? 0);
    if (availableWidth <= 0) return;

    const workspaceMinWidth = 320;
    const minRailWidthDefault = 260;
    const maxRailWidth = Math.max(0, availableWidth - workspaceMinWidth);

    if (maxRailWidth === 0) {
        middlePaneWidth.value = 0;
        return;
    }

    const minRailWidth = Math.min(minRailWidthDefault, maxRailWidth);
    middlePaneWidth.value = clamp(middlePaneWidth.value, minRailWidth, maxRailWidth);
}

async function handleAddActiveContext() {
    const added = await addActiveNode();
    if (added) {
        openChatWindow();
    }
}

function handleAddSelectionContext() {
    let snippet = buildSelectedSnippet();
    if (!snippet) {
        snippet = codeSelection.value ? { ...codeSelection.value } : null;
    }
    if (!snippet) {
        if (typeof safeAlertFail === "function") {
            safeAlertFail("請先在程式碼預覽中選取想加入的內容。");
        }
        return;
    }
    const added = addSnippetContext({ ...snippet });
    if (added) {
        openChatWindow();
        clearCodeSelection();
        if (typeof window !== "undefined") {
            const selection = window.getSelection?.();
            if (selection?.removeAllRanges) {
                selection.removeAllRanges();
            }
        }
    }
}

async function handleSendMessage(content) {
    const text = (content || "").trim();
    if (!text) return;
    openChatWindow();
    console.log("[ChatAI] Sending message:", text);
    await sendUserMessage(text);
}

function openChatWindow() {
    if (!isChatWindowOpen.value) {
        isChatWindowOpen.value = true;
    }
}

function closeChatWindow() {
    if (isChatWindowOpen.value) {
        isChatWindowOpen.value = false;
        stopChatDrag();
        stopChatResize();
    }
}

function toggleChatWindow() {
    if (isChatWindowOpen.value) return;
    if (!isChatToggleDisabled.value) {
        openChatWindow();
    }
}

function ensureChatWindowInView() {
    const maxX = Math.max(0, window.innerWidth - chatWindowState.width);
    const maxY = Math.max(0, window.innerHeight - chatWindowState.height);
    chatWindowState.x = clamp(chatWindowState.x, 0, maxX);
    chatWindowState.y = clamp(chatWindowState.y, 0, maxY);
}

function startChatDrag(event) {
    if (shouldIgnoreMouseEvent(event)) return;
    if (event.button !== 0) return;
    event.preventDefault();
    chatDragState.active = true;
    chatDragState.offsetX = event.clientX - chatWindowState.x;
    chatDragState.offsetY = event.clientY - chatWindowState.y;
    window.addEventListener("pointermove", handleChatDrag);
    window.addEventListener("pointerup", stopChatDrag);
    window.addEventListener("pointercancel", stopChatDrag);
}

function handleChatDrag(event) {
    if (!chatDragState.active) return;
    event.preventDefault();
    const maxX = Math.max(0, window.innerWidth - chatWindowState.width);
    const maxY = Math.max(0, window.innerHeight - chatWindowState.height);
    chatWindowState.x = clamp(event.clientX - chatDragState.offsetX, 0, maxX);
    chatWindowState.y = clamp(event.clientY - chatDragState.offsetY, 0, maxY);
}

function stopChatDrag() {
    chatDragState.active = false;
    window.removeEventListener("pointermove", handleChatDrag);
    window.removeEventListener("pointerup", stopChatDrag);
    window.removeEventListener("pointercancel", stopChatDrag);
}

function startChatResize(payload) {
    const event = payload?.originalEvent ?? payload;
    const edges = payload?.edges ?? { right: true, bottom: true };
    if (!event || shouldIgnoreMouseEvent(event)) return;
    if (event.button !== 0) return;
    if (!edges.left && !edges.right && !edges.top && !edges.bottom) return;

    event.preventDefault();
    chatResizeState.active = true;
    chatResizeState.startX = event.clientX;
    chatResizeState.startY = event.clientY;
    chatResizeState.startWidth = chatWindowState.width;
    chatResizeState.startHeight = chatWindowState.height;
    chatResizeState.startLeft = chatWindowState.x;
    chatResizeState.startTop = chatWindowState.y;
    chatResizeState.edges.left = !!edges.left;
    chatResizeState.edges.right = !!edges.right;
    chatResizeState.edges.top = !!edges.top;
    chatResizeState.edges.bottom = !!edges.bottom;

    window.addEventListener("pointermove", handleChatResize);
    window.addEventListener("pointerup", stopChatResize);
    window.addEventListener("pointercancel", stopChatResize);
}

function handleChatResize(event) {
    if (!chatResizeState.active) return;
    event.preventDefault();
    const deltaX = event.clientX - chatResizeState.startX;
    const deltaY = event.clientY - chatResizeState.startY;
    const minWidth = 320;
    const minHeight = 320;

    if (chatResizeState.edges.left) {
        const proposedLeft = chatResizeState.startLeft + deltaX;
        const maxLeft = chatResizeState.startLeft + chatResizeState.startWidth - minWidth;
        const clampedLeft = clamp(proposedLeft, 0, Math.max(0, maxLeft));
        const widthFromLeft = chatResizeState.startWidth + (chatResizeState.startLeft - clampedLeft);
        const maxWidthFromViewport = Math.max(minWidth, window.innerWidth - clampedLeft);
        chatWindowState.x = clampedLeft;
        chatWindowState.width = clamp(widthFromLeft, minWidth, maxWidthFromViewport);
    }

    if (chatResizeState.edges.top) {
        const proposedTop = chatResizeState.startTop + deltaY;
        const maxTop = chatResizeState.startTop + chatResizeState.startHeight - minHeight;
        const clampedTop = clamp(proposedTop, 0, Math.max(0, maxTop));
        const heightFromTop = chatResizeState.startHeight + (chatResizeState.startTop - clampedTop);
        const maxHeightFromViewport = Math.max(minHeight, window.innerHeight - clampedTop);
        chatWindowState.y = clampedTop;
        chatWindowState.height = clamp(heightFromTop, minHeight, maxHeightFromViewport);
    }

    if (chatResizeState.edges.right) {
        const maxWidth = Math.max(minWidth, window.innerWidth - chatWindowState.x);
        chatWindowState.width = clamp(chatResizeState.startWidth + deltaX, minWidth, maxWidth);
    }

    if (chatResizeState.edges.bottom) {
        const maxHeight = Math.max(minHeight, window.innerHeight - chatWindowState.y);
        chatWindowState.height = clamp(chatResizeState.startHeight + deltaY, minHeight, maxHeight);
    }
}

function stopChatResize() {
    chatResizeState.active = false;
    chatResizeState.edges.left = false;
    chatResizeState.edges.right = false;
    chatResizeState.edges.top = false;
    chatResizeState.edges.bottom = false;
    window.removeEventListener("pointermove", handleChatResize);
    window.removeEventListener("pointerup", stopChatResize);
    window.removeEventListener("pointercancel", stopChatResize);
}

onMounted(async () => {
    await cleanupLegacyHandles();
    updateCapabilityFlags();
    await loadProjectsFromDB();
    clampReportSidebarWidth();
    window.addEventListener("resize", ensureChatWindowInView);
    window.addEventListener("resize", clampReportSidebarWidth);
    if (typeof document !== "undefined") {
        document.addEventListener("pointerdown", handleDocumentPointerDown, true);
        document.addEventListener("selectionchange", handleDocumentSelectionChange);
        document.addEventListener("mouseup", handleDocumentPointerUp);
    }
});

onBeforeUnmount(() => {
    window.removeEventListener("resize", ensureChatWindowInView);
    window.removeEventListener("resize", clampReportSidebarWidth);
    stopChatDrag();
    stopChatResize();
    if (typeof document !== "undefined") {
        document.removeEventListener("pointerdown", handleDocumentPointerDown, true);
        document.removeEventListener("selectionchange", handleDocumentSelectionChange);
        document.removeEventListener("mouseup", handleDocumentPointerUp);
    }
});
</script>



<template>
    <div class="page page--light">
        <div class="topBar">
            <div class="topBar_left">
                <h1 class="topBar_title">
                    <img :src="workspaceLogoSrc" alt="Workspace" class="topBar_logo" />
                </h1>
            </div>
            <div class="topBar_spacer"></div>
            <div class="topBar_right">
                <div class="topBar_addProject" @click="showUploadModal = true">
                    <svg xmlns="http://www.w3.org/2000/svg" viewBox="0 0 512 512">
                        <path d="M256,0C114.6,0,0,114.6,0,256s114.6,256,256,256s256-114.6,256-256S397.4,0,256,0z M405.3,277.3c0,11.8-9.5,21.3-21.3,21.3h-85.3V384c0,11.8-9.5,21.3-21.3,21.3h-42.7c-11.8,0-21.3-9.6-21.3-21.3v-85.3H128c-11.8,0-21.3-9.6-21.3-21.3v-42.7c0-11.8,9.5-21.3,21.3-21.3h85.3V128c0-11.8,9.5-21.3,21.3-21.3h42.7c11.8,0,21.3,9.6,21.3,21.3v85.3H384c11.8,0,21.3,9.6,21.3,21.3V277.3z" />
                    </svg>
                    <p>新增專案</p>
                </div>
            </div>
        </div>

        <div class="mainContent themed-scrollbar" ref="mainContentRef">
            <nav class="toolColumn">
                <button
                    type="button"
                    class="toolColumn_btn"
                    :class="{ active: isProjectToolActive }"
                    @click="toggleProjectTool"
                    :aria-pressed="isProjectToolActive"
                    title="專案列表"
                >
                    <svg viewBox="0 0 24 24" aria-hidden="true">
                        <rect x="3" y="5" width="18" height="14" rx="2" ry="2" fill="currentColor" opacity="0.18" />
                        <path
                            d="M5 7h5l1.5 2H19v8H5V7Z"
                            fill="currentColor"
                        />
                    </svg>
                </button>
                <button
                    type="button"
                    class="toolColumn_btn"
                    :class="{ active: isReportToolActive }"
                    @click="toggleReportTool"
                    :aria-pressed="isReportToolActive"
                    title="報告審查"
                >
                    <svg viewBox="0 0 24 24" aria-hidden="true">
                        <rect x="3" y="3" width="18" height="18" rx="9" fill="currentColor" opacity="0.18" />
                        <path
                            d="M14.8 13.4a4.5 4.5 0 1 0-1.4 1.4l3.5 3.5 1.4-1.4-3.5-3.5Zm-3.8.6a3 3 0 1 1 0-6 3 3 0 0 1 0 6Z"
                            fill="currentColor"
                        />
                    </svg>
                </button>
                <button
                    type="button"
                    class="toolColumn_btn toolColumn_btn--chat"
                    :class="{ active: isChatWindowOpen }"
                    :disabled="isChatToggleDisabled"
                    @click="toggleChatWindow"
                    :aria-pressed="isChatWindowOpen"
                    title="Chat AI"
                >
                    <svg viewBox="0 0 24 24" aria-hidden="true">
                        <rect x="3" y="3" width="18" height="18" rx="4" fill="currentColor" opacity="0.12" />
                        <path
                            d="M8.5 8h7c.83 0 1.5.67 1.5 1.5v3c0 .83-.67 1.5-1.5 1.5h-.94l-1.8 1.88c-.31.33-.76.12-.76-.32V14.5h-3.5c-.83 0-1.5-.67-1.5-1.5v-3C7 8.67 7.67 8 8.5 8Z"
                            fill="currentColor"
                        />
                    </svg>
                </button>
            </nav>
            <PanelRail
                :style-width="middlePaneStyle"
                :mode="panelMode"
                :projects="projects"
                :selected-project-id="selectedProjectId"
                :on-select-project="handleSelectProject"
                :on-delete-project="deleteProject"
                :is-tree-collapsed="isTreeCollapsed"
                :show-content="isProjectToolActive || isReportToolActive"
                :tree="tree"
                :active-tree-path="activeTreePath"
                :is-loading-tree="isLoadingTree"
                :open-node="openNode"
                :select-tree-node="selectTreeNode"
                :report-config="reportPanelConfig"
                @resize-start="startPreviewResize"
            />

            <section class="workSpace" :class="{ 'workSpace--reports': isReportToolActive }">
                <template v-if="isReportToolActive">
                    <div class="panelHeader">報告檢視</div>
                    <template v-if="hasReadyReports || viewerHasContent">
                        <div v-if="readyReports.length" class="reportTabs">
                            <button
                                v-for="entry in readyReports"
                                :key="entry.key"
                                type="button"
                                class="reportTab"
                                :class="{
                                    active:
                                        activeReport &&
                                        normaliseProjectId(entry.project.id) === normaliseProjectId(activeReport.project.id) &&
                                        entry.path === activeReport.path
                                }"
                                @click="selectReport(entry.project.id, entry.path)"
                            >
                                {{ entry.project.name }} / {{ entry.path }}
                            </button>
                        </div>
                        <div
                            class="reportViewerContent"
                            :class="{ 'reportViewerContent--loading': isActiveReportProcessing }"
                            :aria-busy="isActiveReportProcessing ? 'true' : 'false'"
                        >
                            <div
                                v-if="isActiveReportProcessing"
                                class="reportViewerProcessingOverlay reportViewerLoading"
                                role="status"
                                aria-live="polite"
                            >
                                <span class="reportViewerSpinner" aria-hidden="true"></span>
                                <p class="reportViewerProcessingText">正在透過 Dify 執行 AI審查，請稍候…</p>
                            </div>
                            <template v-if="activeReport">
                                <div class="reportViewerHeader">
                                    <h3 class="reportTitle">{{ activeReport.project.name }} / {{ activeReport.path }}</h3>
                                    <p class="reportViewerTimestamp">更新於 {{ activeReport.state.updatedAtDisplay || '-' }}</p>
                                </div>
                                <div v-if="activeReport.state.status === 'error'" class="reportErrorPanel">
                                    <p class="reportErrorText">生成失敗：{{ activeReport.state.error || '未知原因' }}</p>
                                    <p class="reportErrorHint">請檢查檔案權限、Dify 設定或稍後再試。</p>
                                </div>
                                <template v-else>
                                    <div v-if="hasStructuredReport" class="reportStructured">
                                        <div
                                            v-if="hasStructuredReportToggle"
                                            class="reportStructuredToggle"
                                            role="group"
                                            aria-label="報告來源"
                                        >
                                            <div class="reportStructuredToggleButtons">
                                                <button
                                                    type="button"
                                                    class="reportStructuredToggleButton"
                                                    :class="{ active: structuredReportViewMode === 'combined' }"
                                                    :disabled="!canShowStructuredSummary"
                                                    @click="setStructuredReportViewMode('combined')"
                                                >
                                                    總報告
                                                </button>
                                                <button
                                                    type="button"
                                                    class="reportStructuredToggleButton"
                                                    :class="{ active: structuredReportViewMode === 'static' }"
                                                    :disabled="!canShowStructuredStatic"
                                                    @click="setStructuredReportViewMode('static')"
                                                >
                                                    靜態分析器
                                                </button>
                                                <button
                                                    type="button"
                                                    class="reportStructuredToggleButton"
                                                    :class="{ active: structuredReportViewMode === 'dml' }"
                                                    :disabled="!canShowStructuredDml"
                                                    @click="setStructuredReportViewMode('dml')"
                                                >
                                                    AI審查
                                                </button>
                                            </div>
                                            <button
                                                v-if="shouldShowStructuredExportButton"
                                                type="button"
                                                class="reportExportButton reportStructuredToggleExport"
                                                :disabled="structuredReportExportConfig.busy"
                                                :aria-busy="structuredReportExportConfig.busy ? 'true' : 'false'"
                                                @click="exportCurrentStructuredReportJson"
                                            >
                                                <span v-if="structuredReportExportConfig.busy">匯出中…</span>
                                                <span v-else>{{ structuredReportExportLabel }}</span>
                                            </button>
                                        </div>
                                        <section
                                            v-if="structuredReportViewMode === 'combined' && canShowStructuredSummary"
                                            class="reportSummaryGrid"
                                        >
                                            <div class="reportSummaryCard reportSummaryCard--total">
                                                <span class="reportSummaryLabel">問題</span>
                                                <span class="reportSummaryValue">{{ activeReportTotalIssuesDisplay }}</span>
                                            </div>
                                            <div
                                                v-if="activeReportSummaryText"
                                                class="reportSummaryCard reportSummaryCard--span"
                                            >
                                                <span class="reportSummaryLabel">摘要</span>
                                                <p class="reportSummaryText">{{ activeReportSummaryText }}</p>
                                            </div>
                                            <div
                                                v-else-if="shouldShowNoIssueSummary"
                                                class="reportSummaryCard reportSummaryCard--span"
                                            >
                                                <span class="reportSummaryLabel">摘要</span>
                                                <p class="reportSummaryText">未檢測到問題。</p>
                                            </div>
                                            <div
                                                v-if="ruleBreakdownItems.length"
                                                class="reportSummaryCard"
                                            >
                                                <span class="reportSummaryLabel">規則分佈</span>
                                                <ul class="reportSummaryList">
                                                    <li
                                                        v-for="item in ruleBreakdownItems"
                                                        :key="`${item.label}-${item.count}`"
                                                    >
                                                        <span class="reportSummaryItemLabel">{{ item.label }}</span>
                                                        <span class="reportSummaryItemValue">{{ item.count }}</span>
                                                    </li>
                                                </ul>
                                            </div>
                                            <div
                                                v-if="severityBreakdownItems.length"
                                                class="reportSummaryCard"
                                            >
                                                <span class="reportSummaryLabel">嚴重度</span>
                                                <ul class="reportSummaryList">
                                                    <li
                                                        v-for="item in severityBreakdownItems"
                                                        :key="`${item.label}-${item.count}`"
                                                    >
                                                        <span class="reportSummaryItemLabel">{{ item.label }}</span>
                                                        <span class="reportSummaryItemValue">{{ item.count }}</span>
                                                    </li>
                                                </ul>
                                            </div>
                                        </section>

                                        <section
                                            v-if="structuredReportViewMode === 'static' && hasStaticDetailContent"
                                            class="reportStaticSection"
                                        >
                                            <div class="reportStaticHeader">
                                                <h4>靜態分析器</h4>
                                                <span v-if="staticEngineName" class="reportStaticEngine">
                                                    引擎：{{ staticEngineName }}
                                                </span>
                                                <span v-else-if="staticSourceName" class="reportStaticEngine">
                                                    來源：{{ staticSourceName }}
                                                </span>
                                            </div>
                                            <div
                                                v-if="staticSummaryDetailsItems.length"
                                                class="reportStaticBlock"
                                            >
                                                <h5>摘要資訊</h5>
                                                <ul class="reportStaticList">
                                                    <li
                                                        v-for="item in staticSummaryDetailsItems"
                                                        :key="`static-summary-${item.label}-${item.value}`"
                                                    >
                                                        <span class="reportStaticItemLabel">{{ item.label }}</span>
                                                        <span class="reportStaticItemValue">{{ item.value }}</span>
                                                    </li>
                                                </ul>
                                            </div>
                                            <div
                                                v-if="staticMetadataDetailsItems.length"
                                                class="reportStaticBlock"
                                            >
                                                <h5>中繼資料</h5>
                                                <ul class="reportStaticList">
                                                    <li
                                                        v-for="item in staticMetadataDetailsItems"
                                                        :key="`static-metadata-${item.label}-${item.value}`"
                                                    >
                                                        <span class="reportStaticItemLabel">{{ item.label }}</span>
                                                        <span class="reportStaticItemValue">{{ item.value }}</span>
                                                    </li>
                                                </ul>
                                            </div>
                                        </section>

                                        <section
                                            v-if="structuredReportViewMode === 'dml' && dmlReportDetails"
                                            class="reportDmlSection"
                                        >
                                            <div class="reportDmlHeader">
                                                <h4>AI審查</h4>
                                                <span v-if="dmlReportDetails.status" class="reportDmlStatus">
                                                    {{ dmlReportDetails.status }}
                                                </span>
                                                <span v-if="dmlReportDetails.generatedAt" class="reportDmlTimestamp">
                                                    產生於 {{ dmlReportDetails.generatedAt }}
                                                </span>
                                            </div>
                                            <p v-if="dmlReportDetails.error" class="reportDmlError">
                                                {{ dmlReportDetails.error }}
                                            </p>
                                            <div v-if="hasDmlSegments" class="reportDmlSegments">
                                                <details
                                                    v-for="segment in dmlSegments"
                                                    :key="segment.key"
                                                    class="reportDmlSegment"
                                                >
                                                    <summary>
                                                        第 {{ segment.index }} 段
                                                        <span v-if="segment.startLine">
                                                            （第 {{ segment.startLine }} 行起
                                                            <span v-if="segment.endLine">，至第 {{ segment.endLine }} 行止</span>
                                                            ）
                                                        </span>
                                                    </summary>
                                                    <pre
                                                        v-if="segment.text || segment.sql"
                                                        class="reportDmlSql codeScroll themed-scrollbar"
                                                        v-text="segment.text || segment.sql"
                                                    ></pre>
                                                    <pre
                                                        v-if="segment.analysis"
                                                        class="reportDmlAnalysis codeScroll themed-scrollbar"
                                                        v-text="segment.analysis"
                                                    ></pre>
                                                </details>
                                            </div>
                                            <p v-else class="reportDmlEmpty">尚未取得 AI審查拆分結果。</p>
                                            <pre
                                                v-if="dmlReportDetails.reportText"
                                                class="reportDmlSummary codeScroll themed-scrollbar"
                                                v-text="dmlReportDetails.reportText"
                                            ></pre>
                                        </section>
                                        <section
                                            v-if="structuredReportJsonPreview"
                                            class="reportJsonPreviewSection"
                                        >
                                            <details class="reportJsonPreviewDetails">
                                                <summary class="reportJsonPreviewSummary">
                                                    {{ structuredReportJsonHeading }}
                                                </summary>
                                                <pre
                                                    class="reportJsonPreview codeScroll themed-scrollbar"
                                                    v-text="structuredReportJsonPreview"
                                                ></pre>
                                            </details>
                                        </section>
                                        <section
                                            v-if="shouldShowReportIssuesSection"
                                            class="reportIssuesSection"
                                        >
                                            <div class="reportIssuesHeader">
                                                <div class="reportIssuesHeaderInfo">
                                                    <h4>問題清單</h4>
                                                    <span class="reportIssuesTotal">
                                                        <template v-if="activeReportIssueCount !== null">
                                                            共 {{ activeReportIssueCount }} 項
                                                        </template>
                                                        <template v-else>—</template>
                                                    </span>
                                                </div>
                                            </div>
                                            <div class="reportIssuesContent">
                                                <template v-if="activeReportDetails">
                                                    <div
                                                        v-if="activeReport.state.sourceLoading"
                                                        class="reportIssuesNotice"
                                                    >
                                                        正在載入原始碼…
                                                    </div>
                                                    <div
                                                        v-else-if="activeReport.state.sourceError"
                                                        class="reportIssuesNotice reportIssuesNotice--error"
                                                    >
                                                        無法載入檔案內容：{{ activeReport.state.sourceError }}
                                                    </div>
                                                    <template v-else>
                                                        <div
                                                            v-if="shouldShowAiUnavailableNotice"
                                                            class="reportIssuesNotice reportIssuesNotice--warning"
                                                        >
                                                            {{ reportAiUnavailableNotice }}
                                                        </div>
                                                        <div
                                                            v-if="hasReportIssueLines"
                                                            class="reportRow reportIssuesRow"
                                                        >
                                                            <div class="reportRowContent codeScroll themed-scrollbar">
                                                                <div class="codeEditor">
                                                                    <div
                                                                        v-for="line in reportIssueLines"
                                                                        :key="line.key"
                                                                        class="codeLine"
                                                                        :data-line="line.number != null ? line.number : undefined"
                                                                        :class="{
                                                                            'codeLine--issue': line.type === 'code' && line.hasIssue,
                                                                            'codeLine--meta': line.type !== 'code',
                                                                            'codeLine--issuesMeta': line.type === 'issues',
                                                                            'codeLine--fixMeta': line.type === 'fix'
                                                                        }"
                                                                    >
                                                                        <span
                                                                            class="codeLineNo"
                                                                            :class="{
                                                                                'codeLineNo--issue': line.type === 'code' && line.hasIssue,
                                                                                'codeLineNo--meta': line.type !== 'code',
                                                                                'codeLineNo--issues': line.type === 'issues',
                                                                                'codeLineNo--fix': line.type === 'fix'
                                                                            }"
                                                                            :data-line="line.number != null ? line.displayNumber : ''"
                                                                            :aria-label="line.type !== 'code' ? line.iconLabel : null"
                                                                            :aria-hidden="line.type === 'code'"
                                                                        >
                                                                            <svg
                                                                                v-if="line.type === 'issues'"
                                                                                class="codeLineNoIcon codeLineNoIcon--warning"
                                                                                viewBox="0 0 20 20"
                                                                                focusable="false"
                                                                                aria-hidden="true"
                                                                            >
                                                                                <path
                                                                                    d="M10.447 2.105a1 1 0 00-1.894 0l-7 14A1 1 0 002.447 18h15.106a1 1 0 00.894-1.447l-7-14zM10 6a1 1 0 01.993.883L11 7v4a1 1 0 01-1.993.117L9 11V7a1 1 0 011-1zm0 8a1 1 0 110 2 1 1 0 010-2z"
                                                                                />
                                                                            </svg>
                                                                            <svg
                                                                                v-else-if="line.type === 'fix'"
                                                                                class="codeLineNoIcon codeLineNoIcon--fix"
                                                                                viewBox="0 0 20 20"
                                                                                focusable="false"
                                                                                aria-hidden="true"
                                                                            >
                                                                                <path
                                                                                    d="M17.898 2.102a1 1 0 00-1.517.127l-2.156 2.873-1.21-.403a1 1 0 00-1.043.24l-4.95 4.95a1 1 0 000 1.414l1.775 1.775-5.189 5.189a1 1 0 001.414 1.414l5.189-5.189 1.775 1.775a1 1 0 001.414 0l4.95-4.95a1 1 0 00.24-1.043l-.403-1.21 2.873-2.156a1 1 0 00.127-1.517l-.489-.489z"
                                                                                />
                                                                            </svg>
                                                                        </span>
                                                                        <span
                                                                            class="codeLineContent"
                                                                            :class="{
                                                                                'codeLineContent--issueHighlight': line.type === 'code' && line.hasIssue,
                                                                                'codeLineContent--issues': line.type === 'issues',
                                                                                'codeLineContent--fix': line.type === 'fix'
                                                                            }"
                                                                            v-html="line.html"
                                                                        ></span>
                                                                    </div>
                                                                </div>
                                                            </div>
                                                        </div>
                                                        <p v-else class="reportIssuesEmpty">尚未能載入完整的代碼內容。</p>
                                                    </template>
                                                </template>
                                                <p v-else class="reportIssuesEmpty">尚未能載入完整的代碼內容。</p>
                                            </div>
                                            </section>
                                        <section
                                            v-else
                                            class="reportIssuesSection reportIssuesSection--empty"
                                        >
                                            <p class="reportIssuesEmpty">未檢測到任何問題。</p>
                                        </section>

                                    </div>
                                    <pre v-else class="reportBody codeScroll themed-scrollbar">{{ activeReport.state.report }}</pre>
                                    <details v-if="shouldShowDmlChunkDetails" class="reportChunks">
                                        <summary>AI 審查段落（{{ dmlChunkDetails.length }}）</summary>
                                        <ol class="reportChunkList reportChunkList--issues">
                                            <li
                                                v-for="chunk in dmlChunkDetails"
                                                :key="`chunk-${chunk.index}-${chunk.total}`"
                                            >
                                                <h4 class="reportChunkTitle">第 {{ chunk.index }} 段</h4>
                                                <template v-if="chunk.issues.length">
                                                    <ul class="reportChunkIssues">
                                                        <li
                                                            v-for="(issue, issueIndex) in chunk.issues"
                                                            :key="`chunk-${chunk.index}-issue-${issueIndex}`"
                                                            class="reportChunkIssue"
                                                        >
                                                            <p class="reportChunkIssueMessage">{{ issue.message }}</p>
                                                            <p v-if="issue.rule" class="reportChunkIssueMeta">規則：{{ issue.rule }}</p>
                                                            <p v-if="issue.severity" class="reportChunkIssueMeta">
                                                                嚴重度：{{ issue.severity }}
                                                            </p>
                                                            <p v-if="issue.line" class="reportChunkIssueMeta">
                                                                行數：第 {{ issue.line }} 行
                                                            </p>
                                                            <p v-if="issue.context" class="reportChunkIssueContext">
                                                                {{ issue.context }}
                                                            </p>
                                                        </li>
                                                    </ul>
                                                </template>
                                                <p v-else class="reportChunkEmpty">未檢測到任何問題。</p>
                                            </li>
                                        </ol>
                                    </details>
                                </template>
                            </template>
                            <template v-else>
                                <div class="reportViewerPlaceholder">請從左側選擇檔案報告。</div>
                            </template>
                        </div>
                    </template>
                    <p v-else class="reportViewerPlaceholder">尚未生成任何報告，請先於左側檔案中啟動生成。</p>
                </template>
                <template v-else-if="previewing.kind && previewing.kind !== 'error'">
                    <div class="pvHeader">
                        <div class="pvName">{{ previewing.name }}</div>
                        <div class="pvMeta">{{ previewing.mime || '-' }} | {{ (previewing.size / 1024).toFixed(1) }} KB</div>
                    </div>

                    <template v-if="previewing.kind === 'text'">
                        <div class="pvBox codeBox">
                            <div
                                class="codeScroll themed-scrollbar"
                                :class="{ 'codeScroll--wrapped': !showCodeLineNumbers }"
                                ref="codeScrollRef"
                                @pointerdown="handleCodeScrollPointerDown"
                            >
                                <div class="codeEditor">
                                    <div
                                        v-for="line in previewLineItems"
                                        :key="line.number"
                                        class="codeLine"
                                        :data-line="line.number"
                                    >
                                        <span
                                            class="codeLineNo"
                                            :data-line="line.number"
                                            aria-hidden="true"
                                        ></span>
                                        <span class="codeLineContent" v-html="renderLineContent(line)"></span>
                                    </div>
                                </div>
                            </div>
                        </div>

                    </template>

                    <div v-else-if="previewing.kind === 'image'" class="pvBox imgBox">
                        <img :src="previewing.url" :alt="previewing.name" />
                    </div>

                    <div v-else-if="previewing.kind === 'pdf'" class="pvBox pdfBox">
                        <iframe :src="previewing.url" title="PDF Preview" style="width:100%;height:100%;border:none;"></iframe>
                    </div>

                    <div v-else class="pvBox">
                        <a class="btn" :href="previewing.url" download>Download file</a>
                        <a class="btn outline" :href="previewing.url" target="_blank">Open in new window</a>
                    </div>
                </template>

                <template v-else-if="previewing.kind === 'error'">
                    <div class="pvError">
                        Cannot preview: {{ previewing.error }}
                    </div>
                </template>

                <template v-else>
                    <div class="pvPlaceholder">Select a file to see its preview here.</div>
                </template>
            </section>
        </div>

        <Teleport to="body">
            <ChatAiWindow
                :visible="isChatWindowOpen"
                :floating-style="chatWindowStyle"
                :context-items="contextItems"
                :messages="messages"
                :loading="isProcessing"
                :disabled="isChatLocked"
                :connection="connection"
                @add-active="handleAddActiveContext"
                @add-selection="handleAddSelectionContext"
                @clear-context="clearContext"
                @remove-context="removeContext"
                @send-message="handleSendMessage"
                @close="closeChatWindow"
                @drag-start="startChatDrag"
                @resize-start="startChatResize"
            />
        </Teleport>

        <div v-if="showUploadModal" class="modalBackdrop" @click.self="showUploadModal = false">
            <div class="modalCard">
                <h3>Import Project Folder</h3>
                <p>Drag a folder here or use the buttons below to import a project. External directories and OPFS are supported.</p>

                <div class="dropZone" @drop="handleDrop" @dragover="handleDragOver">Drop a folder here to import</div>

                <div class="modalBtns">
                    <button class="btn" v-if="supportsFS" @click="pickFolderAndImport">Select folder</button>
                    <label class="btn outline" v-else>Fallback import<input type="file" webkitdirectory directory multiple style="display:none" @change="handleFolderInput"></label>
                    <button class="btn ghost" @click="showUploadModal = false">Cancel</button>
                </div>
                <p class="hint" v-if="!supportsFS">Your browser does not support showDirectoryPicker. Use the fallback input instead.</p>
            </div>
        </div>
    </div>
</template>
<style>
/* 讓 100% 有依據 */
html,
body,
#app {
    height: 100%;
    margin: 0;
    font-family: "Segoe UI", Roboto, Helvetica, Arial, sans-serif;
    color: #e5e7eb;
}

.page {
    min-height: 100vh;
    display: flex;
    flex-direction: column;
    background-color: #1e1e1e;
}

/* 頂欄 */
.topBar {
    box-sizing: border-box;
    height: 60px;
    padding: 0 16px;
    background: linear-gradient(90deg, #2c2c2c, #252526);
    border-bottom: 1px solid #3d3d3d;
    display: flex;
    align-items: center;
    box-shadow: 0 2px 6px rgba(0, 0, 0, 0.5);
}

.topBar_left {
    display: flex;
    align-items: center;
    gap: 12px;
}

.topBar_title {
    margin: 0;
    padding: 0;
    font-size: 0;
    line-height: 1;
}

.topBar_logo {
    display: block;
    height: 36px;
    width: auto;
    object-fit: contain;
}

.topBar_spacer {
    flex: 1 1 auto;
}

.topBar_right {
    display: flex;
    align-items: center;
    gap: 12px;
}

.topBar_iconBtn {
    width: 44px;
    height: 44px;
    border-radius: 12px;
    border: 1px solid #3d3d3d;
    background: #2b2b2b;
    color: #cbd5f5;
    display: inline-flex;
    align-items: center;
    justify-content: center;
    cursor: pointer;
    transition: background 0.2s ease, transform 0.2s ease, border-color 0.2s ease, color 0.2s ease;
}

.topBar_iconBtn svg {
    width: 20px;
    height: 20px;
}

.topBar_iconBtn:hover:not(:disabled) {
    background: #343434;
    border-color: #4b5563;
    color: #e0f2fe;
    transform: translateY(-1px);
}

.topBar_iconBtn:disabled {
    opacity: 0.6;
    cursor: not-allowed;
}

.topBar_iconBtn.active {
    background: linear-gradient(135deg, rgba(59, 130, 246, 0.3), rgba(14, 165, 233, 0.3));
    border-color: rgba(14, 165, 233, 0.6);
    color: #e0f2fe;
}

.topBar_addProject {
    display: flex;
    align-items: center;
    gap: 10px;
    padding: 6px 14px;
    border-radius: 6px;
    background-color: #007acc;
    transition: all 0.25s ease;
}

.topBar_addProject p {
    margin: 0;
    color: white;
    font-weight: 600;
    font-size: 15px;
}

.topBar_addProject svg {
    height: 20px;
    fill: white;
    transition: transform 0.25s ease, fill 0.25s ease;
}

.topBar_addProject:hover {
    background-color: #0288d1;
    transform: translateY(-2px) scale(1.03);
    cursor: pointer;
    box-shadow: 0 4px 12px rgba(0, 0, 0, 0.4);
}

.topBar_addProject:active {
    transform: scale(0.96);
}


.mainContent {
    display: flex;
    flex-direction: row;
<<<<<<< HEAD
    flex-wrap: nowrap;
=======
    flex-wrap: wrap;
>>>>>>> 9e5dde81
    align-items: stretch;
    flex: 1 1 auto;
    min-height: 0;
    background-color: #1e1e1e;
    padding: 0;
    width: 100%;
    box-sizing: border-box;
<<<<<<< HEAD
    column-gap: 16px;
=======
    column-gap: 0;
>>>>>>> 9e5dde81
    row-gap: 16px;
    overflow: visible;
}

.workSpace {
    flex: 1 1 480px;
    display: flex;
    flex-direction: column;
    gap: 16px;
    min-height: 0;
    min-width: 0;
    background: #191919;
    border: 1px solid #323232;
    border-radius: 0;
    padding: 16px;
    box-sizing: border-box;
}

.workSpace--reports {
    flex: 1 1 auto;
    display: flex;
    flex-direction: column;
}

.toolColumn {
    flex: 0 0 64px;
    width: 64px;
    background: #252526;
    border-right: 1px solid #323232;
    display: flex;
    flex-direction: column;
    align-items: center;
    gap: 12px;
    padding: 16px 10px;
    box-sizing: border-box;
}

.toolColumn_btn {
    width: 44px;
    height: 44px;
    border: 1px solid #3d3d3d;
    background: #262626;
    color: #cbd5f5;
    display: inline-flex;
    align-items: center;
    justify-content: center;
    cursor: pointer;
    transition: background 0.2s ease, color 0.2s ease, border-color 0.2s ease, transform 0.2s ease;
    padding: 0;
}

.toolColumn_btn svg {
    width: 33px;
    height: 33px;
}

.toolColumn_btn--chat {
    margin-top: auto;
}

.toolColumn_btn:hover {
    background: #2f2f2f;
    border-color: #4b5563;
    color: #e0f2fe;
    transform: translateY(-1px);
}

.toolColumn_btn.active {
    background: linear-gradient(135deg, rgba(59, 130, 246, 0.25), rgba(14, 165, 233, 0.25));
    border-color: rgba(14, 165, 233, 0.6);
    color: #e0f2fe;
}

.toolColumn_btn:focus-visible {
    outline: 2px solid #60a5fa;
    outline-offset: 2px;
}

.mainContent > * {
    min-height: 0;
    min-width: 0;
}

@media (max-width: 900px) {
    .mainContent {
        flex-direction: column;
    }
    .toolColumn {
        flex-direction: row;
        width: 100%;
        flex: 0 0 auto;
        border-right: none;
        border-bottom: 1px solid #323232;
        justify-content: flex-start;
    }
    .toolColumn_btn {
        transform: none;
    }
    .toolColumn_btn--chat {
        margin-top: 0;
        margin-left: auto;
    }
    .workSpace {
        width: 100%;
        flex: 1 1 auto;
    }
}

.panelHeader {
    font-weight: 700;
    color: #cbd5e1;
    font-size: 14px;
}

.reportViewerContent {
    flex: 1 1 auto;
    display: flex;
    flex-direction: column;
    gap: 12px;
    min-height: 0;
    background: #191919;
    border: 1px solid #323232;
    border-radius: 0;
    padding: 16px;
    box-sizing: border-box;
    min-width: 0;
    position: relative;
    overflow: visible;
}

.reportViewerContent--loading > :not(.reportViewerProcessingOverlay) {
    filter: blur(1px);
    pointer-events: none;
}

.reportViewerProcessingOverlay {
    position: absolute;
    inset: 0;
    background: rgba(15, 23, 42, 0.78);
    backdrop-filter: blur(2px);
    display: flex;
    flex-direction: column;
    align-items: center;
    justify-content: center;
    gap: 16px;
    padding: 32px 16px;
    z-index: 10;
    pointer-events: all;
}

.reportViewerProcessingOverlay .reportViewerSpinner {
    width: 48px;
    height: 48px;
}

.reportViewerProcessingText {
    margin: 0;
    font-size: 14px;
    color: #cbd5f5;
}

.reportViewerLoading {
    flex: 1 1 auto;
    display: flex;
    flex-direction: column;
    align-items: center;
    justify-content: center;
    gap: 16px;
    padding: 40px 16px;
    text-align: center;
    color: #e2e8f0;
}

.reportViewerSpinner {
    width: 44px;
    height: 44px;
    border-radius: 50%;
    border: 3px solid rgba(148, 163, 184, 0.35);
    border-top-color: #60a5fa;
    animation: reportViewerSpin 1s linear infinite;
}

.reportViewerLoadingText {
    margin: 0;
    font-size: 14px;
    color: #cbd5f5;
}

@keyframes reportViewerSpin {
    0% {
        transform: rotate(0deg);
    }
    100% {
        transform: rotate(360deg);
    }
}

.reportViewerHeader {
    display: flex;
    flex-direction: column;
    gap: 4px;
}

.reportTabs {
    display: flex;
    flex-wrap: wrap;
    gap: 8px;
}

.reportTab {
    border: 1px solid rgba(148, 163, 184, 0.4);
    border-radius: 0;
    background: rgba(148, 163, 184, 0.12);
    color: #e2e8f0;
    font-size: 12px;
    padding: 4px 10px;
    cursor: pointer;
    transition: background 0.2s ease, border-color 0.2s ease;
}

.reportTab.active {
    background: linear-gradient(135deg, rgba(59, 130, 246, 0.25), rgba(14, 165, 233, 0.25));
    border-color: rgba(59, 130, 246, 0.5);
}


.reportTitle {
    margin: 0;
    font-size: 18px;
    color: #f9fafb;
}

.reportViewerTimestamp {
    margin: 0;
    font-size: 12px;
    color: #a5b4fc;
}

.reportBody {
    flex: 1 1 auto;
    margin: 0;
    padding: 16px;
    border-radius: 6px;
    background: #1b1b1b;
    border: 1px solid #2f2f2f;
    color: #d1d5db;
    font-family: Consolas, "Courier New", monospace;
    font-size: 13px;
    line-height: 1.45;
    white-space: pre-wrap;
    word-break: break-word;
}

.reportStructured {
    display: flex;
    flex-direction: column;
    gap: 20px;
    flex: 1 1 auto;
    min-height: 0;
}

.reportStructured > * {
    min-height: 0;
}

.reportStructuredPrimary {
    display: flex;
    flex-direction: column;
    gap: 20px;
    min-height: 0;
}

.reportStructuredSecondary {
    display: flex;
    flex-direction: column;
    gap: 20px;
    min-height: 0;
}

.reportStructuredToggle {
    display: flex;
    flex-wrap: wrap;
    align-items: center;
    gap: 12px;
    justify-content: space-between;
}

.reportStructuredToggleButtons {
    display: inline-flex;
    flex-wrap: wrap;
    gap: 8px;
}

.reportStructuredToggleButton {
    border: 1px solid rgba(148, 163, 184, 0.35);
    border-radius: 4px;
    background: rgba(148, 163, 184, 0.14);
    color: #e2e8f0;
    font-size: 12px;
    padding: 4px 10px;
    cursor: pointer;
    transition: background 0.2s ease, border-color 0.2s ease, color 0.2s ease;
}

.reportStructuredToggleButton.active {
    background: linear-gradient(135deg, rgba(59, 130, 246, 0.28), rgba(14, 165, 233, 0.28));
    border-color: rgba(59, 130, 246, 0.5);
    color: #f8fafc;
}

.reportStructuredToggleButton:disabled {
    opacity: 0.45;
    cursor: not-allowed;
}

.reportStructuredToggleExport {
    margin-left: auto;
}

.reportJsonPreviewSection {
    margin-top: 12px;
    width: 100%;
    max-width: 100%;
    box-sizing: border-box;
}

.reportJsonPreviewDetails {
    border: 1px solid #334155;
    border-radius: 6px;
    background: rgba(15, 23, 42, 0.65);
    overflow: hidden;
    max-width: 100%;
}

.reportJsonPreviewSummary {
    display: flex;
    align-items: center;
    gap: 6px;
    margin: 0;
    padding: 10px 12px;
    font-size: 13px;
    font-weight: 600;
    color: #bfdbfe;
    list-style: none;
    cursor: pointer;
}

.reportJsonPreviewSummary::-webkit-details-marker {
    display: none;
}

.reportJsonPreviewDetails[open] .reportJsonPreviewSummary {
    border-bottom: 1px solid rgba(59, 130, 246, 0.35);
}

.reportJsonPreviewDetails:not([open]) .reportJsonPreviewSummary::after,
.reportJsonPreviewDetails[open] .reportJsonPreviewSummary::after {
    content: "";
    width: 8px;
    height: 8px;
    border: 1px solid currentColor;
    border-left: 0;
    border-top: 0;
    transform: rotate(45deg);
    margin-left: auto;
    transition: transform 0.2s ease;
}

.reportJsonPreviewDetails[open] .reportJsonPreviewSummary::after {
    transform: rotate(225deg);
}

.reportJsonPreview {
    margin: 0;
    padding: 12px;
    border-top: 1px solid rgba(59, 130, 246, 0.35);
    background: rgba(15, 23, 42, 0.45);
    color: #e2e8f0;
    font-size: 12px;
    max-width: 100%;
    line-height: 1.45;
    white-space: pre-wrap;
    word-break: break-word;
}

.reportExportButton {
    border: 1px solid #3d3d3d;
    background: #1f2937;
    color: #cbd5f5;
    padding: 6px 12px;
    border-radius: 6px;
    font-size: 13px;
    line-height: 1.2;
    cursor: pointer;
    transition: background 0.2s ease, border-color 0.2s ease, color 0.2s ease, transform 0.2s ease;
}

.reportExportButton:hover:not(:disabled) {
    background: #374151;
    border-color: #60a5fa;
    color: #e0f2fe;
    transform: translateY(-1px);
}

.reportExportButton:disabled {
    opacity: 0.5;
    cursor: not-allowed;
}

.reportExportButton:focus-visible {
    outline: 2px solid #60a5fa;
    outline-offset: 2px;
}

.reportSummaryGrid {
    display: grid;
    grid-template-columns: repeat(auto-fit, minmax(220px, 1fr));
    gap: 12px;
    width: 100%;
}

.reportSummaryCard {
    border: 1px solid #2f2f2f;
    background: #1f1f1f;
    border-radius: 6px;
    padding: 12px 14px;
    display: flex;
    flex-direction: column;
    gap: 8px;
    min-width: 0;
    word-break: break-word;
}

.reportSummaryCard--total {
    background: #1f1f1f;
    border-color: #2f2f2f;
}

.reportSummaryCard--span {
    grid-column: 1 / -1;
}

@media (max-width: 720px) {
    .reportSummaryCard--span {
        grid-column: span 1;
    }
}

.reportSummaryLabel {
    font-size: 12px;
    font-weight: 600;
    color: #cbd5f5;
    letter-spacing: 0.04em;
    text-transform: uppercase;
}

.reportSummaryValue {
    font-size: 28px;
    font-weight: 700;
    color: #f8fafc;
    line-height: 1;
}

.reportSummaryText {
    margin: 0;
    font-size: 13px;
    color: #e2e8f0;
    line-height: 1.5;
}

.reportSummaryList {
    list-style: none;
    margin: 0;
    padding: 0;
    display: flex;
    flex-direction: column;
    gap: 6px;
    font-size: 13px;
    color: #e2e8f0;
}

.reportSummaryItemLabel {
    font-weight: 600;
    margin-right: 6px;
}

.reportSummaryItemValue {
    color: #cbd5f5;
}

.reportStaticSection {
    margin-top: 24px;
    padding: 16px;
    border: 1px solid rgba(148, 163, 184, 0.18);
    border-radius: 8px;
    background: rgba(30, 41, 59, 0.32);
    display: flex;
    flex-direction: column;
    gap: 12px;
}

.reportStaticHeader {
    display: flex;
    flex-wrap: wrap;
    align-items: baseline;
    gap: 8px;
}

.reportStaticHeader h4 {
    margin: 0;
    font-size: 16px;
    font-weight: 600;
    color: #f8fafc;
}

.reportStaticEngine {
    font-size: 12px;
    color: #94a3b8;
}

.reportStaticBlock {
    display: flex;
    flex-direction: column;
    gap: 6px;
}

.reportStaticBlock h5 {
    margin: 0;
    font-size: 13px;
    color: #cbd5f5;
    text-transform: none;
    letter-spacing: 0.02em;
}

.reportStaticList {
    list-style: none;
    margin: 0;
    padding: 0;
    display: flex;
    flex-direction: column;
    gap: 6px;
    font-size: 13px;
    color: #e2e8f0;
}

.reportStaticItemLabel {
    font-weight: 600;
    margin-right: 6px;
    color: #cbd5f5;
}

.reportStaticItemValue {
    color: #cbd5f5;
}

.reportDmlSection {
    margin-top: 24px;
    padding: 16px;
    border: 1px solid rgba(148, 163, 184, 0.18);
    border-radius: 8px;
    background: rgba(15, 23, 42, 0.4);
    display: flex;
    flex-direction: column;
    gap: 12px;
}

.reportDmlHeader {
    display: flex;
    flex-wrap: wrap;
    align-items: baseline;
    gap: 8px;
}

.reportDmlHeader h4 {
    margin: 0;
    font-size: 16px;
    font-weight: 600;
    color: #f8fafc;
}

.reportDmlStatus {
    font-size: 12px;
    font-weight: 600;
    color: #22d3ee;
    text-transform: uppercase;
}

.reportDmlTimestamp {
    font-size: 12px;
    color: #94a3b8;
}

.reportDmlError {
    margin: 0;
    color: #f87171;
    font-size: 13px;
}

.reportDmlSegments {
    display: flex;
    flex-direction: column;
    gap: 8px;
}

.reportDmlSegment {
    border: 1px solid rgba(148, 163, 184, 0.18);
    border-radius: 6px;
    background: rgba(15, 23, 42, 0.35);
}

.reportDmlSegment summary {
    cursor: pointer;
    padding: 8px 12px;
    font-weight: 600;
    color: #e2e8f0;
}

.reportDmlSegment pre {
    margin: 0;
    padding: 12px;
    font-size: 13px;
}

.reportDmlSql {
    background: rgba(15, 23, 42, 0.55);
    color: #e0f2fe;
}

.reportDmlAnalysis {
    background: rgba(8, 47, 73, 0.55);
    color: #fef9c3;
}

.reportDmlSummary {
    margin: 0;
    font-size: 13px;
    background: rgba(15, 23, 42, 0.65);
    color: #cbd5f5;
    border-radius: 6px;
    padding: 12px;
}

.reportDmlEmpty {
    margin: 0;
    font-size: 13px;
    color: #94a3b8;
}


.reportIssuesSection {
    display: flex;
    flex-direction: column;
    gap: 12px;
    flex: 1 1 auto;
    min-height: 0;
    align-self: stretch;
}

.reportIssuesSection--empty {
    padding-top: 12px;
    flex: 0 0 auto;
}


.reportIssuesHeader {
    display: flex;
    align-items: center;
    gap: 12px;
    flex-wrap: wrap;
}

.reportIssuesHeaderInfo {
    display: flex;
    align-items: baseline;
    gap: 8px;
    flex: 1 1 auto;
    min-width: 0;
}

.reportIssuesContent {
    flex: 1 1 auto;
    min-height: 0;
    display: flex;
    flex-direction: column;
    gap: 12px;
    border: 1px solid rgba(148, 163, 184, 0.28);
    border-radius: 8px;
    padding: 12px;
    background: rgba(15, 23, 42, 0.02);
    overflow: auto;
}

.reportIssuesHeader h4 {
    margin: 0;
    font-size: 16px;
    color: #0b1120;
}

.reportIssuesTotal {
    font-size: 12px;
    color: #94a3b8;
}

.reportIssuesNotice {
    padding: 10px 14px;
    border-radius: 6px;
    background: rgba(148, 163, 184, 0.12);
    color: #e2e8f0;
    font-size: 13px;
}

.reportIssuesNotice--error {
    background: rgba(248, 113, 113, 0.12);
    color: #fda4af;
}

.reportIssuesNotice--warning {
    background: rgba(250, 204, 21, 0.12);
    color: #facc15;
}

.reportRow {
    flex: 1 1 auto;
    min-height: 0;
    border-radius: 6px;
    background: #1b1b1b;
    display: flex;
    flex-direction: column;
    overflow: hidden;
}

.reportRowActions {
    display: flex;
    justify-content: flex-end;
    padding: 12px 16px 0;
    gap: 8px;
}

.reportRowActionButton {
    border: 1px solid rgba(148, 163, 184, 0.35);
    border-radius: 4px;
    background: rgba(148, 163, 184, 0.14);
    color: #e2e8f0;
    font-size: 12px;
    padding: 4px 12px;
    cursor: pointer;
    transition: background 0.2s ease, border-color 0.2s ease, color 0.2s ease;
}

.reportRowActionButton:hover:not(:disabled) {
    background: rgba(59, 130, 246, 0.2);
    border-color: rgba(59, 130, 246, 0.5);
    color: #f8fafc;
}

.reportRowActionButton:disabled {
    opacity: 0.5;
    cursor: not-allowed;
}

.reportRowContent {
    flex: 1 1 auto;
    margin: 0;
    padding: 16px;
    font-family: Consolas, "Courier New", monospace;
    font-size: 13px;
    line-height: 1.45;
    color: #e2e8f0;
    background: transparent;
    white-space: pre-wrap;
    word-break: break-word;
    min-height: 0;
}

.reportRowContent.codeScroll {
    overflow: visible;
    max-height: none;
}

.reportRowNotice {
    margin: 0;
    padding: 0 16px 12px;
    font-size: 12px;
    color: #94a3b8;
}

.reportIssuesRow .reportRowContent {
    padding: 0;
}

.reportIssuesRow .reportRowContent.codeScroll {
    display: flex;
    flex-direction: column;
    overflow: visible;
    max-height: none;
}

.reportIssuesRow .codeEditor {
    padding: 4px 0;
}

.reportIssuesRow .codeLine {
    border-left: 3px solid transparent;
    padding: 2px 0;
}

.reportIssuesRow .codeLine--issue {
    background: rgba(248, 113, 113, 0.12);
    border-left-color: rgba(248, 113, 113, 0.65);
}

.codeLineNo--issue {
    color: #b91c1c;
}

.codeLineContent--issueHighlight {
    color: #7f1d1d;
    background: rgba(248, 113, 113, 0.18);
}

.reportIssuesRow .codeLine--meta {
    background: rgba(226, 232, 240, 0.75);
    border-left-color: rgba(148, 163, 184, 0.6);
}

.reportIssuesRow .codeLine--issuesMeta {
    background: rgba(251, 146, 60, 0.24);
    border-left-color: rgba(251, 146, 60, 0.6);
}

.reportIssuesRow .codeLine--fixMeta {
    background: rgba(56, 189, 248, 0.2);
    border-left-color: rgba(56, 189, 248, 0.55);
}

.codeLineNo--meta {
    color: #1f2937;
    display: flex;
    align-items: center;
    justify-content: center;
    padding-right: 0;
}

.codeLineNo--meta::before {
    content: "";
}

.codeLineNo--issues {
    color: #c2410c;
}

.codeLineNo--fix {
    color: #0284c7;
}

.codeLineNoIcon {
    width: 16px;
    height: 16px;
    fill: currentColor;
    display: block;
}

.codeLineNoIcon--warning {
    color: inherit;
}

.codeLineContent--issues,
.codeLineContent--fix {
    font-size: 13px;
    line-height: 1.55;
    white-space: pre-wrap;
}

.codeLineContent--issues {
    color: #9a3412;
}

.codeLineContent--fix {
    color: #0369a1;
}

.reportIssueInlineRow {
    display: flex;
    flex-wrap: wrap;
    gap: 8px;
    align-items: flex-start;
    margin: 0 0 6px;
    color: #0f172a;
}

.reportIssueInlineRow:last-child {
    margin-bottom: 0;
}

.reportIssueInlineRow--empty {
    color: #475569;
    font-style: italic;
}

.reportIssueInlineCode {
    width: 100%;
    background: rgba(148, 163, 184, 0.08);
    border: 1px solid rgba(148, 163, 184, 0.2);
    border-radius: 8px;
    padding: 10px 12px;
    font-family: var(--code-font, "JetBrains Mono", SFMono-Regular, Menlo, Monaco, Consolas, "Liberation Mono", "Courier New", monospace);
    font-size: 13px;
    line-height: 1.55;
    white-space: pre-wrap;
    color: #0f172a;
    background-clip: padding-box;
}

.reportIssueInlineCode code {
    font-family: inherit;
}

.reportIssueInlineBadges {
    display: flex;
    align-items: center;
    gap: 6px;
    font-size: 11px;
    font-weight: 600;
    text-transform: uppercase;
    letter-spacing: 0.04em;
    color: #cbd5f5;
}

.reportIssueInlineIndex {
    color: #1e3a8a;
}

.reportIssueInlineRule {
    padding: 2px 8px;
    border-radius: 999px;
    background: rgba(59, 130, 246, 0.15);
    color: #1d4ed8;
    font-weight: 600;
}

.reportIssueInlineSeverity {
    padding: 2px 8px;
    border-radius: 999px;
    font-weight: 600;
    border: 1px solid transparent;
    color: #0f172a;
}

.reportIssueInlineSeverity--error {
    background: rgba(248, 113, 113, 0.22);
    color: #991b1b;
    border-color: rgba(248, 113, 113, 0.45);
}

.reportIssueInlineSeverity--warn {
    background: rgba(234, 179, 8, 0.24);
    color: #92400e;
    border-color: rgba(234, 179, 8, 0.45);
}

.reportIssueInlineSeverity--info {
    background: rgba(59, 130, 246, 0.2);
    color: #1d4ed8;
    border-color: rgba(59, 130, 246, 0.45);
}

.reportIssueInlineSeverity--muted {
    background: rgba(148, 163, 184, 0.24);
    color: #1f2937;
    border-color: rgba(148, 163, 184, 0.45);
}

.reportIssueInlineLine {
    padding: 2px 8px;
    border-radius: 999px;
    background: rgba(148, 163, 184, 0.25);
    color: #cbd5f5;
    font-weight: 600;
}

.reportIssueInlineMessage {
    flex: 1 1 220px;
    min-width: 200px;
    font-weight: 600;
    color: #0b1120;
}

.reportIssueInlineMeta {
    display: flex;
    flex-wrap: wrap;
    gap: 6px;
    font-size: 12px;
    color: #334155;
}

.reportIssueInlineObject {
    font-weight: 600;
}

.reportIssueInlineColumn {
    color: #1f2937;
}

.reportIssuesEmpty {
    margin: 0;
    font-size: 13px;
    color: #94a3b8;
}

.reportRaw {
    border: 1px solid #2f2f2f;
    border-radius: 6px;
    background: #111827;
    padding: 10px 14px;
}

.reportRaw > summary {
    cursor: pointer;
    font-weight: 600;
    font-size: 13px;
    color: #cbd5f5;
}

.reportRaw > summary::marker {
    color: #94a3b8;
}

.reportErrorPanel {
    margin: 0;
    padding: 16px;
    border-radius: 6px;
    border: 1px solid rgba(248, 113, 113, 0.3);
    background: rgba(248, 113, 113, 0.08);
    color: #fda4af;
}

.reportErrorText {
    margin: 0;
    font-size: 14px;
    font-weight: 600;
}

.reportErrorHint {
    margin: 8px 0 0;
    font-size: 12px;
    color: #fecaca;
}

.reportChunks {
    margin-top: 16px;
    border-radius: 6px;
    border: 1px solid #2f2f2f;
    background: #111827;
    padding: 12px 16px;
    color: #e2e8f0;
}

.reportChunks > summary {
    cursor: pointer;
    font-size: 13px;
    font-weight: 600;
    margin-bottom: 8px;
}

.reportChunkList {
    list-style: none;
    margin: 0;
    padding: 0;
    display: flex;
    flex-direction: column;
    gap: 12px;
}

.reportChunkList--issues {
    gap: 16px;
}

.reportChunkTitle {
    margin: 0 0 6px;
    font-size: 12px;
    color: #94a3b8;
}

.reportChunkIssues {
    margin: 0;
    padding-left: 20px;
    list-style: disc;
    display: flex;
    flex-direction: column;
    gap: 8px;
}

.reportChunkIssue {
    margin: 0;
}

.reportChunkIssueMessage {
    margin: 0;
    font-size: 13px;
    font-weight: 600;
    color: #f8fafc;
}

.reportChunkIssueMeta {
    margin: 4px 0 0;
    font-size: 12px;
    color: #94a3b8;
}

.reportChunkIssueContext {
    margin: 6px 0 0;
    font-size: 12px;
    color: #cbd5f5;
    white-space: pre-wrap;
    word-break: break-word;
}

.reportChunkEmpty {
    margin: 6px 0 0;
    font-size: 12px;
    color: #94a3b8;
}

.reportChunkBody {
    margin: 0;
    padding: 12px;
    border-radius: 4px;
    border: 1px solid #2f2f2f;
    background: #1b1b1b;
    color: #d1d5db;
    font-family: Consolas, "Courier New", monospace;
    font-size: 12px;
    line-height: 1.45;
    white-space: pre-wrap;
    word-break: break-word;
}

.reportViewerPlaceholder {
    margin: 0;
    color: #94a3b8;
    font-size: 13px;
}

.pvHeader {
    display: flex;
    flex-wrap: wrap;
    justify-content: space-between;
    gap: 12px;
    line-height: 1.2;
}

.pvName {
    font-size: 16px;
    font-weight: 600;
    color: #f3f4f6;
    word-break: break-all;
}

.pvMeta {
    font-size: 12px;
    color: #94a3b8;
}

.pvBox {
    flex: 1 1 auto;
    background: #1b1b1b;
    border-radius: 6px;
    border: 1px solid #2f2f2f;
    padding: 12px;
    display: flex;
    overflow: visible;
}

.pvBox:not(.codeBox) {
    overflow: visible;
}

.pvBox.codeBox {
    padding: 12px;
    overflow: visible;
}

.pvBox.codeBox.reportIssuesBox,
.pvBox.codeBox.reportIssuesBox .codeScroll {
    overflow: visible;
    max-height: none;
}

.codeScroll {
    flex: 1 1 auto;
    font-family: Consolas, "Courier New", monospace;
    font-size: 13px;
    line-height: 1.45;
    color: #1f2937;
    background: #f8fafc;
    cursor: text;
    overflow: visible;
    max-height: none;
}

.reportBody.codeScroll,
.reportChunkBody.codeScroll {
    -webkit-user-select: text;
    -moz-user-select: text;
    -ms-user-select: text;
    user-select: text;
}

.codeEditor {
    display: block;
    width: 100%;
    min-width: 0;
    outline: none;
    caret-color: transparent;
}

.codeEditor:focus {
    outline: none;
}

.codeLine {
    display: flex;
    align-items: flex-start;
    width: 100%;
}

.codeLineNo {
    position: relative;
    flex: 0 0 auto;
    width: 5ch;
    min-width: 5ch;
    padding: 0 12px 0 0;
    text-align: right;
    color: #4b5563;
    font-variant-numeric: tabular-nums;
    user-select: none;
}

.codeLineNo::before {
    content: attr(data-line);
    display: block;
}

.codeLineContent {
    flex: 1 1 auto;
    display: block;
    width: 100%;
    padding: 0 12px;
    white-space: pre-wrap;
    word-break: break-word;
    overflow-wrap: anywhere;
    min-width: 0;
    -webkit-user-select: text;
    -moz-user-select: text;
    -ms-user-select: text;
    user-select: text;
}

.codeSelectionHighlight {
    background: rgba(59, 130, 246, 0.25);
    color: #1f2937;
    border-radius: 2px;
}

.reportBody::selection,
.reportBody *::selection,
.reportChunkBody::selection,
.reportChunkBody *::selection,
.codeScroll::selection,
.codeScroll *::selection,
.codeLineContent::selection,
.codeLineContent *::selection {
    background: rgba(59, 130, 246, 0.45);
    color: #f8fafc;
}

.reportBody::-moz-selection,
.reportBody *::-moz-selection,
.reportChunkBody::-moz-selection,
.reportChunkBody *::-moz-selection,
.codeScroll::-moz-selection,
.codeScroll *::-moz-selection,
.codeLineContent::-moz-selection,
.codeLineContent *::-moz-selection {
    background: rgba(59, 130, 246, 0.45);
    color: #f8fafc;
}


.modalBackdrop {
    position: fixed;
    inset: 0;
    background: rgba(0, 0, 0, .5);
    display: flex;
    align-items: center;
    justify-content: center;
    z-index: 50;
}

.modalCard {
    width: 520px;
    max-width: 90vw;
    background: #252526;
    color: #e5e7eb;
    border: 1px solid #3d3d3d;
    border-radius: 10px;
    padding: 18px;
    box-shadow: 0 10px 30px rgba(0, 0, 0, .6);
}

.modalCard h3 {
    margin: 0 0 6px;
}

.modalCard p {
    margin: 6px 0 12px;
    opacity: .9;
}

.dropZone {
    border: 2px dashed #3d3d3d;
    border-radius: 10px;
    height: 160px;
    display: flex;
    align-items: center;
    justify-content: center;
    margin-bottom: 12px;
    user-select: none;
}

.dropZone:hover {
    background: #2a2a2a;
}

.modalBtns {
    display: flex;
    gap: 10px;
}

.btn {
    padding: 8px 14px;
    border-radius: 8px;
    border: 1px solid #3d3d3d;
    background: #007acc;
    color: #fff;
    cursor: pointer;
}

.btn:hover {
    filter: brightness(1.1);
}

.btn.ghost {
    background: transparent;
    color: #e5e7eb;
}

.btn.outline {
    background: transparent;
    color: #e5e7eb;
    border-color: #4b5563;
}

/* Light theme overrides */
.page--light {
    background-color: #f8fafc;
    color: #1f2937;
    --panel-surface: #ffffff;
    --panel-surface-alt: #f8fafc;
    --panel-border: #e2e8f0;
    --panel-border-strong: #cbd5f5;
    --panel-divider: rgba(148, 163, 184, 0.35);
    --panel-heading: #0f172a;
    --panel-muted: #64748b;
    --panel-accent: #2563eb;
    --panel-accent-soft: rgba(37, 99, 235, 0.12);
    --tree-row-hover: rgba(148, 163, 184, 0.18);
    --tree-row-active: rgba(59, 130, 246, 0.18);
    --tree-text: #1f2937;
    --tree-icon: #475569;
    --tree-connector: rgba(148, 163, 184, 0.4);
    --tree-badge-text: #1f2937;
    --tree-badge-idle: rgba(148, 163, 184, 0.24);
    --tree-badge-processing: rgba(234, 179, 8, 0.35);
    --tree-badge-ready: rgba(34, 197, 94, 0.28);
    --tree-badge-error: rgba(239, 68, 68, 0.32);
    --scrollbar-track: #e2e8f0;
    --scrollbar-thumb: #cbd5f5;
    --scrollbar-thumb-hover: #93c5fd;
}

.page--light .topBar {
    background: linear-gradient(90deg, #ffffff, #f1f5f9);
    border-bottom: 1px solid #cbd5f5;
    box-shadow: 0 2px 6px rgba(148, 163, 184, 0.35);
    color: #0f172a;
}

.page--light .topBar_iconBtn {
    background: #ffffff;
    border-color: #cbd5f5;
    color: #1f2937;
}

.page--light .topBar_iconBtn:hover:not(:disabled) {
    background: #e2e8f0;
    border-color: #93c5fd;
    color: #1d4ed8;
}

.page--light .topBar_iconBtn.active {
    background: linear-gradient(135deg, rgba(59, 130, 246, 0.18), rgba(14, 165, 233, 0.18));
    color: #1d4ed8;
}

.page--light .topBar_addProject {
    background-color: #2563eb;
    box-shadow: 0 4px 12px rgba(148, 163, 184, 0.35);
}

.page--light .topBar_addProject:hover {
    background-color: #1d4ed8;
}

.page--light .mainContent {
    background-color: #f8fafc;
}

.page--light .workSpace {
    background: #ffffff;
    border-color: #e2e8f0;
}

.page--light .toolColumn {
    background: #e2e8f0;
    border-right: 1px solid #cbd5f5;
}

.page--light .toolColumn_btn {
    background: #ffffff;
    border-color: #cbd5f5;
    color: #1f2937;
}

.page--light .toolColumn_btn:hover {
    background: #e2e8f0;
    border-color: #93c5fd;
    color: #1d4ed8;
}

.page--light .toolColumn_btn.active {
    background: linear-gradient(135deg, rgba(59, 130, 246, 0.18), rgba(14, 165, 233, 0.18));
    color: #1d4ed8;
}

.page--light .panelHeader {
    color: #475569;
}

.page--light .reportViewerContent {
    background: #ffffff;
    border-color: #e2e8f0;
    color: #1f2937;
}

.page--light .reportViewerProcessingOverlay {
    background: rgba(148, 163, 184, 0.35);
}

.page--light .reportViewerProcessingText {
    color: #1f2937;
}

.page--light .reportViewerPlaceholder {
    color: #64748b;
}

.page--light .reportTabs {
    gap: 10px;
}

.page--light .reportTab {
    background: #e2e8f0;
    border-color: #cbd5f5;
    color: #1f2937;
}

.page--light .reportTab.active {
    background: linear-gradient(135deg, rgba(59, 130, 246, 0.18), rgba(14, 165, 233, 0.18));
    border-color: rgba(59, 130, 246, 0.45);
    color: #1d4ed8;
}

.page--light .reportTitle {
    color: #0f172a;
}

.page--light .reportViewerTimestamp {
    color: #64748b;
}

.page--light .reportBody {
    background: #ffffff;
    border-color: #e2e8f0;
    color: #1f2937;
}

.page--light .reportStructuredToggleButton {
    background: #e2e8f0;
    border-color: #cbd5f5;
    color: #1f2937;
}

.page--light .reportStructuredToggleButton.active {
    background: linear-gradient(135deg, rgba(59, 130, 246, 0.2), rgba(14, 165, 233, 0.2));
    color: #1d4ed8;
}

.page--light .reportJsonPreviewDetails {
    background: #f8fafc;
    border-color: #cbd5f5;
}

.page--light .reportJsonPreviewSummary {
    color: #1d4ed8;
}

.page--light .reportJsonPreview {
    background: #ffffff;
    border-top-color: rgba(59, 130, 246, 0.2);
    color: #1f2937;
}

.page--light .reportExportButton {
    background: #2563eb;
    border-color: #2563eb;
    color: #ffffff;
}

.page--light .reportExportButton:hover:not(:disabled) {
    background: #1d4ed8;
    border-color: #1d4ed8;
    color: #ffffff;
}

.page--light .reportExportButton:disabled {
    background: #e2e8f0;
    border-color: #cbd5f5;
    color: #94a3b8;
}

.page--light .reportSummaryCard {
    background: #f1f5f9;
    border-color: #e2e8f0;
    color: #1f2937;
}

.page--light .reportSummaryLabel {
    color: #475569;
}

.page--light .reportSummaryList {
    color: #1f2937;
}

.page--light .reportSummaryItemLabel {
    color: #0f172a;
}

.page--light .reportSummaryText {
    color: #1f2937;
}

.page--light .reportSummaryValue {
    color: #0f172a;
}

.page--light .reportSummaryItemValue {
    color: #1d4ed8;
}

.page--light .reportStaticSection,
.page--light .reportDmlSection {
    background: #f8fafc;
    border-color: #e2e8f0;
    color: #1f2937;
}

.page--light .reportStaticHeader h4,
.page--light .reportDmlHeader h4 {
    color: #0f172a;
}

.page--light .reportStaticEngine,
.page--light .reportDmlTimestamp,
.page--light .reportDmlEmpty {
    color: #64748b;
}

.page--light .reportStaticBlock h5 {
    color: #1f2937;
}

.page--light .reportStaticItemLabel {
    color: #0f172a;
}

.page--light .reportStaticItemValue {
    color: #1d4ed8;
}

.page--light .reportDmlStatus {
    color: #1d4ed8;
}

.page--light .reportDmlSegment {
    background: #f1f5f9;
    border-color: #e2e8f0;
}

.page--light .reportDmlSegment summary {
    color: #1f2937;
}

.page--light .reportDmlSegment pre {
    background: #ffffff;
    color: #1f2937;
}

.page--light .reportDmlSql {
    background: rgba(59, 130, 246, 0.12);
    color: #1d4ed8;
}

.page--light .reportDmlAnalysis {
    background: rgba(14, 165, 233, 0.12);
    color: #0f172a;
}

.page--light .reportDmlSummary {
    background: #f1f5f9;
    color: #1f2937;
}

.page--light .reportErrorPanel {
    background: rgba(248, 113, 113, 0.12);
    border-color: rgba(248, 113, 113, 0.35);
    color: #b91c1c;
}

.page--light .reportErrorHint {
    color: #b91c1c;
}

.page--light .reportChunks {
    background: #f8fafc;
    border-color: #e2e8f0;
    color: #1f2937;
}

.page--light .reportChunkTitle,
.page--light .reportChunkIssueMeta,
.page--light .reportChunkEmpty {
    color: #64748b;
}

.page--light .reportChunkIssueMessage {
    color: #0f172a;
}

.page--light .reportChunkIssueContext {
    color: #1d4ed8;
}

.page--light .reportChunkBody {
    background: #ffffff;
    border-color: #e2e8f0;
    color: #1f2937;
}

.page--light .pvName {
    color: #0f172a;
}

.page--light .pvMeta {
    color: #64748b;
}

.page--light .pvBox {
    background: #ffffff;
    border-color: #e2e8f0;
    color: #1f2937;
}

.page--light .codeScroll {
    background: #f8fafc;
    color: #1f2937;
}

.page--light .codeLineNo {
    color: #94a3b8;
}

.page--light .codeSelectionHighlight {
    background: rgba(59, 130, 246, 0.18);
    color: #1d4ed8;
}

.page--light .modalBackdrop {
    background: rgba(148, 163, 184, 0.35);
}

.page--light .modalCard {
    background: #ffffff;
    color: #1f2937;
    border-color: #e2e8f0;
    box-shadow: 0 16px 32px rgba(148, 163, 184, 0.4);
}

.page--light .dropZone {
    border-color: #cbd5f5;
    background: #f8fafc;
    color: #64748b;
}

.page--light .dropZone:hover {
    background: #e2e8f0;
}

.page--light .btn {
    background: #2563eb;
    border-color: #2563eb;
    color: #ffffff;
}

.page--light .btn.ghost {
    background: transparent;
    color: #1d4ed8;
}

.page--light .btn.outline {
    background: transparent;
    border-color: #93c5fd;
    color: #1d4ed8;
}

</style>





































































<|MERGE_RESOLUTION|>--- conflicted
+++ resolved
@@ -4027,11 +4027,7 @@
 .mainContent {
     display: flex;
     flex-direction: row;
-<<<<<<< HEAD
     flex-wrap: nowrap;
-=======
-    flex-wrap: wrap;
->>>>>>> 9e5dde81
     align-items: stretch;
     flex: 1 1 auto;
     min-height: 0;
@@ -4039,11 +4035,7 @@
     padding: 0;
     width: 100%;
     box-sizing: border-box;
-<<<<<<< HEAD
     column-gap: 16px;
-=======
-    column-gap: 0;
->>>>>>> 9e5dde81
     row-gap: 16px;
     overflow: visible;
 }
