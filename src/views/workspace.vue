--- conflicted
+++ resolved
@@ -676,7 +676,6 @@
         omitKeys: ["sources", "by_rule", "byRule", "source", "label"]
     });
 
-<<<<<<< HEAD
     const normaliseKey = (value) => (typeof value === "string" ? value.toLowerCase() : "");
     const pickString = (...candidates) => {
         for (const candidate of candidates) {
@@ -926,30 +925,6 @@
             globalSummary?.generated_at,
             globalSummary?.generatedAt
         ]
-=======
-    let dmlDetails = null;
-    let dmlSummary = null;
-    if (dmlReport && typeof dmlReport === "object") {
-        const aiDetails = buildAiReviewDetails(dmlReport);
-        dmlSummary = aiDetails.summary;
-        dmlDetails = aiDetails.details;
-    }
-
-    const analysisState =
-        report.state?.analysis && typeof report.state.analysis === "object"
-            ? report.state.analysis
-            : null;
-    const sourceSummaries = buildSourceSummaries({
-        summaryRecords,
-        globalSummary,
-        staticSummary: staticSummaryObject,
-        analysisState,
-        state: report.state,
-        dmlReport,
-        dmlSummary,
-        dmlDetails,
-        combinedSummarySource
->>>>>>> 87a14373
     });
 
     return {
