<script setup>
import { ref, reactive, watch, onMounted, onBeforeUnmount, computed, nextTick } from "vue";
import JSZip from "jszip";
import { usePreview } from "../scripts/composables/usePreview.js";
import { useTreeStore } from "../scripts/composables/useTreeStore.js";
import { useProjectsStore } from "../scripts/composables/useProjectsStore.js";
import { useAiAssistant } from "../scripts/composables/useAiAssistant.js";
import * as fileSystemService from "../scripts/services/fileSystemService.js";
import { generateReportViaDify, fetchProjectReports } from "../scripts/services/reportService.js";
import PanelRail from "../components/workspace/PanelRail.vue";
import ChatAiWindow from "../components/ChatAiWindow.vue";

const preview = usePreview();

const projectsStore = useProjectsStore({
    preview,
    fileSystem: fileSystemService
});

const treeStore = useTreeStore({
    getProjectRootHandleById: projectsStore.getProjectRootHandleById,
    getFileHandleByPath: fileSystemService.getFileHandleByPath,
    previewing: preview.previewing,
    isTextLike: preview.isTextLike,
    MAX_TEXT_BYTES: preview.MAX_TEXT_BYTES,
    selectedProjectId: projectsStore.selectedProjectId
});

projectsStore.setTreeStore(treeStore);

const aiAssistant = useAiAssistant({ treeStore, projectsStore, fileSystem: fileSystemService, preview });

const {
    showUploadModal,
    projects,
    selectedProjectId,
    supportsFS,
    loadProjectsFromDB,
    cleanupLegacyHandles,
    openProject,
    collapseProject,
    deleteProject,
    handleDrop,
    handleDragOver,
    handleFolderInput,
    pickFolderAndImport,
    updateCapabilityFlags,
    getProjectRootHandleById,
    safeAlertFail
} = projectsStore;

const {
    tree,
    activeTreePath,
    activeTreeRevision,
    isLoadingTree,
    openNode,
    selectTreeNode
} = treeStore;

const {
    open: openAssistantSession,
    close: closeAssistantSession,
    contextItems,
    messages,
    addActiveNode,
    addSnippetContext,
    removeContext,
    clearContext,
    sendUserMessage,
    isProcessing,
    isInteractionLocked: isChatLocked,
    connection,
    retryHandshake
} = aiAssistant;

const { previewing } = preview;

const previewLineItems = computed(() => {
    if (previewing.value.kind !== "text") return [];
    const text = previewing.value.text ?? "";
    const lines = text.split(/\r\n|\r|\n/);
    if (lines.length === 0) {
        return [{ number: 1, content: "\u00A0" }];
    }
    return lines.map((line, index) => ({
        number: index + 1,
        content: line === "" ? "\u00A0" : line,
        raw: line
    }));
});

const middlePaneWidth = ref(360);
const mainContentRef = ref(null);
const codeScrollRef = ref(null);
const codeSelection = ref(null);
let pointerDownInCode = false;
let shouldClearAfterPointerClick = false;
let lastPointerDownWasOutsideCode = false;
const showCodeLineNumbers = ref(true);
const isChatWindowOpen = ref(false);
const activeRailTool = ref("projects");
const chatWindowState = reactive({ x: 0, y: 80, width: 420, height: 520 });
const chatDragState = reactive({ active: false, offsetX: 0, offsetY: 0 });
const chatResizeState = reactive({
    active: false,
    startX: 0,
    startY: 0,
    startWidth: 0,
    startHeight: 0,
    startLeft: 0,
    startTop: 0,
    edges: {
        left: false,
        right: false,
        top: false,
        bottom: false
    }
});
const hasInitializedChatWindow = ref(false);
const isTreeCollapsed = ref(false);
const reportStates = reactive({});
const reportTreeCache = reactive({});
const reportBatchStates = reactive({});
const activeReportTarget = ref(null);
const isProjectToolActive = computed(() => activeRailTool.value === "projects");
const isReportToolActive = computed(() => activeRailTool.value === "reports");
const shouldPrepareReportTrees = computed(
    () => isProjectToolActive.value || isReportToolActive.value
);
const panelMode = computed(() => (isReportToolActive.value ? "reports" : "projects"));
const reportProjectEntries = computed(() => {
    const list = Array.isArray(projects.value) ? projects.value : [];
    return list.map((project) => {
        const projectKey = normaliseProjectId(project.id);
        return {
            project,
            cache: reportTreeCache[projectKey] || {
                nodes: [],
                loading: false,
                error: "",
                expandedPaths: [],
                hydratedReports: false,
                hydratingReports: false,
                reportHydrationError: ""
            }
        };
    });
});

const activePreviewTarget = computed(() => {
    const projectId = normaliseProjectId(selectedProjectId.value);
    const path = activeTreePath.value || "";
    if (!projectId || !path) return null;
    return { projectId, path };
});

const reportPanelConfig = computed(() => {
    const viewMode = isReportToolActive.value ? "reports" : "projects";
    const showProjectActions = isReportToolActive.value;
    const showIssueBadge = isReportToolActive.value;
    const showFileActions = isReportToolActive.value;
    const allowSelectWithoutReport = !isReportToolActive.value;
    const projectIssueGetter = showIssueBadge ? getProjectIssueCount : null;

    return {
        panelTitle: viewMode === "reports" ? "代碼審查" : "Project Files",
        showProjectActions,
        showIssueBadge,
        showFileActions,
        allowSelectWithoutReport,
        entries: reportProjectEntries.value,
        normaliseProjectId,
        isNodeExpanded: isReportNodeExpanded,
        toggleNode: toggleReportNode,
        getReportState: getReportStateForFile,
        onGenerate: generateReportForFile,
        onSelect: viewMode === "reports" ? selectReport : previewReportTreeFile,
        getStatusLabel,
        onReloadProject: loadReportTreeForProject,
        onGenerateProject: generateProjectReports,
        getProjectBatchState,
        getProjectIssueCount: projectIssueGetter,
        activeTarget: isReportToolActive.value
            ? activeReportTarget.value
            : activePreviewTarget.value
    };
});
const readyReports = computed(() => {
    const list = [];
    const projectList = Array.isArray(projects.value) ? projects.value : [];
    const projectMap = new Map(projectList.map((project) => [String(project.id), project]));

    Object.entries(reportStates).forEach(([key, state]) => {
        if (state.status !== "ready") return;
        const parsed = parseReportKey(key);
        const project = projectMap.get(parsed.projectId);
        if (!project || !parsed.path) return;
        list.push({
            key,
            project,
            path: parsed.path,
            state
        });
    });

    list.sort((a, b) => {
        if (a.project.name === b.project.name) return a.path.localeCompare(b.path);
        return a.project.name.localeCompare(b.project.name);
    });

    return list;
});

const projectIssueTotals = computed(() => {
    const totals = new Map();
    Object.entries(reportStates).forEach(([key, state]) => {
        const summary = state?.issueSummary;
        if (!summary || !Number.isFinite(summary.totalIssues)) return;
        const parsed = parseReportKey(key);
        if (!parsed.projectId) return;
        const previous = totals.get(parsed.projectId);
        const base = typeof previous === "number" && Number.isFinite(previous) ? previous : 0;
        totals.set(parsed.projectId, base + summary.totalIssues);
    });
    return totals;
});
const hasReadyReports = computed(() => readyReports.value.length > 0);
const activeReport = computed(() => {
    const target = activeReportTarget.value;
    if (!target) return null;
    const key = toReportKey(target.projectId, target.path);
    if (!key) return null;
    const state = reportStates[key];
    if (!state || (state.status !== "ready" && state.status !== "error")) return null;
    const projectList = Array.isArray(projects.value) ? projects.value : [];
    const project = projectList.find((item) => String(item.id) === target.projectId);
    if (!project) return null;
    return {
        project,
        state,
        path: target.path
    };
});

const viewerHasContent = computed(() => {
    const report = activeReport.value;
    if (!report) return false;
    return report.state.status === "ready" || report.state.status === "error";
});

const hasChunkDetails = computed(() => {
    const report = activeReport.value;
    if (!report) return false;
    const chunks = report.state.chunks;
    return Array.isArray(chunks) && chunks.length > 1;
});

const activeReportDetails = computed(() => {
    const report = activeReport.value;
    if (!report || report.state.status !== "ready") return null;
    const parsed = report.state.parsedReport;
    if (!parsed || typeof parsed !== "object") return null;

    const reports = parsed.reports && typeof parsed.reports === "object" ? parsed.reports : null;
    const staticReport = reports?.static_analyzer || reports?.staticAnalyzer || null;
    const dmlReport = reports?.dml_prompt || reports?.dmlPrompt || null;

    const issues = Array.isArray(staticReport?.issues)
        ? staticReport.issues
        : Array.isArray(parsed.issues)
        ? parsed.issues
        : [];
    const rawStaticSummary =
        staticReport && typeof staticReport === "object" && staticReport.summary !== undefined
            ? staticReport.summary
            : null;
    const summary = (rawStaticSummary ?? parsed.summary) ?? null;

    let total = report.state.issueSummary?.totalIssues;
    if (!Number.isFinite(total)) {
        const summaryObject = summary && typeof summary === "object" ? summary : null;
        if (summaryObject) {
            const candidate = Number(summaryObject.total_issues ?? summaryObject.totalIssues);
            if (Number.isFinite(candidate)) {
                total = candidate;
            }
        }
        if (!Number.isFinite(total)) {
            let computedTotal = 0;
            for (const issue of issues) {
                if (Array.isArray(issue?.issues) && issue.issues.length) {
                    const filtered = issue.issues.filter((entry) => typeof entry === "string" && entry.trim());
                    computedTotal += filtered.length || issue.issues.length;
                } else if (typeof issue?.message === "string" && issue.message.trim()) {
                    computedTotal += 1;
                }
            }
            total = computedTotal;
        }
    }

    const summaryText = typeof summary === "string" ? summary.trim() : "";
    const summaryObject = summary && typeof summary === "object" ? summary : null;
    const staticSummaryObject =
        rawStaticSummary && typeof rawStaticSummary === "object" ? rawStaticSummary : summaryObject;
    const staticSummaryDetails = buildSummaryDetailList(staticSummaryObject, {
        omitKeys: ["by_rule", "byRule", "sources"]
    });
    const staticMetadata =
        staticReport && typeof staticReport.metadata === "object" && !Array.isArray(staticReport.metadata)
            ? staticReport.metadata
            : null;
    const staticMetadataDetails = buildSummaryDetailList(staticMetadata);

    const severityCounts = new Map();
    const ruleCounts = new Map();

    const toStringList = (value) => {
        if (Array.isArray(value)) {
            return value.map((item) => {
                if (item == null) return "";
                return typeof item === "string" ? item : String(item);
            });
        }
        if (value == null) return [];
        return [typeof value === "string" ? value : String(value)];
    };

    const toNumberList = (value) => {
        if (Array.isArray(value)) {
            return value
                .map((item) => {
                    const numeric = Number(item);
                    return Number.isFinite(numeric) ? numeric : null;
                })
                .filter((item) => item !== null);
        }
        const numeric = Number(value);
        return Number.isFinite(numeric) ? [numeric] : [];
    };

    const normalisedIssues = issues.map((issue, index) => {
        const ruleList = toStringList(issue?.rule_ids);
        if (!ruleList.length) {
            ruleList.push(...toStringList(issue?.ruleId));
            ruleList.push(...toStringList(issue?.rule_id));
            ruleList.push(...toStringList(issue?.rule));
        }

        const severityList = toStringList(issue?.severity_levels);
        if (!severityList.length) {
            severityList.push(...toStringList(issue?.severity));
            severityList.push(...toStringList(issue?.level));
        }

        const messageList = toStringList(issue?.issues);
        if (!messageList.length) {
            messageList.push(...toStringList(issue?.message));
            messageList.push(...toStringList(issue?.description));
        }

        const recommendationList = toStringList(issue?.recommendation);
        if (!recommendationList.length) {
            recommendationList.push(...toStringList(issue?.修改建議));
            recommendationList.push(...toStringList(issue?.modificationAdvice));
        }

        const evidenceList = toStringList(issue?.evidence_list);
        if (!evidenceList.length) {
            evidenceList.push(...toStringList(issue?.evidence));
        }

        const columnList = toNumberList(issue?.column);
        if (!columnList.length) {
            columnList.push(...toNumberList(issue?.columns));
        }

        const detailCount = Math.max(
            messageList.length,
            ruleList.length,
            severityList.length,
            recommendationList.length,
            columnList.length,
            evidenceList.length
        );

        const details = [];
        for (let detailIndex = 0; detailIndex < detailCount; detailIndex += 1) {
            const ruleCandidate = ruleList[detailIndex] ?? ruleList[0] ?? "";
            const messageCandidate = messageList[detailIndex] ?? messageList[0] ?? "";
            const severityCandidate = severityList[detailIndex] ?? severityList[0] ?? "";
            const recommendationCandidate = recommendationList[detailIndex] ?? recommendationList[0] ?? "";
            const evidenceCandidate = evidenceList[detailIndex] ?? evidenceList[0] ?? "";
            const columnCandidate = columnList[detailIndex] ?? columnList[0] ?? null;

            const ruleId = typeof ruleCandidate === "string" ? ruleCandidate.trim() : String(ruleCandidate ?? "").trim();
            const message = typeof messageCandidate === "string" ? messageCandidate.trim() : String(messageCandidate ?? "").trim();
            const severityRaw =
                typeof severityCandidate === "string" ? severityCandidate.trim() : String(severityCandidate ?? "").trim();
            const severityKey = severityRaw ? severityRaw.toUpperCase() : "未標示";
            let severityClass = "info";
            if (!severityRaw || severityKey === "未標示") {
                severityClass = "muted";
            } else if (severityKey.includes("CRIT") || severityKey.includes("ERR")) {
                severityClass = "error";
            } else if (severityKey.includes("WARN")) {
                severityClass = "warn";
            }
            const columnNumber = Number(columnCandidate);
            const column = Number.isFinite(columnNumber) ? columnNumber : null;
            const suggestion =
                typeof recommendationCandidate === "string"
                    ? recommendationCandidate.trim()
                    : String(recommendationCandidate ?? "").trim();
            const evidence = typeof evidenceCandidate === "string" ? evidenceCandidate : String(evidenceCandidate ?? "");

            details.push({
                key: `${index}-detail-${detailIndex}`,
                index: details.length + 1,
                ruleId,
                severity: severityRaw,
                severityLabel: severityKey,
                severityClass,
                message,
                column,
                suggestion,
                evidence
            });
        }

        if (!details.length) {
            details.push({
                key: `${index}-detail-0`,
                index: 1,
                ruleId: "",
                severity: "",
                severityLabel: "未標示",
                severityClass: "muted",
                message: "",
                column: null,
                suggestion: "",
                evidence: typeof issue?.evidence === "string" ? issue.evidence : ""
            });
        }

        details.forEach((detail) => {
            const severityLabel = detail.severityLabel || "未標示";
            severityCounts.set(severityLabel, (severityCounts.get(severityLabel) || 0) + 1);
            if (detail.ruleId) {
                ruleCounts.set(detail.ruleId, (ruleCounts.get(detail.ruleId) || 0) + 1);
            }
        });

        const objectName =
            (typeof issue?.object === "string" && issue.object.trim()) ||
            (typeof issue?.object_name === "string" && issue.object_name.trim()) ||
            "";

        let line = Number(issue?.line);
        if (!Number.isFinite(line)) line = null;

        const snippet = typeof issue?.snippet === "string" ? issue.snippet : "";
        const snippetLines = snippet ? snippet.replace(/\r\n?/g, "\n").split("\n") : [];

        const codeLines = snippetLines.map((lineText, idx) => {
            const rawText = lineText.replace(/\r$/, "");
            const number = line !== null ? line + idx : null;
            const displayNumber = number !== null ? String(number) : "";
            const safeHtml = escapeHtml(rawText);
            return {
                key: `${index}-line-${idx}`,
                number,
                displayNumber,
                raw: rawText,
                html: safeHtml.length ? safeHtml : "&nbsp;",
                highlight: false
            };
        });

        if (codeLines.length) {
            let highlightApplied = false;
            if (line !== null) {
                codeLines.forEach((codeLine) => {
                    if (codeLine.number === line) {
                        codeLine.highlight = true;
                        highlightApplied = true;
                    }
                });
            }

            if (!highlightApplied) {
                const fallbackIndex = codeLines.findIndex((item) => item.raw.trim().length > 0);
                const indexToHighlight = fallbackIndex >= 0 ? fallbackIndex : 0;
                if (codeLines[indexToHighlight]) {
                    codeLines[indexToHighlight].highlight = true;
                }
            }
        }

        const suggestionList = details
            .map((detail) => (typeof detail.suggestion === "string" ? detail.suggestion.trim() : ""))
            .filter((value) => value);

        const fixedCode =
            (typeof issue?.fixed_code === "string" && issue.fixed_code.trim()) ||
            (typeof issue?.fixedCode === "string" && issue.fixedCode.trim()) ||
            "";

        const primaryDetail = details[0];
        const primaryRuleId = details.find((detail) => detail.ruleId)?.ruleId || "";
        const primaryMessage = primaryDetail?.message || "";
        const primarySeverity = primaryDetail?.severity || "";
        const primarySeverityLabel = primaryDetail?.severityLabel || "未標示";
        const primarySeverityClass = primaryDetail?.severityClass || "info";
        const primaryEvidence =
            (typeof issue?.evidence === "string" && issue.evidence) || primaryDetail?.evidence || "";

        const columns = columnList;
        const columnPrimary = columns.length ? columns[0] : null;

        return {
            key: `${primaryRuleId || "issue"}-${index}`,
            index: index + 1,
            ruleId: primaryRuleId,
            ruleIds: ruleList.map((value) => (typeof value === "string" ? value.trim() : String(value ?? "").trim())).filter(Boolean),
            severity: primarySeverity,
            severityLabel: primarySeverityLabel,
            severityClass: primarySeverityClass,
            message: primaryMessage,
            objectName,
            line,
            column: columns,
            columnPrimary,
            snippet,
            evidence: primaryEvidence,
            suggestion: suggestionList[0] || "",
            suggestionList,
            fixedCode,
            codeLines,
            details
        };
    });

    if (summaryObject?.by_rule && typeof summaryObject.by_rule === "object") {
        for (const [rule, count] of Object.entries(summaryObject.by_rule)) {
            const key = typeof rule === "string" && rule.trim() ? rule.trim() : "";
            const numeric = Number(count);
            if (!Number.isFinite(numeric)) continue;
            const previous = ruleCounts.get(key) || 0;
            ruleCounts.set(key || "未分類", Math.max(previous, numeric));
        }
    }

    const severityBreakdown = Array.from(severityCounts.entries()).map(([label, count]) => ({
        label,
        count
    }));

    severityBreakdown.sort((a, b) => b.count - a.count || a.label.localeCompare(b.label));

    const ruleBreakdown = Array.from(ruleCounts.entries())
        .filter(([, count]) => Number.isFinite(count) && count > 0)
        .map(([label, count]) => ({
            label: label || "未分類",
            count
        }));

    ruleBreakdown.sort((a, b) => b.count - a.count || a.label.localeCompare(b.label));

    const globalSummary = parsed.summary && typeof parsed.summary === "object" ? parsed.summary : null;
    const combinedSummaryDetails = buildSummaryDetailList(globalSummary, {
        omitKeys: ["sources", "by_rule", "byRule"]
    });
    const sourceSummaries = [];
    if (globalSummary?.sources && typeof globalSummary.sources === "object") {
        for (const [key, value] of Object.entries(globalSummary.sources)) {
            if (!value || typeof value !== "object") continue;
            const keyLower = key.toLowerCase();
            let label = key;
            if (keyLower === "static_analyzer" || keyLower === "staticanalyzer") {
                label = "靜態分析器";
            } else if (keyLower === "dml_prompt" || keyLower === "dmlprompt") {
                label = "DML 提示詞分析";
            }
            const metrics = [];
            if (value.total_issues !== undefined || value.totalIssues !== undefined) {
                const totalValue = Number(value.total_issues ?? value.totalIssues ?? 0);
                metrics.push({ label: "問題數", value: Number.isFinite(totalValue) ? totalValue : 0 });
            }
            if (value.by_rule || value.byRule) {
                const byRuleEntries = Object.entries(value.by_rule || value.byRule || {});
                metrics.push({ label: "規則數", value: byRuleEntries.length });
            }
            if (value.total_segments !== undefined || value.totalSegments !== undefined) {
                const totalSegments = Number(value.total_segments ?? value.totalSegments ?? 0);
                metrics.push({ label: "拆分語句", value: Number.isFinite(totalSegments) ? totalSegments : 0 });
            }
            if (value.analyzed_segments !== undefined || value.analyzedSegments !== undefined) {
                const analysedSegments = Number(value.analyzed_segments ?? value.analyzedSegments ?? 0);
                metrics.push({ label: "已分析段數", value: Number.isFinite(analysedSegments) ? analysedSegments : 0 });
            }
            const status = typeof value.status === "string" ? value.status : "";
            const errorMessage =
                typeof value.error_message === "string"
                    ? value.error_message
                    : typeof value.errorMessage === "string"
                    ? value.errorMessage
                    : "";
            const generatedAt = value.generated_at || value.generatedAt || null;
            sourceSummaries.push({ key, label, metrics, status, errorMessage, generatedAt });
        }
    }

    let dmlDetails = null;
    if (dmlReport && typeof dmlReport === "object") {
        const dmlSummary =
            dmlReport.summary && typeof dmlReport.summary === "object" ? dmlReport.summary : null;
        const dmlChunks = Array.isArray(dmlReport.chunks) ? dmlReport.chunks : [];
        const dmlSegments = Array.isArray(dmlReport.segments)
            ? dmlReport.segments.map((segment, index) => {
                  const chunk = dmlChunks[index] || null;
                  const sql = typeof segment?.text === "string" ? segment.text : String(segment?.sql || "");
                  const analysisText = typeof chunk?.answer === "string" ? chunk.answer : "";
                  return {
                      key: `${index}-segment`,
                      index: Number.isFinite(Number(segment?.index)) ? Number(segment.index) : index + 1,
                      sql,
                      startLine: Number.isFinite(Number(segment?.startLine)) ? Number(segment.startLine) : null,
                      endLine: Number.isFinite(Number(segment?.endLine)) ? Number(segment.endLine) : null,
                      startColumn: Number.isFinite(Number(segment?.startColumn)) ? Number(segment.startColumn) : null,
                      endColumn: Number.isFinite(Number(segment?.endColumn)) ? Number(segment.endColumn) : null,
                      analysis: analysisText,
                      raw: chunk?.raw || null
                  };
              })
            : [];
        const aggregatedText = typeof dmlReport.report === "string" ? dmlReport.report.trim() : "";
        const errorMessage =
            typeof dmlReport.error === "string"
                ? dmlReport.error
                : typeof dmlSummary?.error_message === "string"
                ? dmlSummary.error_message
                : typeof dmlSummary?.errorMessage === "string"
                ? dmlSummary.errorMessage
                : "";
        const status = typeof dmlSummary?.status === "string" ? dmlSummary.status : "";
        const generatedAt = dmlReport.generatedAt || dmlSummary?.generated_at || dmlSummary?.generatedAt || null;
        const conversationId =
            typeof dmlReport.conversationId === "string" ? dmlReport.conversationId : "";
        dmlDetails = {
            summary: dmlSummary,
            segments: dmlSegments,
            reportText: aggregatedText,
            error: errorMessage,
            status,
            generatedAt,
            conversationId
        };
    }

    return {
        totalIssues: Number.isFinite(total) ? Number(total) : null,
        summary,
        summaryObject,
        summaryText,
        staticSummary: staticSummaryObject,
        staticSummaryDetails,
        staticMetadata,
        staticMetadataDetails,
        issues: normalisedIssues,
        severityBreakdown,
        ruleBreakdown,
        raw: parsed,
        sourceSummaries,
        combinedSummary: parsed.summary && typeof parsed.summary === "object" ? parsed.summary : null,
        combinedSummaryDetails,
        staticReport,
        dmlReport: dmlDetails
    };
});


const hasStructuredReport = computed(() => Boolean(activeReportDetails.value));
const activeReportSourceText = computed(() => {
    const report = activeReport.value;
    if (!report) return "";
    const text = report.state?.sourceText;
    return typeof text === "string" ? text : "";
});

const activeReportSourceLines = computed(() => {
    const text = activeReportSourceText.value;
    if (!text) {
        return [];
    }
    const normalised = text.replace(/\r\n?/g, "\n").split("\n");
    if (!normalised.length) {
        return [];
    }
    return normalised.map((raw, index) => ({
        number: index + 1,
        raw,
        html: escapeHtml(raw) || "&nbsp;"
    }));
});

const reportIssueLines = computed(() => {
    const details = activeReportDetails.value;
    const sourceLines = activeReportSourceLines.value;
    const issues = Array.isArray(details?.issues) ? details.issues : [];

    let maxLine = sourceLines.length;
    const issuesByLine = new Map();
    const orphanIssues = [];

    for (const issue of issues) {
        const lineNumber = Number(issue?.line);
        if (Number.isFinite(lineNumber) && lineNumber > 0) {
            const key = Math.max(1, Math.floor(lineNumber));
            const bucket = issuesByLine.get(key) || [];
            bucket.push(issue);
            issuesByLine.set(key, bucket);
            if (key > maxLine) {
                maxLine = key;
            }
        } else {
            orphanIssues.push(issue);
        }
    }

    const result = [];

    const ensureLineEntry = (lineNumber) => {
        const index = lineNumber - 1;
        if (index < sourceLines.length) {
            return sourceLines[index];
        }
        return { number: lineNumber, raw: "", html: "&nbsp;" };
    };

    for (let lineNumber = 1; lineNumber <= Math.max(1, maxLine); lineNumber += 1) {
        const baseLine = ensureLineEntry(lineNumber);
        const lineIssues = issuesByLine.get(lineNumber) || [];
        const hasIssue = lineIssues.length > 0;

        result.push({
            key: `code-${lineNumber}`,
            type: "code",
            number: lineNumber,
            displayNumber: String(lineNumber),
            html: baseLine.html,
            hasIssue,
            issues: lineIssues
        });

        if (hasIssue) {
            result.push(buildIssueMetaLine("issues", lineNumber, lineIssues));
            result.push(buildIssueMetaLine("fix", lineNumber, lineIssues));
        }
    }

    if (orphanIssues.length) {
        result.push(buildIssueMetaLine("issues", "orphan", orphanIssues, true));
        result.push(buildIssueMetaLine("fix", "orphan", orphanIssues, true));
    }

    return result;
});

const hasReportIssueLines = computed(() => reportIssueLines.value.length > 0);

const reportIssuesViewMode = ref("code");

const activeReportStaticRawSourceText = computed(() => {
    const report = activeReport.value;
    if (!report) return "";

    const direct = report.state?.rawReport;
    if (typeof direct === "string" && direct.trim()) {
        return direct;
<<<<<<< HEAD
    }

    const analysisRaw = report.state?.analysis?.rawReport;
    if (typeof analysisRaw === "string" && analysisRaw.trim()) {
        return analysisRaw;
    }

    const analysisOriginal = report.state?.analysis?.originalResult;
    if (typeof analysisOriginal === "string" && analysisOriginal.trim()) {
        return analysisOriginal;
    }

    const staticReportObject = report.state?.analysis?.staticReport;
    if (staticReportObject && typeof staticReportObject === "object") {
        try {
            return JSON.stringify(staticReportObject);
        } catch (error) {
            console.warn("[reports] Failed to stringify static report", error);
        }
    }

    return "";
});

const activeReportDifyRawSourceText = computed(() => {
    const report = activeReport.value;
    if (!report) return "";

    const difyReport = report.state?.dify?.report;
    if (typeof difyReport === "string" && difyReport.trim()) {
        return difyReport;
    }

    const difyOriginal = report.state?.dify?.originalReport;
    if (typeof difyOriginal === "string" && difyOriginal.trim()) {
        return difyOriginal;
    }

    const difyChunks = report.state?.dify?.chunks;
    if (Array.isArray(difyChunks) && difyChunks.length) {
        try {
            return JSON.stringify(difyChunks);
        } catch (error) {
            console.warn("[reports] Failed to stringify dify chunks", error);
        }
    }

    const analysisDify = report.state?.analysis?.difyReport;
    if (analysisDify && typeof analysisDify === "object") {
        try {
            return JSON.stringify(analysisDify);
        } catch (error) {
            console.warn("[reports] Failed to stringify analysis dify report", error);
        }
    }

=======
    }

    const analysisRaw = report.state?.analysis?.rawReport;
    if (typeof analysisRaw === "string" && analysisRaw.trim()) {
        return analysisRaw;
    }

    const analysisOriginal = report.state?.analysis?.originalResult;
    if (typeof analysisOriginal === "string" && analysisOriginal.trim()) {
        return analysisOriginal;
    }

    const staticReportObject = report.state?.analysis?.staticReport;
    if (staticReportObject && typeof staticReportObject === "object") {
        try {
            return JSON.stringify(staticReportObject);
        } catch (error) {
            console.warn("[reports] Failed to stringify static report", error);
        }
    }

    return "";
});

const activeReportDifyRawSourceText = computed(() => {
    const report = activeReport.value;
    if (!report) return "";

    const difyReport = report.state?.dify?.report;
    if (typeof difyReport === "string" && difyReport.trim()) {
        return difyReport;
    }

    const difyOriginal = report.state?.dify?.originalReport;
    if (typeof difyOriginal === "string" && difyOriginal.trim()) {
        return difyOriginal;
    }

    const difyChunks = report.state?.dify?.chunks;
    if (Array.isArray(difyChunks) && difyChunks.length) {
        try {
            return JSON.stringify(difyChunks);
        } catch (error) {
            console.warn("[reports] Failed to stringify dify chunks", error);
        }
    }

    const analysisDify = report.state?.analysis?.difyReport;
    if (analysisDify && typeof analysisDify === "object") {
        try {
            return JSON.stringify(analysisDify);
        } catch (error) {
            console.warn("[reports] Failed to stringify analysis dify report", error);
        }
    }

>>>>>>> 66b5f40a
    return "";
});

function formatReportRawText(rawText) {
    if (typeof rawText !== "string") return "";
    let candidate = rawText.trim();
    if (!candidate) return "";

    let depth = 0;
    while (depth < 2) {
        try {
            const parsed = JSON.parse(candidate);
            if (typeof parsed === "string") {
                candidate = parsed.trim();
                depth += 1;
                continue;
            }
            return JSON.stringify(parsed, null, 2);
        } catch (error) {
            break;
        }
    }

    return candidate;
}

const activeReportStaticRawText = computed(() => formatReportRawText(activeReportStaticRawSourceText.value));
const activeReportStaticRawValue = computed(() => parseReportRawValue(activeReportStaticRawSourceText.value));
const canExportActiveReportStaticRaw = computed(() => activeReportStaticRawValue.value.success);

const activeReportDifyRawText = computed(() => formatReportRawText(activeReportDifyRawSourceText.value));
const activeReportDifyRawValue = computed(() => parseReportRawValue(activeReportDifyRawSourceText.value));
const canExportActiveReportDifyRaw = computed(() => activeReportDifyRawValue.value.success);

const isExportingReportJsonExcel = ref(false);

const canShowCodeIssues = computed(() => {
    const report = activeReport.value;
    if (!report) return false;
    if (report.state?.sourceLoading || report.state?.sourceError) {
        return true;
    }
    return hasReportIssueLines.value;
});

const canShowStaticReportJson = computed(() => activeReportStaticRawText.value.trim().length > 0);
const canShowDifyReportJson = computed(() => activeReportDifyRawText.value.trim().length > 0);

const activeReportDifyErrorMessage = computed(() => {
    const report = activeReport.value;
    if (!report) return "";

    const direct = typeof report.state?.difyErrorMessage === "string" ? report.state.difyErrorMessage : "";
    if (direct && direct.trim()) {
        return direct.trim();
    }

    const nested = typeof report.state?.analysis?.difyErrorMessage === "string"
        ? report.state.analysis.difyErrorMessage
        : "";
    if (nested && nested.trim()) {
        return nested.trim();
    }

    return "";
});

const shouldShowDifyUnavailableNotice = computed(() => {
    const report = activeReport.value;
    if (!report) return false;
    if (!canShowStaticReportJson.value) return false;
    if (canShowDifyReportJson.value) return false;
    return true;
});

const reportDifyUnavailableNotice = computed(() => {
    if (!shouldShowDifyUnavailableNotice.value) return "";
    const detail = activeReportDifyErrorMessage.value;
    if (detail) {
        return `無法連接 Dify 分析：${detail}。目前僅顯示靜態分析器報告。`;
    }
    return "無法連接 Dify 分析，僅顯示靜態分析器報告。";
});

const shouldShowReportIssuesSection = computed(
    () =>
        Boolean(activeReportDetails.value) ||
        canShowStaticReportJson.value ||
        canShowDifyReportJson.value
);

const activeReportIssueCount = computed(() => {
    const details = activeReportDetails.value;
    if (!details) return null;
    if (Number.isFinite(details.totalIssues)) return Number(details.totalIssues);
    const list = Array.isArray(details.issues) ? details.issues : [];
    return list.length;
});

function setReportIssuesViewMode(mode) {
    if (!mode) return;
    if (mode !== "code" && mode !== "static" && mode !== "dify") return;
    if (mode === reportIssuesViewMode.value) return;
    if (mode === "code" && !canShowCodeIssues.value) return;
    if (mode === "static" && !canShowStaticReportJson.value) return;
    if (mode === "dify" && !canShowDifyReportJson.value) return;
    reportIssuesViewMode.value = mode;
}

function ensureReportIssuesViewMode(preferred) {
    const order = [];
    if (preferred) {
        order.push(preferred);
    }
    order.push("code", "static", "dify");

    for (const mode of order) {
        if (mode === "code" && canShowCodeIssues.value) {
            if (reportIssuesViewMode.value !== "code") {
                reportIssuesViewMode.value = "code";
            }
            return;
        }
        if (mode === "static" && canShowStaticReportJson.value) {
            if (reportIssuesViewMode.value !== "static") {
                reportIssuesViewMode.value = "static";
            }
            return;
        }
        if (mode === "dify" && canShowDifyReportJson.value) {
            if (reportIssuesViewMode.value !== "dify") {
                reportIssuesViewMode.value = "dify";
            }
            return;
        }
    }

    if (reportIssuesViewMode.value !== "code") {
        reportIssuesViewMode.value = "code";
    }
}

watch(activeReport, (report) => {
    if (!report) {
        reportIssuesViewMode.value = "code";
        return;
    }
    ensureReportIssuesViewMode("code");
});

watch(
    [canShowCodeIssues, canShowStaticReportJson, canShowDifyReportJson],
    () => {
        ensureReportIssuesViewMode(reportIssuesViewMode.value);
    },
    { immediate: true }
);

function getReportJsonValueForMode(mode) {
    if (mode === "dify") {
        return activeReportDifyRawValue.value;
    }
    return activeReportStaticRawValue.value;
}

function getReportJsonLabel(mode) {
    if (mode === "dify") {
        return "Dify JSON";
    }
    return "靜態分析器 JSON";
}

async function exportActiveReportJsonToExcel(mode) {
    if (isExportingReportJsonExcel.value) return;
    const raw = getReportJsonValueForMode(mode);
    if (!raw.success) {
        const label = getReportJsonLabel(mode);
        alert(`${label} 不是有效的 JSON 格式，無法匯出 Excel。`);
        return;
    }

    try {
        isExportingReportJsonExcel.value = true;
        const worksheet = buildWorksheetFromValue(raw.value);
        const blob = await createExcelBlobFromWorksheet(worksheet);
        const fileName = buildActiveReportExcelFileName(mode);
        triggerBlobDownload(blob, fileName);
    } catch (error) {
        console.error("[reports] Failed to export report JSON to Excel", error);
        const message = error?.message || String(error);
        alert(`匯出 Excel 失敗：${message}`);
    } finally {
        isExportingReportJsonExcel.value = false;
    }
}

function parseReportRawValue(rawText) {
    if (typeof rawText !== "string") {
        return { success: false, value: null };
    }
    let candidate = rawText.trim();
    if (!candidate) {
        return { success: false, value: null };
    }

    const maxDepth = 3;
    for (let depth = 0; depth < maxDepth; depth += 1) {
        try {
            const parsed = JSON.parse(candidate);
            if (typeof parsed === "string") {
                const trimmed = parsed.trim();
                if (trimmed && trimmed !== candidate && /^[\[{]/.test(trimmed)) {
                    candidate = trimmed;
                    continue;
                }
                return { success: true, value: parsed };
            }
            return { success: true, value: parsed };
        } catch (error) {
            break;
        }
    }

    return { success: false, value: null };
}

function isPlainObject(value) {
    return Boolean(value) && typeof value === "object" && !Array.isArray(value);
}

function buildWorksheetFromValue(value) {
    const hierarchical = buildHierarchicalWorksheet(value);
    if (hierarchical) {
        return hierarchical;
    }

    const categorized = buildCategorizedWorksheet(value);
    if (categorized) {
        return categorized;
    }

    const rows = buildGenericWorksheetRows(value);
    return { rows, merges: [] };
}

function buildSummaryDetailList(source, options = {}) {
    if (!source || typeof source !== "object" || Array.isArray(source)) {
        return [];
    }

    const omit = new Set(options.omitKeys || []);
    const details = [];

    for (const [key, rawValue] of Object.entries(source)) {
        if (omit.has(key)) continue;
        if (rawValue === null || rawValue === undefined) continue;
        if (typeof rawValue === "object") continue;

        let value;
        if (typeof rawValue === "boolean") {
            value = rawValue ? "是" : "否";
        } else {
            value = String(rawValue);
        }

        const label = typeof key === "string" && key.trim() ? key : "-";
        details.push({ label, value });
    }

    return details;
}

function buildHierarchicalWorksheet(value) {
    if (!isPlainObject(value) && !Array.isArray(value)) {
        return null;
    }

    const rootChildren = createTreeChildren(value);
    if (rootChildren.length === 0) {
        return null;
    }

    const root = { label: null, value: undefined, children: rootChildren };
    assignTreeDepth(root, -1);
    computeTreeRowSpan(root);
    assignTreeStartRow(root, 1);

    const leafRecords = [];
    collectTreeLeafRows(root, [], leafRecords);
    if (leafRecords.length === 0) {
        return null;
    }

    const maxLabelCount = leafRecords.reduce(
        (max, record) => Math.max(max, record.labels.length),
        0
    );
    const totalColumns = maxLabelCount + 1;

    const rows = leafRecords.map((record) => {
        const cells = new Array(totalColumns);
        for (let index = 0; index < totalColumns; index += 1) {
            cells[index] = createSheetCell(null);
        }

        record.labels.forEach((label, index) => {
            cells[index] = createSheetCell(label, { forceString: true });
        });

        const valueColumnIndex = record.labels.length;
        cells[valueColumnIndex] = createSheetCell(record.value);

        return cells;
    });

    const merges = [];
    collectTreeMerges(root, merges);

    return { rows, merges };
}

function createTreeChildren(value) {
    if (isPlainObject(value)) {
        const entries = Object.entries(value);
        if (entries.length === 0) {
            return [];
        }
        return entries.map(([key, childValue]) => createTreeNode(key, childValue));
    }

    if (Array.isArray(value)) {
        if (value.length === 0) {
            return [];
        }
        return value.map((item, index) => createTreeNode(deduceArrayItemLabel(item, index), item));
    }

    return [];
}

function createTreeNode(label, value) {
    if (isPlainObject(value)) {
        const children = createTreeChildren(value);
        if (children.length === 0) {
            return { label, value: "", children: [] };
        }
        return { label, value: undefined, children };
    }

    if (Array.isArray(value)) {
        const children = createTreeChildren(value);
        if (children.length === 0) {
            return { label, value: "", children: [] };
        }
        return { label, value: undefined, children };
    }

    return { label, value, children: [] };
}

function deduceArrayItemLabel(item, index) {
    if (isPlainObject(item)) {
        const candidateKeys = ["name", "label", "key", "id", "title"];
        for (const key of candidateKeys) {
            const value = item[key];
            if (typeof value === "string" && value.trim()) {
                return value;
            }
            if (typeof value === "number" && Number.isFinite(value)) {
                return String(value);
            }
        }
    }

    return `[${index}]`;
}

function assignTreeDepth(node, depth) {
    node.depth = depth;
    if (!node.children || node.children.length === 0) {
        return;
    }

    const nextDepth = depth + 1;
    node.children.forEach((child) => assignTreeDepth(child, nextDepth));
}

function computeTreeRowSpan(node) {
    if (!node.children || node.children.length === 0) {
        node.rowSpan = 1;
        return 1;
    }

    let total = 0;
    node.children.forEach((child) => {
        total += computeTreeRowSpan(child);
    });

    node.rowSpan = Math.max(total, 1);
    return node.rowSpan;
}

function assignTreeStartRow(node, startRow) {
    node.startRow = startRow;
    if (!node.children || node.children.length === 0) {
        return;
    }

    let cursor = startRow;
    node.children.forEach((child) => {
        assignTreeStartRow(child, cursor);
        cursor += child.rowSpan;
    });
}

function collectTreeLeafRows(node, path, rows) {
    const nextPath = node.label !== null && node.label !== undefined ? [...path, node] : path;

    if (!node.children || node.children.length === 0) {
        const labels = nextPath
            .filter((entry) => entry.label !== null && entry.label !== undefined)
            .map((entry) => entry.label);
        rows.push({ labels, value: node.value });
        return;
    }

    node.children.forEach((child) => {
        collectTreeLeafRows(child, nextPath, rows);
    });
}

function collectTreeMerges(node, merges) {
    if (node.label !== null && node.label !== undefined && node.rowSpan > 1 && node.depth >= 0) {
        merges.push({
            startRow: node.startRow,
            endRow: node.startRow + node.rowSpan - 1,
            startColumn: node.depth,
            endColumn: node.depth
        });
    }

    if (!node.children || node.children.length === 0) {
        return;
    }

    node.children.forEach((child) => collectTreeMerges(child, merges));
}

function buildCategorizedWorksheet(value) {
    const fromMap = buildCategorizedWorksheetFromMap(value);
    if (fromMap) {
        return fromMap;
    }

    const fromArray = buildCategorizedWorksheetFromArray(value);
    if (fromArray) {
        return fromArray;
    }

    return null;
}

function buildCategorizedWorksheetFromMap(value) {
    if (!isPlainObject(value)) {
        return null;
    }

    const categoryEntries = Object.entries(value);
    if (categoryEntries.length === 0) {
        return null;
    }

    const normalized = categoryEntries.map(([categoryName, entries]) => ({
        categoryName,
        entries: Array.isArray(entries) ? entries.filter((item) => isPlainObject(item)) : []
    }));

    if (normalized.every(({ entries }) => entries.length === 0)) {
        return null;
    }

    const columnKeys = [];
    const seen = new Set();
    for (const { entries } of normalized) {
        for (const item of entries) {
            for (const key of Object.keys(item)) {
                if (!seen.has(key)) {
                    seen.add(key);
                    columnKeys.push(key);
                }
            }
        }
    }

    if (columnKeys.length === 0) {
        return null;
    }

    const rows = [
        [createSheetCell("分類", { forceString: true }), ...columnKeys.map((key) => createSheetCell(key, { forceString: true }))]
    ];
    const merges = [];
    let rowCursor = 2;

    for (const { categoryName, entries } of normalized) {
        const safeEntries = entries.length > 0 ? entries : [{}];
        const rowCount = safeEntries.length;

        safeEntries.forEach((item, index) => {
            const firstCell = index === 0 ? createSheetCell(categoryName, { forceString: true }) : createSheetCell(null);
            const rowCells = [firstCell];
            for (const key of columnKeys) {
                rowCells.push(createSheetCell(item[key]));
            }
            rows.push(rowCells);
        });

        if (rowCount > 1) {
            merges.push({ startRow: rowCursor, endRow: rowCursor + rowCount - 1, startColumn: 0, endColumn: 0 });
        }
        rowCursor += rowCount;
    }

    return { rows, merges };
}

function buildCategorizedWorksheetFromArray(value) {
    if (!Array.isArray(value) || value.length === 0) {
        return null;
    }

    const items = value.filter((item) => isPlainObject(item));
    if (items.length === 0) {
        return null;
    }

    const categoryKey = findCategoryKey(items);
    if (!categoryKey) {
        return null;
    }

    const columnKeys = [];
    const seen = new Set();
    for (const item of items) {
        for (const key of Object.keys(item)) {
            if (key === categoryKey) continue;
            if (!seen.has(key)) {
                seen.add(key);
                columnKeys.push(key);
            }
        }
    }

    if (columnKeys.length === 0) {
        return null;
    }

    const groups = [];
    const groupMap = new Map();
    for (const item of items) {
        const label = formatCategoryLabel(item[categoryKey]);
        if (!groupMap.has(label)) {
            const container = { label, rows: [] };
            groupMap.set(label, container);
            groups.push(container);
        }
        groupMap.get(label).rows.push(item);
    }

    const rows = [
        [createSheetCell("分類", { forceString: true }), ...columnKeys.map((key) => createSheetCell(key, { forceString: true }))]
    ];
    const merges = [];
    let rowCursor = 2;

    for (const { label, rows: groupRows } of groups) {
        const rowCount = groupRows.length;
        groupRows.forEach((item, index) => {
            const firstCell = index === 0 ? createSheetCell(label, { forceString: true }) : createSheetCell(null);
            const rowCells = [firstCell];
            for (const key of columnKeys) {
                rowCells.push(createSheetCell(item[key]));
            }
            rows.push(rowCells);
        });

        if (rowCount > 1) {
            merges.push({ startRow: rowCursor, endRow: rowCursor + rowCount - 1, startColumn: 0, endColumn: 0 });
        }
        rowCursor += rowCount;
    }

    return { rows, merges };
}

function findCategoryKey(items) {
    const keyInfo = new Map();
    const priorityPattern = /(category|分類|分類別|類別|類型|类型|group|分組|分组|module|模組|模块|section|type)/iu;

    for (const item of items) {
        for (const key of Object.keys(item)) {
            const value = item[key];
            if (value === undefined) {
                continue;
            }
            let info = keyInfo.get(key);
            if (!info) {
                info = {
                    values: new Set(),
                    total: 0,
                    stringLike: 0,
                    priority: priorityPattern.test(key) ? 1 : 0
                };
                keyInfo.set(key, info);
            }
            info.total += 1;
            if (typeof value === "string" || typeof value === "number") {
                info.stringLike += 1;
                info.values.add(String(value));
            } else if (value === null) {
                info.stringLike += 1;
                info.values.add("");
            } else {
                info.priority = -Infinity;
            }
        }
    }

    const candidates = [];
    keyInfo.forEach((info, key) => {
        if (info.priority === -Infinity) return;
        if (info.stringLike === 0) return;
        if (info.values.size === info.total) return;
        candidates.push({ key, priority: info.priority, diversity: info.values.size });
    });

    if (candidates.length === 0) {
        return null;
    }

    candidates.sort((a, b) => {
        if (b.priority !== a.priority) {
            return b.priority - a.priority;
        }
        return a.diversity - b.diversity;
    });

    return candidates[0].key;
}

function formatCategoryLabel(value) {
    if (value === null || value === undefined) {
        return "";
    }
    return String(value);
}

function buildGenericWorksheetRows(value) {
    if (Array.isArray(value)) {
        const rows = [];
        const allPlainObjects = value.every((item) => isPlainObject(item));
        if (allPlainObjects && value.length > 0) {
            const keySet = new Set();
            for (const item of value) {
                for (const key of Object.keys(item)) {
                    keySet.add(key);
                }
            }
            const headers = keySet.size > 0 ? Array.from(keySet) : [];
            if (headers.length > 0) {
                rows.push(headers.map((key) => createSheetCell(key, { forceString: true })));
                for (const item of value) {
                    rows.push(headers.map((key) => createSheetCell(item[key])));
                }
                return rows;
            }
        }

        const header = [createSheetCell("index", { forceString: true }), createSheetCell("value", { forceString: true })];
        rows.push(header);
        if (value.length > 0) {
            value.forEach((item, index) => {
                rows.push([createSheetCell(index), createSheetCell(item)]);
            });
        }
        return rows;
    }

    if (isPlainObject(value)) {
        const rows = [
            [createSheetCell("key", { forceString: true }), createSheetCell("value", { forceString: true })]
        ];
        const entries = Object.entries(value);
        if (entries.length > 0) {
            for (const [key, entryValue] of entries) {
                rows.push([createSheetCell(key, { forceString: true }), createSheetCell(entryValue)]);
            }
        }
        return rows;
    }

    return [
        [createSheetCell("value", { forceString: true })],
        [createSheetCell(value)]
    ];
}

function createSheetCell(value, { forceString = false } = {}) {
    if (forceString) {
        return { type: "string", text: value === null || value === undefined ? "" : String(value) };
    }
    if (value === null || value === undefined) {
        return { type: "empty", text: "" };
    }
    if (typeof value === "number" && Number.isFinite(value)) {
        return { type: "number", text: String(value) };
    }
    if (typeof value === "boolean") {
        return { type: "boolean", text: value ? "1" : "0" };
    }
    if (value instanceof Date) {
        return { type: "string", text: value.toISOString() };
    }
    if (typeof value === "string") {
        return { type: "string", text: value };
    }
    try {
        return { type: "string", text: JSON.stringify(value) };
    } catch (error) {
        return { type: "string", text: String(value) };
    }
}

async function createExcelBlobFromWorksheet(worksheet) {
    const sheetXml = buildSheetXml(worksheet.rows, worksheet.merges);

    const zip = new JSZip();
    zip.file("[Content_Types].xml", CONTENT_TYPES_XML);
    zip.folder("_rels").file(".rels", ROOT_RELS_XML);
    const xlFolder = zip.folder("xl");
    xlFolder.file("workbook.xml", WORKBOOK_XML);
    xlFolder.file("styles.xml", STYLES_XML);
    xlFolder.folder("_rels").file("workbook.xml.rels", WORKBOOK_RELS_XML);
    xlFolder.folder("worksheets").file("sheet1.xml", sheetXml);

    return zip.generateAsync({ type: "blob" });
}

const MIN_COLUMN_WIDTH = 6;
const MAX_COLUMN_WIDTH = 80;
const COLUMN_WIDTH_PADDING = 2;

function buildSheetXml(rows, merges = []) {
    const rowXml = [];
    let maxColumnCount = 0;
    const columnWidths = [];

    rows.forEach((cells, rowIndex) => {
        if (!Array.isArray(cells) || cells.length === 0) {
            return;
        }
        const cellXml = cells
            .map((cell, cellIndex) => {
                if (!cell) return "";
                const column = columnLetter(cellIndex);
                const cellRef = `${column}${rowIndex + 1}`;
                const cellWidth = deduceCellWidth(cell);
                if (cellWidth > (columnWidths[cellIndex] ?? 0)) {
                    columnWidths[cellIndex] = cellWidth;
                }
                switch (cell.type) {
                    case "number":
                        return `<c r="${cellRef}"><v>${cell.text}</v></c>`;
                    case "boolean":
                        return `<c r="${cellRef}" t="b"><v>${cell.text}</v></c>`;
                    case "string": {
                        const needsPreserve = /(^\s)|([\s]$)|([\r\n])/u.test(cell.text);
                        const preserveAttr = needsPreserve ? ' xml:space="preserve"' : "";
                        return `<c r="${cellRef}" t="inlineStr"><is><t${preserveAttr}>${escapeXml(
                            cell.text
                        )}</t></is></c>`;
                    }
                    default:
                        return `<c r="${cellRef}"/>`;
                }
            })
            .join("");

        rowXml.push(`<row r="${rowIndex + 1}">${cellXml}</row>`);
        if (cells.length > maxColumnCount) {
            maxColumnCount = cells.length;
        }
    });

    if (maxColumnCount > 0) {
        for (let index = 0; index < maxColumnCount; index += 1) {
            if (columnWidths[index] === undefined) {
                columnWidths[index] = 0;
            }
        }
    }

    const colsXml =
        columnWidths.length > 0
            ? `<cols>${columnWidths
                  .map((width, index) => {
                      const adjusted = Math.min(
                          MAX_COLUMN_WIDTH,
                          Math.max(MIN_COLUMN_WIDTH, Math.ceil(width + COLUMN_WIDTH_PADDING))
                      );
                      return `<col min="${index + 1}" max="${index + 1}" width="${adjusted}" customWidth="1"/>`;
                  })
                  .join("")}</cols>`
            : "";

    const dimension =
        rows.length > 0 && maxColumnCount > 0
            ? `<dimension ref="A1:${columnLetter(maxColumnCount - 1)}${rows.length}"/>`
            : "";

    const mergeXml =
        Array.isArray(merges) && merges.length > 0
            ? `<mergeCells count="${merges.length}">${merges
                  .map(({ startRow, endRow, startColumn, endColumn }) => {
                      const startCell = `${columnLetter(startColumn)}${startRow}`;
                      const endCell = `${columnLetter(endColumn ?? startColumn)}${endRow ?? startRow}`;
                      return `<mergeCell ref="${startCell}:${endCell}"/>`;
                  })
                  .join("")}</mergeCells>`
            : "";

    return `<?xml version="1.0" encoding="UTF-8" standalone="yes"?><worksheet xmlns="http://schemas.openxmlformats.org/spreadsheetml/2006/main">${dimension}${colsXml}<sheetData>${rowXml.join(
        ""
    )}</sheetData>${mergeXml}</worksheet>`;
}

function columnLetter(index) {
    let result = "";
    let current = index;
    while (current >= 0) {
        result = String.fromCharCode((current % 26) + 65) + result;
        current = Math.floor(current / 26) - 1;
    }
    return result || "A";
}

function deduceCellWidth(cell) {
    if (!cell || typeof cell.text !== "string") {
        if (cell?.type === "number" || cell?.type === "boolean") {
            return String(cell.text ?? "").length;
        }
        return 0;
    }
    if (!cell.text) {
        return 0;
    }
    return cell.text
        .split(/\r?\n/)
        .reduce((max, line) => Math.max(max, line.length), 0);
}

function escapeXml(value) {
    return String(value)
        .replace(/&/g, "&amp;")
        .replace(/</g, "&lt;")
        .replace(/>/g, "&gt;")
        .replace(/"/g, "&quot;")
        .replace(/'/g, "&apos;");
}

function triggerBlobDownload(blob, fileName) {
    const url = URL.createObjectURL(blob);
    const link = document.createElement("a");
    link.href = url;
    link.download = fileName;
    link.style.display = "none";
    document.body.appendChild(link);
    link.click();
    document.body.removeChild(link);
    URL.revokeObjectURL(url);
}

function buildActiveReportExcelFileName(mode = "raw") {
    const report = activeReport.value;
    const parts = [];
    if (report?.project?.name) {
        parts.push(report.project.name);
    }
    if (report?.path) {
        const segments = report.path.split(/[/\\]+/);
        const last = segments[segments.length - 1];
        if (last) {
            parts.push(last);
        }
    }
    const base = parts.join("_") || "report";
    const safe = base.replace(/[\\/:*?"<>|]+/g, "_").replace(/_+/g, "_").replace(/^_+|_+$/g, "");
    const finalName = safe || "report";

    let suffix = "raw";
    if (mode === "static") {
        suffix = "static";
    } else if (mode === "dify") {
        suffix = "dify";
    }

    return `${finalName}_${suffix}.xlsx`;
}

const CONTENT_TYPES_XML =
    '<?xml version="1.0" encoding="UTF-8" standalone="yes"?>' +
    '<Types xmlns="http://schemas.openxmlformats.org/package/2006/content-types">' +
    '<Default Extension="rels" ContentType="application/vnd.openxmlformats-package.relationships+xml"/>' +
    '<Default Extension="xml" ContentType="application/xml"/>' +
    '<Override PartName="/xl/workbook.xml" ContentType="application/vnd.openxmlformats-officedocument.spreadsheetml.sheet.main+xml"/>' +
    '<Override PartName="/xl/worksheets/sheet1.xml" ContentType="application/vnd.openxmlformats-officedocument.spreadsheetml.worksheet+xml"/>' +
    '<Override PartName="/xl/styles.xml" ContentType="application/vnd.openxmlformats-officedocument.spreadsheetml.styles+xml"/>' +
    "</Types>";

const ROOT_RELS_XML =
    '<?xml version="1.0" encoding="UTF-8" standalone="yes"?>' +
    '<Relationships xmlns="http://schemas.openxmlformats.org/package/2006/relationships">' +
    '<Relationship Id="rId1" Type="http://schemas.openxmlformats.org/officeDocument/2006/relationships/officeDocument" Target="xl/workbook.xml"/>' +
    "</Relationships>";

const WORKBOOK_XML =
    '<?xml version="1.0" encoding="UTF-8" standalone="yes"?>' +
    '<workbook xmlns="http://schemas.openxmlformats.org/spreadsheetml/2006/main" xmlns:r="http://schemas.openxmlformats.org/officeDocument/2006/relationships">' +
    '<sheets><sheet name="Report" sheetId="1" r:id="rId1"/></sheets>' +
    "</workbook>";

const WORKBOOK_RELS_XML =
    '<?xml version="1.0" encoding="UTF-8" standalone="yes"?>' +
    '<Relationships xmlns="http://schemas.openxmlformats.org/package/2006/relationships">' +
    '<Relationship Id="rId1" Type="http://schemas.openxmlformats.org/officeDocument/2006/relationships/worksheet" Target="worksheets/sheet1.xml"/>' +
    '<Relationship Id="rId2" Type="http://schemas.openxmlformats.org/officeDocument/2006/relationships/styles" Target="styles.xml"/>' +
    "</Relationships>";

const STYLES_XML =
    '<?xml version="1.0" encoding="UTF-8" standalone="yes"?>' +
    '<styleSheet xmlns="http://schemas.openxmlformats.org/spreadsheetml/2006/main">' +
    '<fonts count="1"><font/></fonts>' +
    '<fills count="1"><fill><patternFill patternType="none"/></fill></fills>' +
    '<borders count="1"><border/></borders>' +
    '<cellStyleXfs count="1"><xf numFmtId="0" fontId="0" fillId="0" borderId="0"/></cellStyleXfs>' +
    '<cellXfs count="1"><xf numFmtId="0" fontId="0" fillId="0" borderId="0" xfId="0" applyAlignment="1"><alignment vertical="center"/></xf></cellXfs>' +
    '<cellStyles count="1"><cellStyle name="Normal" xfId="0" builtinId="0"/></cellStyles>' +
    '<dxfs count="0"/>' +
    '<tableStyles count="0" defaultTableStyle="TableStyleMedium9" defaultPivotStyle="PivotStyleLight16"/>' +
    "</styleSheet>";

const middlePaneStyle = computed(() => {
    const hasActiveTool = isProjectToolActive.value || isReportToolActive.value;
    const width = hasActiveTool ? middlePaneWidth.value : 0;
    return {
        flex: `0 0 ${width}px`,
        width: `${width}px`
    };
});

const chatWindowStyle = computed(() => ({
    width: `${chatWindowState.width}px`,
    height: `${chatWindowState.height}px`,
    left: `${chatWindowState.x}px`,
    top: `${chatWindowState.y}px`
}));

const isChatToggleDisabled = computed(() => isChatLocked.value && !isChatWindowOpen.value);

function escapeHtml(value) {
    return String(value)
        .replace(/&/g, "&amp;")
        .replace(/</g, "&lt;")
        .replace(/>/g, "&gt;")
        .replace(/"/g, "&quot;")
        .replace(/'/g, "&#39;");
}

function buildIssueMetaLine(type, keySource, issues, isOrphan = false) {
    const label = type === "fix" ? "Fix" : "Issues";
    const keySuffix = typeof keySource === "number" ? keySource : String(keySource || type);
    const html = type === "fix"
        ? buildIssueFixHtml(issues)
        : buildIssueDetailsHtml(issues, isOrphan);
    return {
        key: `${type}-${keySuffix}`,
        type,
        number: typeof keySource === "number" ? keySource : null,
        displayNumber: "",
        iconLabel: label,
        html: html || "&nbsp;",
        hasIssue: true,
        issues,
        isMeta: true,
        isOrphan: Boolean(isOrphan)
    };
}

function buildIssueDetailsHtml(issues, isOrphan = false) {
    if (!Array.isArray(issues) || !issues.length) {
        return '<div class="reportIssueInlineRow reportIssueInlineRow--empty">未檢測到問題</div>';
    }

    const rows = [];

    issues.forEach((issue) => {
        const details = Array.isArray(issue?.details) && issue.details.length ? issue.details : [issue];
        details.forEach((detail, detailIndex) => {
            const lineIndex = Number(detail?.index ?? detailIndex + 1);
            const badges = [];
            if (Number.isFinite(lineIndex)) {
                badges.push(`<span class="reportIssueInlineIndex">#${lineIndex}</span>`);
            }
            if (detail?.ruleId) {
                badges.push(`<span class="reportIssueInlineRule">${escapeHtml(detail.ruleId)}</span>`);
            }
            if (detail?.severityLabel) {
                const severityClass = detail.severityClass || "info";
                badges.push(
                    `<span class="reportIssueInlineSeverity reportIssueInlineSeverity--${severityClass}">${escapeHtml(
                        detail.severityLabel
                    )}</span>`
                );
            }
            if (isOrphan && Number.isFinite(issue?.line)) {
                badges.push(`<span class="reportIssueInlineLine">Line ${escapeHtml(String(issue.line))}</span>`);
            }

            const badgeBlock = badges.length
                ? `<span class="reportIssueInlineBadges">${badges.join(" ")}</span>`
                : "";

            const messageText =
                typeof detail?.message === "string" && detail.message.trim()
                    ? detail.message.trim()
                    : typeof issue?.message === "string" && issue.message.trim()
                      ? issue.message.trim()
                      : "未提供說明";
            const message = `<span class="reportIssueInlineMessage">${escapeHtml(messageText)}</span>`;

            const metaParts = [];
            if (issue?.objectName) {
                metaParts.push(`<span class="reportIssueInlineObject">${escapeHtml(issue.objectName)}</span>`);
            }
            if (Number.isFinite(detail?.column)) {
                metaParts.push(`<span class="reportIssueInlineColumn">列 ${escapeHtml(String(detail.column))}</span>`);
            }
            const meta = metaParts.length
                ? `<span class="reportIssueInlineMeta">${metaParts.join(" · ")}</span>`
                : "";

            rows.push(`<div class="reportIssueInlineRow">${badgeBlock}${message}${meta}</div>`);
        });
    });

    if (!rows.length) {
        return '<div class="reportIssueInlineRow reportIssueInlineRow--empty">未檢測到問題</div>';
    }

    return rows.join("");
}

function buildIssueFixHtml(issues) {
    if (!Array.isArray(issues) || !issues.length) {
        return '<div class="reportIssueInlineRow reportIssueInlineRow--empty">暫無建議</div>';
    }

    const rows = [];
    const suggestionSet = new Set();
    const suggestionQueue = [];
    const fixedCodeSet = new Set();
    const fixedCodeQueue = [];

    const pushSuggestion = (value) => {
        if (typeof value !== "string") return;
        const trimmed = value.trim();
        if (!trimmed || suggestionSet.has(trimmed)) return;
        suggestionSet.add(trimmed);
        suggestionQueue.push(trimmed);
    };

    issues.forEach((issue) => {
        const details = Array.isArray(issue?.details) && issue.details.length ? issue.details : [];
        details.forEach((detail) => {
            if (typeof detail?.suggestion === "string") {
                pushSuggestion(detail.suggestion);
            }
        });

        const suggestionList = Array.isArray(issue?.suggestionList) ? issue.suggestionList : [];
        suggestionList.forEach((item) => {
            if (typeof item === "string") {
                pushSuggestion(item);
            }
        });

        if (typeof issue?.suggestion === "string") {
            pushSuggestion(issue.suggestion);
        }

        const fixedCode = typeof issue?.fixedCode === "string" ? issue.fixedCode.trim() : "";
        if (fixedCode && !fixedCodeSet.has(fixedCode)) {
            fixedCodeSet.add(fixedCode);
            fixedCodeQueue.push(fixedCode);
        }
    });

    suggestionQueue.forEach((text) => {
        rows.push(`<div class="reportIssueInlineRow">${escapeHtml(text)}</div>`);
    });

    fixedCodeQueue.forEach((code) => {
        rows.push(
            `<pre class="reportIssueInlineRow reportIssueInlineCode"><code>${escapeHtml(code)}</code></pre>`
        );
    });

    if (!rows.length) {
        return '<div class="reportIssueInlineRow reportIssueInlineRow--empty">暫無建議</div>';
    }

    return rows.join("");
}

function renderLineContent(line) {
    const rawText = typeof line?.raw === "string" ? line.raw : (line?.content || "").replace(/ /g, " ");
    const selection = codeSelection.value;
    const safe = escapeHtml(rawText);

    if (!selection || !selection.startLine || !selection.endLine || !Number.isFinite(line?.number)) {
        return safe.length ? safe : "&nbsp;";
    }

    const lineNumber = line.number;
    if (lineNumber < selection.startLine || lineNumber > selection.endLine) {
        return safe.length ? safe : "&nbsp;";
    }

    const plain = rawText;
    const lineLength = plain.length;
    const startIndex = lineNumber === selection.startLine ? Math.max(0, (selection.startColumn ?? 1) - 1) : 0;
    const endIndex = lineNumber === selection.endLine
        ? Math.min(lineLength, selection.endColumn ?? lineLength)
        : lineLength;

    const safeBefore = escapeHtml(plain.slice(0, startIndex));
    const highlightEnd = Math.max(startIndex, endIndex);
    const middleRaw = plain.slice(startIndex, highlightEnd);
    const safeMiddle = escapeHtml(middleRaw);
    const safeAfter = escapeHtml(plain.slice(highlightEnd));

    const highlighted = `<span class="codeSelectionHighlight">${safeMiddle.length ? safeMiddle : "&nbsp;"}</span>`;
    const combined = `${safeBefore}${highlighted}${safeAfter}`;
    return combined.length ? combined : "&nbsp;";
}

function clearCodeSelection() {
    if (codeSelection.value) {
        codeSelection.value = null;
    }
    shouldClearAfterPointerClick = false;
    lastPointerDownWasOutsideCode = false;
}

function isWithinCodeLine(target) {
    const root = codeScrollRef.value;
    if (!root || !target) return false;

    let current = target;
    while (current && current !== root) {
        if (current.classList && (current.classList.contains("codeLine") || current.classList.contains("codeLineContent") || current.classList.contains("codeLineNo"))) {
            return true;
        }
        current = current.parentNode;
    }

    return false;
}

function resolveLineInfo(node) {
    if (!node) return null;
    let current = node.nodeType === 3 ? node.parentElement : node;
    while (current && current !== codeScrollRef.value) {
        if (current.classList && current.classList.contains("codeLine")) {
            const lineNumber = Number.parseInt(current.dataset?.line || "", 10);
            const contentEl = current.querySelector(".codeLineContent");
            return {
                lineEl: current,
                contentEl,
                lineNumber: Number.isFinite(lineNumber) ? lineNumber : null
            };
        }
        current = current.parentElement;
    }
    return null;
}

function normaliseSelectionRangeText(range) {
    return range
        .toString()
        .replace(/\u00A0/g, " ")
        .replace(/\r\n|\r/g, "\n");
}

function measureColumn(lineInfo, container, offset, mode) {
    if (!lineInfo?.contentEl || typeof document === "undefined") return null;
    const targetContainer = container?.nodeType === 3 ? container : container;
    if (!lineInfo.contentEl.contains(targetContainer)) {
        if (mode === "end") {
            const fullRange = document.createRange();
            fullRange.selectNodeContents(lineInfo.contentEl);
            return normaliseSelectionRangeText(fullRange).length || null;
        }
        return 1;
    }
    const range = document.createRange();
    range.selectNodeContents(lineInfo.contentEl);
    try {
        range.setEnd(container, offset);
    } catch (error) {
        return null;
    }
    const length = normaliseSelectionRangeText(range).length;
    if (mode === "start") {
        return Math.max(1, length + 1);
    }
    return Math.max(1, length);
}

function buildSelectedSnippet() {
    if (typeof window === "undefined") return null;
    const root = codeScrollRef.value;
    if (!root) return null;
    const selection = window.getSelection?.();
    if (!selection || selection.rangeCount === 0 || selection.isCollapsed) return null;
    const range = selection.getRangeAt(0);
    if (!root.contains(range.startContainer) || !root.contains(range.endContainer)) {
        return null;
    }

    const rawText = normaliseSelectionRangeText(range);
    if (!rawText.trim()) return null;

    const startInfo = resolveLineInfo(range.startContainer);
    const endInfo = resolveLineInfo(range.endContainer);
    if (!startInfo || !endInfo) return null;

    const startLine = startInfo.lineNumber;
    const endLine = endInfo.lineNumber;
    const startColumn = measureColumn(startInfo, range.startContainer, range.startOffset, "start");
    const endColumn = measureColumn(endInfo, range.endContainer, range.endOffset, "end");
    const lineCount = startLine !== null && endLine !== null ? endLine - startLine + 1 : null;

    const path = previewing.value.path || treeStore.activeTreePath.value || "";
    const name = previewing.value.name || path || "選取片段";

    const snippet = {
        path,
        name,
        label: name,
        startLine,
        endLine,
        startColumn,
        endColumn,
        lineCount,
        text: rawText
    };

    codeSelection.value = snippet;
    shouldClearAfterPointerClick = false;
    return snippet;
}

function handleDocumentSelectionChange() {
    if (typeof document === "undefined" || typeof window === "undefined") return;
    if (previewing.value.kind !== "text") return;
    const root = codeScrollRef.value;
    if (!root) return;
    const selection = window.getSelection?.();
    if (!selection || selection.rangeCount === 0) return;
    const range = selection.getRangeAt(0);
    if (!root.contains(range.startContainer) || !root.contains(range.endContainer)) return;

    if (selection.isCollapsed) {
        return;
    }

    const snippet = buildSelectedSnippet();
    if (!snippet) {
        clearCodeSelection();
    }
}

function handleDocumentPointerUp(event) {
    const root = codeScrollRef.value;
    if (!root) {
        pointerDownInCode = false;
        shouldClearAfterPointerClick = false;
        lastPointerDownWasOutsideCode = false;
        return;
    }

    const target = event?.target || null;
    const pointerUpInside = target ? root.contains(target) : false;

    const selection = typeof window !== "undefined" ? window.getSelection?.() : null;
    const selectionInCode =
        !!selection &&
        selection.rangeCount > 0 &&
        root.contains(selection.anchorNode) &&
        root.contains(selection.focusNode);
    const hasActiveSelection = !!selectionInCode && selection && !selection.isCollapsed;

    if (hasActiveSelection) {
        // Ensure the most recent drag selection is captured even if the
        // browser collapses the native selection highlight after mouseup.
        const snippet = buildSelectedSnippet();
        if (!snippet && codeSelection.value) {
            // Re-emit the existing selection so the custom highlight remains
            // visible when the document selection collapses immediately.
            codeSelection.value = { ...codeSelection.value };
        }
        shouldClearAfterPointerClick = false;
        lastPointerDownWasOutsideCode = false;
    } else if (pointerDownInCode && pointerUpInside && shouldClearAfterPointerClick) {
        clearCodeSelection();
    } else if (lastPointerDownWasOutsideCode && !pointerUpInside) {
        // Preserve the current highlight when the interaction happens completely outside the editor
        // by re-emitting the stored selection so Vue keeps the custom highlight rendered.
        if (codeSelection.value) {
            codeSelection.value = { ...codeSelection.value };
        }
    }

    pointerDownInCode = false;
    shouldClearAfterPointerClick = false;
    lastPointerDownWasOutsideCode = false;
}

function handleCodeScrollPointerDown(event) {
    if (event.button !== 0) return;
    if (previewing.value.kind !== "text") return;
    const target = event?.target || null;
    const withinLine = isWithinCodeLine(target);
    pointerDownInCode = withinLine;
    shouldClearAfterPointerClick = withinLine && !!codeSelection.value;
    lastPointerDownWasOutsideCode = !withinLine;
}

function handleDocumentPointerDown(event) {
    const root = codeScrollRef.value;
    if (!root) return;
    const target = event?.target || null;
    const pointerDownInside = target ? root.contains(target) : false;
    if (pointerDownInside) {
        lastPointerDownWasOutsideCode = false;
        return;
    }

    lastPointerDownWasOutsideCode = true;
    pointerDownInCode = false;
    shouldClearAfterPointerClick = false;

    if (codeSelection.value) {
        // Touching other panes should not discard the stored snippet, so keep the
        // highlight alive by nudging Vue's reactivity system.
        codeSelection.value = { ...codeSelection.value };
    }
}

let wrapMeasureFrame = null;
let codeScrollResizeObserver = null;

function runLineWrapMeasurement() {
    if (!showCodeLineNumbers.value) {
        showCodeLineNumbers.value = true;
    }
}

function scheduleLineWrapMeasurement() {
    if (typeof window === "undefined") return;
    if (wrapMeasureFrame !== null) {
        window.cancelAnimationFrame(wrapMeasureFrame);
        wrapMeasureFrame = null;
    }
    wrapMeasureFrame = window.requestAnimationFrame(() => {
        wrapMeasureFrame = null;
        runLineWrapMeasurement();
    });
}

watch(isChatWindowOpen, (visible) => {
    if (visible) {
        openAssistantSession();
        const shouldForce = connection.value.status === "error";
        retryHandshake({ force: shouldForce });
        if (!hasInitializedChatWindow.value) {
            chatWindowState.width = 420;
            chatWindowState.height = 520;
            chatWindowState.x = Math.max(20, window.innerWidth - chatWindowState.width - 40);
            chatWindowState.y = 80;
            hasInitializedChatWindow.value = true;
        } else {
            ensureChatWindowInView();
        }
        nextTick(() => {
            ensureChatWindowInView();
        });
    } else {
        closeAssistantSession();
    }
});

watch(
    () => previewing.value.kind,
    () => {
        scheduleLineWrapMeasurement();
    }
);

watch(
    () => previewing.value.text,
    () => {
        scheduleLineWrapMeasurement();
    },
    { flush: "post" }
);

watch(
    () => previewLineItems.value.length,
    () => {
        scheduleLineWrapMeasurement();
    }
);

watch(
    () => codeScrollRef.value,
    (next, prev) => {
        if (codeScrollResizeObserver && prev) {
            codeScrollResizeObserver.unobserve(prev);
        }
        if (codeScrollResizeObserver && next) {
            codeScrollResizeObserver.observe(next);
        }
        scheduleLineWrapMeasurement();
    }
);

onMounted(() => {
    if (typeof window !== "undefined" && "ResizeObserver" in window) {
        codeScrollResizeObserver = new window.ResizeObserver(() => {
            scheduleLineWrapMeasurement();
        });
        if (codeScrollRef.value) {
            codeScrollResizeObserver.observe(codeScrollRef.value);
        }
    }
    scheduleLineWrapMeasurement();
});

onBeforeUnmount(() => {
    if (wrapMeasureFrame !== null && typeof window !== "undefined") {
        window.cancelAnimationFrame(wrapMeasureFrame);
        wrapMeasureFrame = null;
    }
    if (codeScrollResizeObserver) {
        if (codeScrollRef.value) {
            codeScrollResizeObserver.unobserve(codeScrollRef.value);
        }
        if (typeof codeScrollResizeObserver.disconnect === "function") {
            codeScrollResizeObserver.disconnect();
        }
        codeScrollResizeObserver = null;
    }
});

watch(
    () => previewing.value.kind,
    (kind) => {
        if (kind !== "text") {
            clearCodeSelection();
        }
    }
);

watch(
    () => previewing.value.path,
    () => {
        clearCodeSelection();
    }
);

watch(
    () => activeTreePath.value,
    () => {
        clearCodeSelection();
    }
);

watch(
    () => activeTreeRevision.value,
    () => {
        clearCodeSelection();
    }
);

watch(
    () => previewing.value.text,
    () => {
        if (previewing.value.kind === "text") {
            clearCodeSelection();
        }
    }
);

async function ensureActiveProject() {
    const list = Array.isArray(projects.value) ? projects.value : [];
    if (!list.length) return;

    const selectedIdValue = selectedProjectId.value;
    if (!selectedIdValue) {
        return;
    }

    const current = list.find((project) => project.id === selectedIdValue);
    if (!current) {
        selectedProjectId.value = null;
        return;
    }

    if (!tree.value.length && !isLoadingTree.value) {
        isTreeCollapsed.value = false;
        await openProject(current);
    }
}

watch(
    [projects, selectedProjectId],
    async () => {
        await ensureActiveProject();
    },
    { immediate: true }
);

watch(selectedProjectId, (projectId) => {
    if (projectId === null || projectId === undefined) {
        isTreeCollapsed.value = false;
    }
});

function handleSelectProject(project) {
    if (!project) return;
    const currentId = selectedProjectId.value;
    const treeHasNodes = Array.isArray(tree.value) && tree.value.length > 0;
    if (currentId === project.id) {
        if (isTreeCollapsed.value) {
            isTreeCollapsed.value = false;
            if (!treeHasNodes && !isLoadingTree.value) {
                openProject(project);
            }
        } else {
            if (!isLoadingTree.value && !treeHasNodes) {
                openProject(project);
            } else {
                isTreeCollapsed.value = true;
            }
        }
        return;
    }
    isTreeCollapsed.value = false;
    openProject(project);
}

function toggleProjectTool() {
    if (isProjectToolActive.value) return;
    activeRailTool.value = "projects";
}

function toggleReportTool() {
    if (isReportToolActive.value) return;
    activeRailTool.value = "reports";
}

function normaliseProjectId(projectId) {
    if (projectId === null || projectId === undefined) return "";
    return String(projectId);
}

function toReportKey(projectId, path) {
    const projectKey = normaliseProjectId(projectId);
    if (!projectKey || !path) return "";
    return `${projectKey}::${path}`;
}

function parseReportKey(key) {
    if (!key) return { projectId: "", path: "" };
    const index = key.indexOf("::");
    if (index === -1) {
        return { projectId: key, path: "" };
    }
    return {
        projectId: key.slice(0, index),
        path: key.slice(index + 2)
    };
}

function createDefaultReportState() {
    return {
        status: "idle",
        report: "",
        updatedAt: null,
        updatedAtDisplay: null,
        error: "",
        chunks: [],
        segments: [],
        conversationId: "",
        analysis: null,
        issueSummary: null,
        parsedReport: null,
        sourceText: "",
        sourceLoaded: false,
        sourceLoading: false,
        sourceError: ""
    };
}

function parseReportJson(reportText) {
    if (typeof reportText !== "string") return null;
    const trimmed = reportText.trim();
    if (!trimmed) return null;
    if (!/^\s*[\[{]/.test(trimmed)) return null;
    try {
        const parsed = JSON.parse(trimmed);
        if (Array.isArray(parsed)) {
            return { issues: parsed };
        }
        if (parsed && typeof parsed === "object") {
            return parsed;
        }
        return null;
    } catch (_error) {
        return null;
    }
}

function computeIssueSummary(reportText, parsedOverride = null) {
    const parsed = parsedOverride || parseReportJson(reportText);
    if (!parsed || typeof parsed !== "object") {
        return null;
    }
    const summary = parsed?.summary;
    let total = null;
    if (summary && typeof summary === "object") {
        const candidate = summary.total_issues ?? summary.totalIssues;
        const numeric = Number(candidate);
        if (Number.isFinite(numeric)) {
            total = numeric;
        }
        if (!Number.isFinite(total) && summary.sources && typeof summary.sources === "object") {
            const staticSource = summary.sources.static_analyzer || summary.sources.staticAnalyzer;
            if (staticSource && typeof staticSource === "object") {
                const staticTotal = staticSource.total_issues ?? staticSource.totalIssues;
                const staticNumeric = Number(staticTotal);
                if (Number.isFinite(staticNumeric)) {
                    total = staticNumeric;
                }
            }
        }
    }
    if (total === null && Array.isArray(parsed?.issues)) {
        total = parsed.issues.length;
    }
    if (total === null && typeof summary === "string") {
        const normalised = summary.trim();
        if (normalised === "代码正常" || normalised === "代碼正常" || normalised === "OK") {
            total = 0;
        }
    }
    return {
        totalIssues: Number.isFinite(total) ? total : null,
        summary,
        raw: parsed
    };
}

function ensureReportTreeEntry(projectId) {
    const key = normaliseProjectId(projectId);
    if (!key) return null;
    if (!Object.prototype.hasOwnProperty.call(reportTreeCache, key)) {
        reportTreeCache[key] = {
            nodes: [],
            loading: false,
            error: "",
            expandedPaths: [],
            hydratedReports: false,
            hydratingReports: false,
            reportHydrationError: ""
        };
    }
    return reportTreeCache[key];
}

function ensureProjectBatchState(projectId) {
    const key = normaliseProjectId(projectId);
    if (!key) return null;
    if (!Object.prototype.hasOwnProperty.call(reportBatchStates, key)) {
        reportBatchStates[key] = {
            running: false,
            processed: 0,
            total: 0
        };
    }
    return reportBatchStates[key];
}

function getProjectBatchState(projectId) {
    const key = normaliseProjectId(projectId);
    if (!key) return null;
    return reportBatchStates[key] || null;
}

function getProjectIssueCount(projectId) {
    const key = normaliseProjectId(projectId);
    if (!key) return null;
    const totals = projectIssueTotals.value;
    if (!totals.has(key)) return null;
    return totals.get(key);
}

function ensureFileReportState(projectId, path) {
    const key = toReportKey(projectId, path);
    if (!key) return null;
    if (!Object.prototype.hasOwnProperty.call(reportStates, key)) {
        reportStates[key] = createDefaultReportState();
    }
    return reportStates[key];
}

function getReportStateForFile(projectId, path) {
    return ensureFileReportState(projectId, path) || createDefaultReportState();
}

function getStatusLabel(status) {
    switch (status) {
        case "processing":
            return "處理中";
        case "ready":
            return "已完成";
        case "error":
            return "失敗";
        default:
            return "待生成";
    }
}

function isReportNodeExpanded(projectId, path) {
    const entry = ensureReportTreeEntry(projectId);
    if (!entry) return false;
    if (!path) return true;
    return entry.expandedPaths.includes(path);
}

function toggleReportNode(projectId, path) {
    const entry = ensureReportTreeEntry(projectId);
    if (!entry || !path) return;
    const set = new Set(entry.expandedPaths);
    if (set.has(path)) {
        set.delete(path);
    } else {
        set.add(path);
    }
    entry.expandedPaths = Array.from(set);
}

function collectFileNodes(nodes, bucket = []) {
    for (const node of nodes || []) {
        if (node.type === "file") {
            bucket.push(node);
        } else if (node.children && node.children.length) {
            collectFileNodes(node.children, bucket);
        }
    }
    return bucket;
}

function findTreeNodeByPath(nodes, targetPath) {
    if (!targetPath) return null;
    for (const node of nodes || []) {
        if (!node) continue;
        if (node.path === targetPath) {
            return node;
        }
        if (node.children && node.children.length) {
            const found = findTreeNodeByPath(node.children, targetPath);
            if (found) {
                return found;
            }
        }
    }
    return null;
}

function ensureStatesForProject(projectId, nodes) {
    const fileNodes = collectFileNodes(nodes);
    const validPaths = new Set();
    for (const node of fileNodes) {
        if (!node?.path) continue;
        ensureFileReportState(projectId, node.path);
        validPaths.add(node.path);
    }

    Object.keys(reportStates).forEach((key) => {
        const parsed = parseReportKey(key);
        if (parsed.projectId !== normaliseProjectId(projectId)) return;
        if (parsed.path && !validPaths.has(parsed.path)) {
            if (activeReportTarget.value &&
                activeReportTarget.value.projectId === parsed.projectId &&
                activeReportTarget.value.path === parsed.path) {
                activeReportTarget.value = null;
            }
            delete reportStates[key];
        }
    });
}

function parseHydratedTimestamp(value) {
    if (!value) return null;
    if (value instanceof Date) return value;
    if (typeof value === "number" && Number.isFinite(value)) {
        return new Date(value);
    }
    if (typeof value === "string" && value.trim()) {
        const parsed = Date.parse(value);
        if (!Number.isNaN(parsed)) {
            return new Date(parsed);
        }
    }
    return null;
}

async function hydrateReportsForProject(projectId) {
    const entry = ensureReportTreeEntry(projectId);
    if (!entry) return;
    if (entry.hydratedReports || entry.hydratingReports) return;
    entry.hydratingReports = true;
    entry.reportHydrationError = "";
    try {
        const records = await fetchProjectReports(projectId);
        for (const record of records) {
            if (!record || !record.path) continue;
            const state = ensureFileReportState(projectId, record.path);
            if (!state) continue;
            state.status = record.report ? "ready" : "idle";
            state.report = record.report || "";
            state.error = "";
            state.chunks = Array.isArray(record.chunks) ? record.chunks : [];
            state.segments = Array.isArray(record.segments) ? record.segments : [];
            state.conversationId = record.conversationId || "";
            state.analysis = record.analysis || null;
            state.parsedReport = parseReportJson(state.report);
            state.issueSummary = computeIssueSummary(state.report, state.parsedReport);
            const timestamp = parseHydratedTimestamp(record.generatedAt || record.updatedAt || record.createdAt);
            state.updatedAt = timestamp;
            state.updatedAtDisplay = timestamp ? timestamp.toLocaleString() : null;
            if (typeof state.sourceText !== "string") {
                state.sourceText = "";
            }
            state.sourceLoaded = Boolean(state.sourceText);
            state.sourceLoading = false;
            state.sourceError = "";
        }
        entry.hydratedReports = true;
    } catch (error) {
        console.error("[Report] Failed to hydrate saved reports", { projectId, error });
        entry.reportHydrationError = error?.message ? String(error.message) : String(error);
    } finally {
        entry.hydratingReports = false;
    }
}

async function loadReportTreeForProject(projectId) {
    const entry = ensureReportTreeEntry(projectId);
    if (!entry || entry.loading) return;
    entry.loading = true;
    entry.error = "";
    try {
        const nodes = await treeStore.loadTreeFromDB(projectId);
        entry.nodes = nodes;
        ensureStatesForProject(projectId, nodes);
        await hydrateReportsForProject(projectId);
        const nextExpanded = new Set(entry.expandedPaths);
        for (const node of nodes) {
            if (node.type === "dir") {
                nextExpanded.add(node.path);
            }
        }
        entry.expandedPaths = Array.from(nextExpanded);
    } catch (error) {
        console.error("[Report] Failed to load tree for project", projectId, error);
        entry.error = error?.message ? String(error.message) : String(error);
    } finally {
        entry.loading = false;
    }
}

function selectReport(projectId, path) {
    const key = toReportKey(projectId, path);
    if (!key) return;
    const state = reportStates[key];
    if (!state || state.status !== "ready") return;
    activeReportTarget.value = {
        projectId: normaliseProjectId(projectId),
        path
    };
}

async function previewReportTreeFile(projectId, path) {
    const projectKey = normaliseProjectId(projectId);
    if (!projectKey || !path) return;

    const projectList = Array.isArray(projects.value) ? projects.value : [];
    const project = projectList.find(
        (item) => normaliseProjectId(item.id) === projectKey
    );
    if (!project) return;

    if (isTreeCollapsed.value) {
        isTreeCollapsed.value = false;
    }

    if (selectedProjectId.value !== project.id) {
        await openProject(project);
    } else if (!Array.isArray(tree.value) || tree.value.length === 0) {
        await openProject(project);
    }

    const entry = ensureReportTreeEntry(project.id);
    if (entry && !entry.nodes.length && !entry.loading) {
        loadReportTreeForProject(project.id);
    }

    const searchNodes = (entry && entry.nodes && entry.nodes.length)
        ? entry.nodes
        : tree.value;
    let targetNode = findTreeNodeByPath(searchNodes, path);
    if (!targetNode) {
        const name = path.split("/").pop() || path;
        targetNode = { type: "file", path, name, mime: "" };
    }

    treeStore.selectTreeNode(path);
    try {
        await treeStore.openNode(targetNode);
    } catch (error) {
        console.error("[Workspace] Failed to preview file from report tree", {
            projectId: project.id,
            path,
            error
        });
    }
}

async function previewReportTreeFile(projectId, path) {
    const projectKey = normaliseProjectId(projectId);
    if (!projectKey || !path) return;

    const projectList = Array.isArray(projects.value) ? projects.value : [];
    const project = projectList.find(
        (item) => normaliseProjectId(item.id) === projectKey
    );
    if (!project) return;

    if (isTreeCollapsed.value) {
        isTreeCollapsed.value = false;
    }

    if (selectedProjectId.value !== project.id) {
        await openProject(project);
    } else if (!Array.isArray(tree.value) || tree.value.length === 0) {
        await openProject(project);
    }

    const entry = ensureReportTreeEntry(project.id);
    if (entry && !entry.nodes.length && !entry.loading) {
        loadReportTreeForProject(project.id);
    }

    const searchNodes = (entry && entry.nodes && entry.nodes.length)
        ? entry.nodes
        : tree.value;
    let targetNode = findTreeNodeByPath(searchNodes, path);
    if (!targetNode) {
        const name = path.split("/").pop() || path;
        targetNode = { type: "file", path, name, mime: "" };
    }

    treeStore.selectTreeNode(path);
    try {
        await treeStore.openNode(targetNode);
    } catch (error) {
        console.error("[Workspace] Failed to preview file from report tree", {
            projectId: project.id,
            path,
            error
        });
    }
}

async function generateReportForFile(project, node, options = {}) {
    const { autoSelect = true, silent = false } = options;
    if (!project || !node || node.type !== "file") {
        return { status: "skipped" };
    }
    const projectId = normaliseProjectId(project.id);
    const state = ensureFileReportState(projectId, node.path);
    if (!state || state.status === "processing") {
        return { status: "processing" };
    }

    state.status = "processing";
    state.error = "";
    state.report = "";
    state.chunks = [];
    state.segments = [];
    state.conversationId = "";
    state.analysis = null;
    state.issueSummary = null;
    state.parsedReport = null;
    state.sourceText = "";
    state.sourceLoaded = false;
    state.sourceLoading = false;
    state.sourceError = "";

    try {
        const root = await getProjectRootHandleById(project.id);
        const fileHandle = await fileSystemService.getFileHandleByPath(root, node.path);
        const file = await fileHandle.getFile();
        const mime = node.mime || file.type || "";
        if (!preview.isTextLike(node.name, mime)) {
            throw new Error("目前僅支援純文字或程式碼檔案的審查");
        }
        const text = await file.text();
        if (!text.trim()) {
            throw new Error("檔案內容為空");
        }

        state.sourceText = text;
        state.sourceLoaded = true;
        state.sourceLoading = false;
        state.sourceError = "";

        const payload = await generateReportViaDify({
            projectId,
            projectName: project.name,
            path: node.path,
            content: text
        });

        const completedAt = payload?.generatedAt ? new Date(payload.generatedAt) : new Date();
        state.status = "ready";
        state.updatedAt = completedAt;
        state.updatedAtDisplay = completedAt.toLocaleString();
        state.report = payload?.report || "";
        state.chunks = Array.isArray(payload?.chunks) ? payload.chunks : [];
        state.segments = Array.isArray(payload?.segments) ? payload.segments : [];
        state.conversationId = payload?.conversationId || "";
        state.analysis = payload?.analysis || null;
        state.parsedReport = parseReportJson(state.report);
        state.issueSummary = computeIssueSummary(state.report, state.parsedReport);
        state.error = "";

        if (autoSelect) {
            activeReportTarget.value = {
                projectId,
                path: node.path
            };
        }

        return { status: "ready" };
    } catch (error) {
        const message = error?.message ? String(error.message) : String(error);
        state.status = "error";
        state.error = message;
        state.report = "";
        state.chunks = [];
        state.segments = [];
        state.conversationId = "";
        state.analysis = null;
        state.issueSummary = null;
        state.parsedReport = null;
        state.sourceLoading = false;
        if (!state.sourceText) {
            state.sourceLoaded = false;
        }
        const now = new Date();
        state.updatedAt = now;
        state.updatedAtDisplay = now.toLocaleString();

        console.error("[Report] Failed to generate report", {
            projectId,
            path: node?.path,
            error
        });

        if (autoSelect) {
            activeReportTarget.value = {
                projectId,
                path: node.path
            };
        }

        if (!silent) {
            if (error?.name === "SecurityError" || error?.name === "NotAllowedError" || error?.name === "TypeError") {
                await safeAlertFail("生成報告失敗", error);
            } else {
                alert(`生成報告失敗：${message}`);
            }
        }

        return { status: "error", error };
    }
}

async function generateProjectReports(project) {
    if (!project) return;
    const projectId = normaliseProjectId(project.id);
    const batchState = ensureProjectBatchState(projectId);
    if (!batchState || batchState.running) return;

    const entry = ensureReportTreeEntry(project.id);
    if (!entry.nodes.length) {
        await loadReportTreeForProject(project.id);
    }

    if (entry.loading) {
        await new Promise((resolve) => {
            const stop = watch(
                () => entry.loading,
                (loading) => {
                    if (!loading) {
                        stop();
                        resolve();
                    }
                }
            );
        });
    }

    if (entry.error) {
        console.warn("[Report] Cannot start batch generation due to tree error", entry.error);
        alert(`無法生成報告：${entry.error}`);
        return;
    }

    const nodes = collectFileNodes(entry.nodes);
    if (!nodes.length) {
        alert("此專案尚未索引可供審查的檔案");
        return;
    }

    batchState.running = true;
    batchState.processed = 0;
    batchState.total = nodes.length;

    try {
        for (const node of nodes) {
            await generateReportForFile(project, node, { autoSelect: false, silent: true });
            batchState.processed += 1;
        }
    } finally {
        batchState.running = false;
        if (nodes.length) {
            activeReportTarget.value = {
                projectId,
                path: nodes[nodes.length - 1].path
            };
        }
    }
}

watch(
    projects,
    (list) => {
        const projectList = Array.isArray(list) ? list : [];
        const currentIds = new Set(projectList.map((project) => normaliseProjectId(project.id)));

        projectList.forEach((project) => {
            const entry = ensureReportTreeEntry(project.id);
            if (shouldPrepareReportTrees.value && entry && !entry.nodes.length && !entry.loading) {
                loadReportTreeForProject(project.id);
            }
            if (
                shouldPrepareReportTrees.value &&
                entry &&
                !entry.hydratedReports &&
                !entry.hydratingReports
            ) {
                hydrateReportsForProject(project.id);
            }
        });

        Object.keys(reportTreeCache).forEach((projectId) => {
            if (!currentIds.has(projectId)) {
                delete reportTreeCache[projectId];
            }
        });

        Object.keys(reportBatchStates).forEach((projectId) => {
            if (!currentIds.has(projectId)) {
                delete reportBatchStates[projectId];
            }
        });

        Object.keys(reportStates).forEach((key) => {
            const parsed = parseReportKey(key);
            if (!currentIds.has(parsed.projectId)) {
                if (activeReportTarget.value &&
                    activeReportTarget.value.projectId === parsed.projectId &&
                    activeReportTarget.value.path === parsed.path) {
                    activeReportTarget.value = null;
                }
                delete reportStates[key];
            }
        });
    },
    { immediate: true, deep: true }
);

watch(
    shouldPrepareReportTrees,
    (active) => {
        if (!active) return;
        const list = Array.isArray(projects.value) ? projects.value : [];
        list.forEach((project) => {
            const entry = ensureReportTreeEntry(project.id);
            if (entry && !entry.nodes.length && !entry.loading) {
                loadReportTreeForProject(project.id);
            }
            if (entry && !entry.hydratedReports && !entry.hydratingReports) {
                hydrateReportsForProject(project.id);
            }
        });
    }
);

watch(
    readyReports,
    (list) => {
        if (!list.length) {
            activeReportTarget.value = null;
            return;
        }
        const target = activeReportTarget.value;
        const hasActive = target
            ? list.some((entry) => normaliseProjectId(entry.project.id) === target.projectId && entry.path === target.path)
            : false;
        if (!hasActive) {
            const next = list[0];
            activeReportTarget.value = {
                projectId: normaliseProjectId(next.project.id),
                path: next.path
            };
        }
    },
    { immediate: true }
);

watch(
    activeReport,
    async (report) => {
        if (!report) return;
        const state = report.state;
        if (state.sourceLoaded || state.sourceLoading) {
            return;
        }
        state.sourceLoading = true;
        state.sourceError = "";
        try {
            const root = await getProjectRootHandleById(report.project.id);
            if (!root) {
                throw new Error("找不到專案根目錄，無法載入檔案內容");
            }
            const fileHandle = await fileSystemService.getFileHandleByPath(root, report.path);
            if (!fileHandle) {
                throw new Error("找不到對應的檔案");
            }
            const file = await fileHandle.getFile();
            const text = await file.text();
            state.sourceText = typeof text === "string" ? text : "";
            state.sourceLoaded = state.sourceText.length > 0;
            state.sourceError = "";
        } catch (error) {
            state.sourceText = "";
            state.sourceLoaded = false;
            state.sourceError = error?.message ? String(error.message) : "無法載入檔案內容";
            console.error("[Report] Failed to load source text", {
                projectId: report.project.id,
                path: report.path,
                error
            });
        } finally {
            state.sourceLoading = false;
        }
    },
    { immediate: true }
);

function clamp(value, min, max) {
    return Math.min(max, Math.max(min, value));
}

function shouldIgnoreMouseEvent(event) {
    return (
        event?.type === "mousedown" &&
        typeof window !== "undefined" &&
        "PointerEvent" in window
    );
}

function startPreviewResize(event) {
    if (event.button !== 0) return;
    event.preventDefault();

    const startX = event.clientX;
    const startWidth = middlePaneWidth.value;
    const containerEl = mainContentRef.value;
    const workspaceEl = containerEl?.querySelector(".workSpace");
    if (!workspaceEl) return;

    const minWidth = 260;
    const workspaceMinWidth = 320;
    const workspaceRect = workspaceEl.getBoundingClientRect();
    const maxAdditional = Math.max(0, workspaceRect.width - workspaceMinWidth);
    const maxWidth = Math.max(minWidth, startWidth + maxAdditional);

    const handleMove = (pointerEvent) => {
        const delta = pointerEvent.clientX - startX;
        middlePaneWidth.value = clamp(startWidth + delta, minWidth, maxWidth);
    };

    const stop = () => {
        window.removeEventListener("pointermove", handleMove);
        window.removeEventListener("pointerup", stop);
        window.removeEventListener("pointercancel", stop);
    };

    window.addEventListener("pointermove", handleMove);
    window.addEventListener("pointerup", stop);
    window.addEventListener("pointercancel", stop);
}

function clampReportSidebarWidth() {
    const containerEl = mainContentRef.value;
    if (!containerEl) return;

    const navEl = containerEl.querySelector(".toolColumn");
    const availableWidth = containerEl.clientWidth - (navEl?.clientWidth ?? 0);
    if (availableWidth <= 0) return;

    const workspaceMinWidth = 320;
    const minRailWidthDefault = 260;
    const maxRailWidth = Math.max(0, availableWidth - workspaceMinWidth);

    if (maxRailWidth === 0) {
        middlePaneWidth.value = 0;
        return;
    }

    const minRailWidth = Math.min(minRailWidthDefault, maxRailWidth);
    middlePaneWidth.value = clamp(middlePaneWidth.value, minRailWidth, maxRailWidth);
}

async function handleAddActiveContext() {
    const added = await addActiveNode();
    if (added) {
        openChatWindow();
    }
}

function handleAddSelectionContext() {
    let snippet = buildSelectedSnippet();
    if (!snippet) {
        snippet = codeSelection.value ? { ...codeSelection.value } : null;
    }
    if (!snippet) {
        if (typeof safeAlertFail === "function") {
            safeAlertFail("請先在程式碼預覽中選取想加入的內容。");
        }
        return;
    }
    const added = addSnippetContext({ ...snippet });
    if (added) {
        openChatWindow();
        clearCodeSelection();
        if (typeof window !== "undefined") {
            const selection = window.getSelection?.();
            if (selection?.removeAllRanges) {
                selection.removeAllRanges();
            }
        }
    }
}

async function handleSendMessage(content) {
    const text = (content || "").trim();
    if (!text) return;
    openChatWindow();
    console.log("[ChatAI] Sending message:", text);
    await sendUserMessage(text);
}

function openChatWindow() {
    if (!isChatWindowOpen.value) {
        isChatWindowOpen.value = true;
    }
}

function closeChatWindow() {
    if (isChatWindowOpen.value) {
        isChatWindowOpen.value = false;
        stopChatDrag();
        stopChatResize();
    }
}

function toggleChatWindow() {
    if (isChatWindowOpen.value) return;
    if (!isChatToggleDisabled.value) {
        openChatWindow();
    }
}

function ensureChatWindowInView() {
    const maxX = Math.max(0, window.innerWidth - chatWindowState.width);
    const maxY = Math.max(0, window.innerHeight - chatWindowState.height);
    chatWindowState.x = clamp(chatWindowState.x, 0, maxX);
    chatWindowState.y = clamp(chatWindowState.y, 0, maxY);
}

function startChatDrag(event) {
    if (shouldIgnoreMouseEvent(event)) return;
    if (event.button !== 0) return;
    event.preventDefault();
    chatDragState.active = true;
    chatDragState.offsetX = event.clientX - chatWindowState.x;
    chatDragState.offsetY = event.clientY - chatWindowState.y;
    window.addEventListener("pointermove", handleChatDrag);
    window.addEventListener("pointerup", stopChatDrag);
    window.addEventListener("pointercancel", stopChatDrag);
}

function handleChatDrag(event) {
    if (!chatDragState.active) return;
    event.preventDefault();
    const maxX = Math.max(0, window.innerWidth - chatWindowState.width);
    const maxY = Math.max(0, window.innerHeight - chatWindowState.height);
    chatWindowState.x = clamp(event.clientX - chatDragState.offsetX, 0, maxX);
    chatWindowState.y = clamp(event.clientY - chatDragState.offsetY, 0, maxY);
}

function stopChatDrag() {
    chatDragState.active = false;
    window.removeEventListener("pointermove", handleChatDrag);
    window.removeEventListener("pointerup", stopChatDrag);
    window.removeEventListener("pointercancel", stopChatDrag);
}

function startChatResize(payload) {
    const event = payload?.originalEvent ?? payload;
    const edges = payload?.edges ?? { right: true, bottom: true };
    if (!event || shouldIgnoreMouseEvent(event)) return;
    if (event.button !== 0) return;
    if (!edges.left && !edges.right && !edges.top && !edges.bottom) return;

    event.preventDefault();
    chatResizeState.active = true;
    chatResizeState.startX = event.clientX;
    chatResizeState.startY = event.clientY;
    chatResizeState.startWidth = chatWindowState.width;
    chatResizeState.startHeight = chatWindowState.height;
    chatResizeState.startLeft = chatWindowState.x;
    chatResizeState.startTop = chatWindowState.y;
    chatResizeState.edges.left = !!edges.left;
    chatResizeState.edges.right = !!edges.right;
    chatResizeState.edges.top = !!edges.top;
    chatResizeState.edges.bottom = !!edges.bottom;

    window.addEventListener("pointermove", handleChatResize);
    window.addEventListener("pointerup", stopChatResize);
    window.addEventListener("pointercancel", stopChatResize);
}

function handleChatResize(event) {
    if (!chatResizeState.active) return;
    event.preventDefault();
    const deltaX = event.clientX - chatResizeState.startX;
    const deltaY = event.clientY - chatResizeState.startY;
    const minWidth = 320;
    const minHeight = 320;

    if (chatResizeState.edges.left) {
        const proposedLeft = chatResizeState.startLeft + deltaX;
        const maxLeft = chatResizeState.startLeft + chatResizeState.startWidth - minWidth;
        const clampedLeft = clamp(proposedLeft, 0, Math.max(0, maxLeft));
        const widthFromLeft = chatResizeState.startWidth + (chatResizeState.startLeft - clampedLeft);
        const maxWidthFromViewport = Math.max(minWidth, window.innerWidth - clampedLeft);
        chatWindowState.x = clampedLeft;
        chatWindowState.width = clamp(widthFromLeft, minWidth, maxWidthFromViewport);
    }

    if (chatResizeState.edges.top) {
        const proposedTop = chatResizeState.startTop + deltaY;
        const maxTop = chatResizeState.startTop + chatResizeState.startHeight - minHeight;
        const clampedTop = clamp(proposedTop, 0, Math.max(0, maxTop));
        const heightFromTop = chatResizeState.startHeight + (chatResizeState.startTop - clampedTop);
        const maxHeightFromViewport = Math.max(minHeight, window.innerHeight - clampedTop);
        chatWindowState.y = clampedTop;
        chatWindowState.height = clamp(heightFromTop, minHeight, maxHeightFromViewport);
    }

    if (chatResizeState.edges.right) {
        const maxWidth = Math.max(minWidth, window.innerWidth - chatWindowState.x);
        chatWindowState.width = clamp(chatResizeState.startWidth + deltaX, minWidth, maxWidth);
    }

    if (chatResizeState.edges.bottom) {
        const maxHeight = Math.max(minHeight, window.innerHeight - chatWindowState.y);
        chatWindowState.height = clamp(chatResizeState.startHeight + deltaY, minHeight, maxHeight);
    }
}

function stopChatResize() {
    chatResizeState.active = false;
    chatResizeState.edges.left = false;
    chatResizeState.edges.right = false;
    chatResizeState.edges.top = false;
    chatResizeState.edges.bottom = false;
    window.removeEventListener("pointermove", handleChatResize);
    window.removeEventListener("pointerup", stopChatResize);
    window.removeEventListener("pointercancel", stopChatResize);
}

onMounted(async () => {
    await cleanupLegacyHandles();
    updateCapabilityFlags();
    await loadProjectsFromDB();
    clampReportSidebarWidth();
    window.addEventListener("resize", ensureChatWindowInView);
    window.addEventListener("resize", clampReportSidebarWidth);
    if (typeof document !== "undefined") {
        document.addEventListener("pointerdown", handleDocumentPointerDown, true);
        document.addEventListener("selectionchange", handleDocumentSelectionChange);
        document.addEventListener("mouseup", handleDocumentPointerUp);
    }
});

onBeforeUnmount(() => {
    window.removeEventListener("resize", ensureChatWindowInView);
    window.removeEventListener("resize", clampReportSidebarWidth);
    stopChatDrag();
    stopChatResize();
    if (typeof document !== "undefined") {
        document.removeEventListener("pointerdown", handleDocumentPointerDown, true);
        document.removeEventListener("selectionchange", handleDocumentSelectionChange);
        document.removeEventListener("mouseup", handleDocumentPointerUp);
    }
});
</script>



<template>
    <div class="page">
        <div class="topBar">
            <div class="topBar_left">
                <h1 class="topBar_title">Workspace</h1>
            </div>
            <div class="topBar_spacer"></div>
            <div class="topBar_right">
                <div class="topBar_addProject" @click="showUploadModal = true">
                    <svg xmlns="http://www.w3.org/2000/svg" viewBox="0 0 512 512">
                        <path d="M256,0C114.6,0,0,114.6,0,256s114.6,256,256,256s256-114.6,256-256S397.4,0,256,0z M405.3,277.3c0,11.8-9.5,21.3-21.3,21.3h-85.3V384c0,11.8-9.5,21.3-21.3,21.3h-42.7c-11.8,0-21.3-9.6-21.3-21.3v-85.3H128c-11.8,0-21.3-9.6-21.3-21.3v-42.7c0-11.8,9.5-21.3,21.3-21.3h85.3V128c0-11.8,9.5-21.3,21.3-21.3h42.7c11.8,0,21.3,9.6,21.3,21.3v85.3H384c11.8,0,21.3,9.6,21.3,21.3V277.3z" />
                    </svg>
                    <p>Add Project</p>
                </div>
            </div>
        </div>

        <div class="mainContent themed-scrollbar" ref="mainContentRef">
            <nav class="toolColumn">
                <button
                    type="button"
                    class="toolColumn_btn"
                    :class="{ active: isProjectToolActive }"
                    @click="toggleProjectTool"
                    :aria-pressed="isProjectToolActive"
                    title="Projects"
                >
                    <svg viewBox="0 0 24 24" aria-hidden="true">
                        <rect x="3" y="5" width="18" height="14" rx="2" ry="2" fill="currentColor" opacity="0.18" />
                        <path
                            d="M5 7h5l1.5 2H19v8H5V7Z"
                            fill="currentColor"
                        />
                    </svg>
                </button>
                <button
                    type="button"
                    class="toolColumn_btn"
                    :class="{ active: isReportToolActive }"
                    @click="toggleReportTool"
                    :aria-pressed="isReportToolActive"
                    title="報告審查"
                >
                    <svg viewBox="0 0 24 24" aria-hidden="true">
                        <rect x="3" y="3" width="18" height="18" rx="9" fill="currentColor" opacity="0.18" />
                        <path
                            d="M14.8 13.4a4.5 4.5 0 1 0-1.4 1.4l3.5 3.5 1.4-1.4-3.5-3.5Zm-3.8.6a3 3 0 1 1 0-6 3 3 0 0 1 0 6Z"
                            fill="currentColor"
                        />
                    </svg>
                </button>
                <button
                    type="button"
                    class="toolColumn_btn toolColumn_btn--chat"
                    :class="{ active: isChatWindowOpen }"
                    :disabled="isChatToggleDisabled"
                    @click="toggleChatWindow"
                    :aria-pressed="isChatWindowOpen"
                    title="Chat AI"
                >
                    <svg viewBox="0 0 24 24" aria-hidden="true">
                        <rect x="3" y="3" width="18" height="18" rx="4" fill="currentColor" opacity="0.12" />
                        <path
                            d="M8.5 8h7c.83 0 1.5.67 1.5 1.5v3c0 .83-.67 1.5-1.5 1.5h-.94l-1.8 1.88c-.31.33-.76.12-.76-.32V14.5h-3.5c-.83 0-1.5-.67-1.5-1.5v-3C7 8.67 7.67 8 8.5 8Z"
                            fill="currentColor"
                        />
                    </svg>
                </button>
            </nav>
            <PanelRail
                :style-width="middlePaneStyle"
                :mode="panelMode"
                :projects="projects"
                :selected-project-id="selectedProjectId"
                :on-select-project="handleSelectProject"
                :on-delete-project="deleteProject"
                :is-tree-collapsed="isTreeCollapsed"
                :show-content="isProjectToolActive || isReportToolActive"
                :tree="tree"
                :active-tree-path="activeTreePath"
                :is-loading-tree="isLoadingTree"
                :open-node="openNode"
                :select-tree-node="selectTreeNode"
                :report-config="reportPanelConfig"
                @resize-start="startPreviewResize"
            />

            <section class="workSpace" :class="{ 'workSpace--reports': isReportToolActive }">
                <template v-if="isReportToolActive">
                    <div class="panelHeader">報告檢視</div>
                    <template v-if="hasReadyReports || viewerHasContent">
                        <div v-if="readyReports.length" class="reportTabs">
                            <button
                                v-for="entry in readyReports"
                                :key="entry.key"
                                type="button"
                                class="reportTab"
                                :class="{
                                    active:
                                        activeReport &&
                                        normaliseProjectId(entry.project.id) === normaliseProjectId(activeReport.project.id) &&
                                        entry.path === activeReport.path
                                }"
                                @click="selectReport(entry.project.id, entry.path)"
                            >
                                {{ entry.project.name }} / {{ entry.path }}
                            </button>
                        </div>
                        <div class="reportViewerContent">
                            <template v-if="activeReport">
                                <div class="reportViewerHeader">
                                    <h3 class="reportTitle">{{ activeReport.project.name }} / {{ activeReport.path }}</h3>
                                    <p class="reportViewerTimestamp">更新於 {{ activeReport.state.updatedAtDisplay || '-' }}</p>
                                </div>
                                <div v-if="activeReport.state.status === 'error'" class="reportErrorPanel">
                                    <p class="reportErrorText">生成失敗：{{ activeReport.state.error || '未知原因' }}</p>
                                    <p class="reportErrorHint">請檢查檔案權限、Dify 設定或稍後再試。</p>
                                </div>
                                <template v-else>
                                    <div v-if="hasStructuredReport" class="reportStructured">
<<<<<<< HEAD
                                        <div class="reportStructuredPrimary">
                                            <section class="reportSummaryGrid">
=======
                                        <section class="reportSummaryGrid">
>>>>>>> 66b5f40a
    <div
        v-if="activeReportDetails?.sourceSummaries?.length"
        class="reportSummaryCard reportSummaryCard--span"
    >
        <span class="reportSummaryLabel">來源摘要</span>
        <ul class="reportSummarySources">
            <li
                v-for="item in activeReportDetails.sourceSummaries"
                :key="item.key"
                class="reportSummarySource"
            >
                <div class="reportSummarySourceHeading">
                    <span class="reportSummaryItemLabel">{{ item.label }}</span>
                    <span
                        v-if="item.status"
                        class="reportSummarySourceStatus"
                    >
                        {{ item.status }}
                    </span>
                </div>
                <ul
                    v-if="item.metrics?.length"
                    class="reportSummarySourceMetrics"
                >
                    <li
                        v-for="metric in item.metrics"
                        :key="`${item.key}-${metric.label}`"
                    >
                        <span class="reportSummaryItemLabel">{{ metric.label }}</span>
                        <span class="reportSummaryItemValue">{{ metric.value }}</span>
                    </li>
                </ul>
                <p
                    v-if="item.errorMessage"
                    class="reportSummarySourceError"
                >
                    {{ item.errorMessage }}
                </p>
            </li>
        </ul>
    </div>
    <div
        v-if="activeReportDetails?.combinedSummaryDetails?.length"
        class="reportSummaryCard reportSummaryCard--span"
    >
        <span class="reportSummaryLabel">整合摘要</span>
        <ul class="reportSummaryList">
            <li
                v-for="item in activeReportDetails.combinedSummaryDetails"
                :key="`combined-${item.label}-${item.value}`"
            >
                <span class="reportSummaryItemLabel">{{ item.label }}</span>
                <span class="reportSummaryItemValue">{{ item.value }}</span>
            </li>
        </ul>
    </div>
    <div class="reportSummaryCard reportSummaryCard--total">
        <span class="reportSummaryLabel">問題</span>
        <span class="reportSummaryValue">
            {{
                activeReportDetails?.totalIssues === null
                    ? "—"
                    : activeReportDetails.totalIssues
            }}
        </span>
    </div>
    <div
        v-if="activeReportDetails?.summaryText"
        class="reportSummaryCard reportSummaryCard--span"
    >
        <span class="reportSummaryLabel">摘要</span>
        <p class="reportSummaryText">{{ activeReportDetails.summaryText }}</p>
    </div>
    <div
        v-else-if="activeReportDetails && activeReportDetails.totalIssues === 0"
        class="reportSummaryCard reportSummaryCard--span"
    >
        <span class="reportSummaryLabel">摘要</span>
        <p class="reportSummaryText">未檢測到問題。</p>
    </div>
    <div
        v-if="activeReportDetails?.ruleBreakdown?.length"
        class="reportSummaryCard"
    >
        <span class="reportSummaryLabel">規則分佈</span>
        <ul class="reportSummaryList">
            <li
                v-for="item in activeReportDetails.ruleBreakdown"
                :key="`${item.label}-${item.count}`"
            >
                <span class="reportSummaryItemLabel">{{ item.label }}</span>
                <span class="reportSummaryItemValue">{{ item.count }}</span>
            </li>
        </ul>
    </div>
    <div
        v-if="activeReportDetails?.severityBreakdown?.length"
        class="reportSummaryCard"
    >
        <span class="reportSummaryLabel">嚴重度</span>
        <ul class="reportSummaryList">
            <li
                v-for="item in activeReportDetails.severityBreakdown"
                :key="`${item.label}-${item.count}`"
            >
                <span class="reportSummaryItemLabel">{{ item.label }}</span>
                <span class="reportSummaryItemValue">{{ item.count }}</span>
            </li>
        </ul>
    </div>
</section>

<<<<<<< HEAD
                                            <section
                                                v-if="
                                                    activeReportDetails?.staticSummaryDetails?.length ||
                                                    activeReportDetails?.staticMetadataDetails?.length
                                                "
                                                class="reportStaticSection"
                                            >
                                                <div class="reportStaticHeader">
                                                    <h4>靜態分析器</h4>
                                                    <span
                                                        v-if="activeReportDetails?.staticMetadata?.engine"
                                                        class="reportStaticEngine"
                                                    >
                                                        引擎：{{ activeReportDetails.staticMetadata.engine }}
                                                    </span>
                                                    <span
                                                        v-else-if="activeReportDetails?.staticSummary?.analysis_source"
                                                        class="reportStaticEngine"
                                                    >
                                                        來源：{{ activeReportDetails.staticSummary.analysis_source }}
                                                    </span>
                                                </div>
                                                <div
                                                    v-if="activeReportDetails?.staticSummaryDetails?.length"
                                                    class="reportStaticBlock"
                                                >
                                                    <h5>摘要資訊</h5>
                                                    <ul class="reportStaticList">
                                                        <li
                                                            v-for="item in activeReportDetails.staticSummaryDetails"
                                                            :key="`static-summary-${item.label}-${item.value}`"
                                                        >
                                                            <span class="reportStaticItemLabel">{{ item.label }}</span>
                                                            <span class="reportStaticItemValue">{{ item.value }}</span>
                                                        </li>
                                                    </ul>
                                                </div>
                                                <div
                                                    v-if="activeReportDetails?.staticMetadataDetails?.length"
                                                    class="reportStaticBlock"
                                                >
                                                    <h5>中繼資料</h5>
                                                    <ul class="reportStaticList">
                                                        <li
                                                            v-for="item in activeReportDetails.staticMetadataDetails"
                                                            :key="`static-metadata-${item.label}-${item.value}`"
                                                        >
                                                            <span class="reportStaticItemLabel">{{ item.label }}</span>
                                                            <span class="reportStaticItemValue">{{ item.value }}</span>
                                                        </li>
                                                    </ul>
                                                </div>
                                            </section>

                                            <section
                                                v-if="activeReportDetails?.dmlReport"
                                                class="reportDmlSection"
                                            >
                                                <div class="reportDmlHeader">
                                                    <h4>DML 提示詞分析</h4>
                                                    <span
                                                        v-if="activeReportDetails.dmlReport.status"
                                                        class="reportDmlStatus"
                                                    >
                                                        {{ activeReportDetails.dmlReport.status }}
                                                    </span>
                                                    <span
                                                        v-if="activeReportDetails.dmlReport.generatedAt"
                                                        class="reportDmlTimestamp"
                                                    >
                                                        產生於 {{ activeReportDetails.dmlReport.generatedAt }}
                                                    </span>
                                                </div>
                                                <p
                                                    v-if="activeReportDetails.dmlReport.error"
                                                    class="reportDmlError"
                                                >
                                                    {{ activeReportDetails.dmlReport.error }}
                                                </p>
                                                <div
                                                    v-if="activeReportDetails.dmlReport.segments?.length"
                                                    class="reportDmlSegments"
                                                >
                                                    <details
                                                        v-for="segment in activeReportDetails.dmlReport.segments"
                                                        :key="segment.key"
                                                        class="reportDmlSegment"
                                                    >
                                                        <summary>
                                                            第 {{ segment.index }} 段
                                                            <template v-if="segment.startLine">
                                                                （第 {{ segment.startLine }} 行起
                                                                <template v-if="segment.endLine">，至第 {{ segment.endLine }} 行止</template>
                                                                ）
                                                            </template>
                                                        </summary>
                                                        <pre class="reportDmlSql codeScroll themed-scrollbar">{{ segment.sql }}</pre>
                                                        <pre
                                                            v-if="segment.analysis"
                                                            class="reportDmlAnalysis codeScroll themed-scrollbar"
                                                        >{{ segment.analysis }}</pre>
                                                    </details>
                                                </div>
                                                <p v-else class="reportDmlEmpty">尚未取得 DML 拆分結果。</p>
                                                <pre
                                                    v-if="activeReportDetails.dmlReport.reportText"
                                                    class="reportDmlSummary codeScroll themed-scrollbar"
                                                >{{ activeReportDetails.dmlReport.reportText }}</pre>
                                            </section>
                                        </div>
=======
                                        <section
                                            v-if="
                                                activeReportDetails?.staticSummaryDetails?.length ||
                                                activeReportDetails?.staticMetadataDetails?.length
                                            "
                                            class="reportStaticSection"
                                        >
                                            <div class="reportStaticHeader">
                                                <h4>靜態分析器</h4>
                                                <span
                                                    v-if="activeReportDetails?.staticMetadata?.engine"
                                                    class="reportStaticEngine"
                                                >
                                                    引擎：{{ activeReportDetails.staticMetadata.engine }}
                                                </span>
                                                <span
                                                    v-else-if="activeReportDetails?.staticSummary?.analysis_source"
                                                    class="reportStaticEngine"
                                                >
                                                    來源：{{ activeReportDetails.staticSummary.analysis_source }}
                                                </span>
                                            </div>
                                            <div
                                                v-if="activeReportDetails?.staticSummaryDetails?.length"
                                                class="reportStaticBlock"
                                            >
                                                <h5>摘要資訊</h5>
                                                <ul class="reportStaticList">
                                                    <li
                                                        v-for="item in activeReportDetails.staticSummaryDetails"
                                                        :key="`static-summary-${item.label}-${item.value}`"
                                                    >
                                                        <span class="reportStaticItemLabel">{{ item.label }}</span>
                                                        <span class="reportStaticItemValue">{{ item.value }}</span>
                                                    </li>
                                                </ul>
                                            </div>
                                            <div
                                                v-if="activeReportDetails?.staticMetadataDetails?.length"
                                                class="reportStaticBlock"
                                            >
                                                <h5>中繼資料</h5>
                                                <ul class="reportStaticList">
                                                    <li
                                                        v-for="item in activeReportDetails.staticMetadataDetails"
                                                        :key="`static-metadata-${item.label}-${item.value}`"
                                                    >
                                                        <span class="reportStaticItemLabel">{{ item.label }}</span>
                                                        <span class="reportStaticItemValue">{{ item.value }}</span>
                                                    </li>
                                                </ul>
                                            </div>
                                        </section>
>>>>>>> 66b5f40a

                                        <section
                                            v-if="activeReportDetails?.dmlReport"
                                            class="reportDmlSection"
                                        >
                                            <div class="reportDmlHeader">
                                                <h4>DML 提示詞分析</h4>
                                                <span
                                                    v-if="activeReportDetails.dmlReport.status"
                                                    class="reportDmlStatus"
                                                >
                                                    {{ activeReportDetails.dmlReport.status }}
                                                </span>
                                                <span
                                                    v-if="activeReportDetails.dmlReport.generatedAt"
                                                    class="reportDmlTimestamp"
                                                >
                                                    產生於 {{ activeReportDetails.dmlReport.generatedAt }}
                                                </span>
                                            </div>
                                            <p
                                                v-if="activeReportDetails.dmlReport.error"
                                                class="reportDmlError"
                                            >
                                                {{ activeReportDetails.dmlReport.error }}
                                            </p>
                                            <div
                                                v-if="activeReportDetails.dmlReport.segments?.length"
                                                class="reportDmlSegments"
                                            >
                                                <details
                                                    v-for="segment in activeReportDetails.dmlReport.segments"
                                                    :key="segment.key"
                                                    class="reportDmlSegment"
                                                >
                                                    <summary>
                                                        第 {{ segment.index }} 段
                                                        <template v-if="segment.startLine">
                                                            （第 {{ segment.startLine }} 行起
                                                            <template v-if="segment.endLine">，至第 {{ segment.endLine }} 行止</template>
                                                            ）
                                                        </template>
                                                    </summary>
                                                    <pre class="reportDmlSql codeScroll themed-scrollbar">{{ segment.sql }}</pre>
                                                    <pre
                                                        v-if="segment.analysis"
                                                        class="reportDmlAnalysis codeScroll themed-scrollbar"
                                                    >{{ segment.analysis }}</pre>
                                                </details>
                                            </div>
                                            <p v-else class="reportDmlEmpty">尚未取得 DML 拆分結果。</p>
                                            <pre
                                                v-if="activeReportDetails.dmlReport.reportText"
                                                class="reportDmlSummary codeScroll themed-scrollbar"
                                            >{{ activeReportDetails.dmlReport.reportText }}</pre>
                                        </section>


                                        <section class="reportIssuesSection" v-if="shouldShowReportIssuesSection">
                                            <div class="reportIssuesHeader">
                                                <div class="reportIssuesHeaderInfo">
                                                    <h4>問題清單</h4>
                                                    <span class="reportIssuesTotal">
                                                        <template v-if="activeReportIssueCount !== null">
                                                            共 {{ activeReportIssueCount }} 項
                                                        </template>
                                                        <template v-else>—</template>
                                                    </span>
                                                </div>
                                                <div class="reportIssuesToggle" role="group" aria-label="檢視模式">
                                                    <button
                                                        type="button"
                                                        class="reportIssuesToggleButton"
                                                        :class="{ active: reportIssuesViewMode === 'code' }"
                                                        :disabled="!canShowCodeIssues"
                                                        @click="setReportIssuesViewMode('code')"
                                                    >
                                                        報告預覽
                                                    </button>
                                                    <button
                                                        type="button"
                                                        class="reportIssuesToggleButton"
                                                        :class="{ active: reportIssuesViewMode === 'static' }"
                                                        :disabled="!canShowStaticReportJson"
                                                        @click="setReportIssuesViewMode('static')"
                                                    >
                                                        靜態分析器 JSON
                                                    </button>
                                                    <button
                                                        type="button"
                                                        class="reportIssuesToggleButton"
                                                        :class="{ active: reportIssuesViewMode === 'dify' }"
                                                        :disabled="!canShowDifyReportJson"
                                                        @click="setReportIssuesViewMode('dify')"
                                                    >
                                                        Dify JSON
                                                    </button>
                                                </div>
                                            </div>
                                            <div class="reportIssuesContent">
                                                <template v-if="reportIssuesViewMode === 'code'">
                                                    <template v-if="activeReportDetails">
                                                        <div
                                                            v-if="activeReport.state.sourceLoading"
                                                            class="reportIssuesNotice"
                                                        >
                                                            正在載入原始碼…
                                                        </div>
                                                        <div
                                                            v-else-if="activeReport.state.sourceError"
                                                            class="reportIssuesNotice reportIssuesNotice--error"
                                                        >
                                                            無法載入檔案內容：{{ activeReport.state.sourceError }}
                                                        </div>
                                                        <template v-else>
                                                            <div
                                                                v-if="shouldShowDifyUnavailableNotice"
                                                                class="reportIssuesNotice reportIssuesNotice--warning"
                                                            >
                                                                {{ reportDifyUnavailableNotice }}
                                                            </div>
                                                            <div
                                                                v-if="hasReportIssueLines"
                                                                class="pvBox codeBox reportIssuesBox"
                                                            >
                                                                <div class="codeScroll themed-scrollbar reportIssueCodeScroll">
                                                                    <div class="codeEditor">
                                                                        <div
                                                                            v-for="line in reportIssueLines"
                                                                            :key="line.key"
                                                                            class="codeLine"
                                                                            :class="{
                                                                                'codeLine--issue': line.type === 'code' && line.hasIssue,
                                                                                'codeLine--meta': line.type !== 'code',
                                                                                'codeLine--issuesMeta': line.type === 'issues',
                                                                                'codeLine--fixMeta': line.type === 'fix'
                                                                            }"
                                                                        >
                                                                            <span
                                                                                class="codeLineNo"
                                                                                :class="{
                                                                                    'codeLineNo--issue': line.type === 'code' && line.hasIssue,
                                                                                    'codeLineNo--meta': line.type !== 'code',
                                                                                    'codeLineNo--issues': line.type === 'issues',
                                                                                    'codeLineNo--fix': line.type === 'fix'
                                                                                }"
                                                                                :data-line="line.displayNumber"
                                                                                :aria-label="line.type !== 'code' ? line.iconLabel : null"
                                                                                :aria-hidden="line.type === 'code'"
                                                                            >
                                                                                <svg
                                                                                    v-if="line.type === 'issues'"
                                                                                    class="codeLineNoIcon codeLineNoIcon--warning"
                                                                                    viewBox="0 0 20 20"
                                                                                    focusable="false"
                                                                                    aria-hidden="true"
                                                                                >
                                                                                    <path
                                                                                        d="M10.447 2.105a1 1 0 00-1.894 0l-7 14A1 1 0 002.447 18h15.106a1 1 0 00.894-1.447l-7-14zM10 6a1 1 0 01.993.883L11 7v4a1 1 0 01-1.993.117L9 11V7a1 1 0 011-1zm0 8a1 1 0 110 2 1 1 0 010-2z"
                                                                                    />
                                                                                </svg>
                                                                                <svg
                                                                                    v-else-if="line.type === 'fix'"
                                                                                    class="codeLineNoIcon codeLineNoIcon--fix"
                                                                                    viewBox="0 0 20 20"
                                                                                    focusable="false"
                                                                                    aria-hidden="true"
                                                                                >
                                                                                    <path
                                                                                        d="M17.898 2.102a1 1 0 00-1.517.127l-2.156 2.873-1.21-.403a1 1 0 00-1.043.24l-4.95 4.95a1 1 0 000 1.414l1.775 1.775-5.189 5.189a1 1 0 001.414 1.414l5.189-5.189 1.775 1.775a1 1 0 001.414 0l4.95-4.95a1 1 0 00.24-1.043l-.403-1.21 2.873-2.156a1 1 0 00.127-1.517l-.489-.489z"
                                                                                    />
                                                                                </svg>
                                                                            </span>
                                                                            <span
                                                                                class="codeLineContent"
                                                                                :class="{
                                                                                    'codeLineContent--issueHighlight':
                                                                                        line.type === 'code' && line.hasIssue,
                                                                                    'codeLineContent--issues': line.type === 'issues',
                                                                                    'codeLineContent--fix': line.type === 'fix'
                                                                                }"
                                                                                v-html="line.html"
                                                                            ></span>
                                                                        </div>
                                                                    </div>
                                                                </div>
                                                            </div>
                                                            <p v-else class="reportIssuesEmpty">尚未能載入完整的代碼內容。</p>
                                                        </template>
                                                    </template>
                                                    <p v-else class="reportIssuesEmpty">此報告不支援結構化檢視。</p>
                                                </template>
                                                <template v-else-if="reportIssuesViewMode === 'static'">
                                                    <div v-if="activeReportStaticRawText.trim().length" class="reportRow">
                                                        <div v-if="canExportActiveReportStaticRaw" class="reportRowActions">
                                                            <button
                                                                type="button"
                                                                class="reportRowActionButton"
                                                                :disabled="isExportingReportJsonExcel"
                                                                @click="exportActiveReportJsonToExcel('static')"
                                                            >
                                                                <span v-if="isExportingReportJsonExcel">匯出中…</span>
                                                                <span v-else>匯出 Excel</span>
                                                            </button>
                                                        </div>
                                                        <pre class="reportRowContent codeScroll themed-scrollbar">{{ activeReportStaticRawText }}</pre>
                                                        <p v-if="!canExportActiveReportStaticRaw" class="reportRowNotice">
                                                            靜態分析器 JSON 不是有效的 JSON 格式，因此無法匯出 Excel。
                                                        </p>
                                                    </div>
                                                    <p v-else class="reportIssuesEmpty">尚未取得靜態分析器報告內容。</p>
                                                </template>
                                                <template v-else-if="reportIssuesViewMode === 'dify'">
                                                    <div v-if="activeReportDifyRawText.trim().length" class="reportRow">
                                                        <div v-if="canExportActiveReportDifyRaw" class="reportRowActions">
                                                            <button
                                                                type="button"
                                                                class="reportRowActionButton"
                                                                :disabled="isExportingReportJsonExcel"
                                                                @click="exportActiveReportJsonToExcel('dify')"
                                                            >
                                                                <span v-if="isExportingReportJsonExcel">匯出中…</span>
                                                                <span v-else>匯出 Excel</span>
                                                            </button>
                                                        </div>
                                                        <pre class="reportRowContent codeScroll themed-scrollbar">{{ activeReportDifyRawText }}</pre>
                                                        <p v-if="!canExportActiveReportDifyRaw" class="reportRowNotice">
                                                            Dify JSON 不是有效的 JSON 格式，因此無法匯出 Excel。
                                                        </p>
                                                    </div>
                                                    <p v-else class="reportIssuesEmpty">尚未取得 Dify 報告內容。</p>
                                                </template>
                                            </div>
                                        </section>
                                        <p v-else class="reportIssuesEmpty">未檢測到任何問題。</p>

                                    </div>
                                    <pre v-else class="reportBody codeScroll themed-scrollbar">{{ activeReport.state.report }}</pre>
                                    <details v-if="hasChunkDetails" class="reportChunks">
                                        <summary>分段輸出（{{ activeReport.state.chunks.length }}）</summary>
                                        <ol class="reportChunkList">
                                            <li
                                                v-for="chunk in activeReport.state.chunks"
                                                :key="`${chunk.index}-${chunk.total}`"
                                            >
                                                <h4 class="reportChunkTitle">第 {{ chunk.index }} 段</h4>
                                                <pre class="reportChunkBody codeScroll themed-scrollbar">{{ chunk.answer }}</pre>
                                            </li>
                                        </ol>
                                    </details>
                                </template>
                            </template>
                            <template v-else>
                                <div class="reportViewerPlaceholder">請從左側選擇檔案報告。</div>
                            </template>
                        </div>
                    </template>
                    <p v-else class="reportViewerPlaceholder">尚未生成任何報告，請先於左側檔案中啟動生成。</p>
                </template>
                <template v-else-if="previewing.kind && previewing.kind !== 'error'">
                    <div class="pvHeader">
                        <div class="pvName">{{ previewing.name }}</div>
                        <div class="pvMeta">{{ previewing.mime || '-' }} | {{ (previewing.size / 1024).toFixed(1) }} KB</div>
                    </div>

                    <template v-if="previewing.kind === 'text'">
                        <div class="pvBox codeBox">
                            <div
                                class="codeScroll themed-scrollbar"
                                :class="{ 'codeScroll--wrapped': !showCodeLineNumbers }"
                                ref="codeScrollRef"
                                @pointerdown="handleCodeScrollPointerDown"
                            >
                                <div class="codeEditor">
                                    <div
                                        v-for="line in previewLineItems"
                                        :key="line.number"
                                        class="codeLine"
                                        :data-line="line.number"
                                    >
                                        <span
                                            class="codeLineNo"
                                            :data-line="line.number"
                                            aria-hidden="true"
                                        ></span>
                                        <span class="codeLineContent" v-html="renderLineContent(line)"></span>
                                    </div>
                                </div>
                            </div>
                        </div>

                    </template>

                    <div v-else-if="previewing.kind === 'image'" class="pvBox imgBox">
                        <img :src="previewing.url" :alt="previewing.name" />
                    </div>

                    <div v-else-if="previewing.kind === 'pdf'" class="pvBox pdfBox">
                        <iframe :src="previewing.url" title="PDF Preview" style="width:100%;height:100%;border:none;"></iframe>
                    </div>

                    <div v-else class="pvBox">
                        <a class="btn" :href="previewing.url" download>Download file</a>
                        <a class="btn outline" :href="previewing.url" target="_blank">Open in new window</a>
                    </div>
                </template>

                <template v-else-if="previewing.kind === 'error'">
                    <div class="pvError">
                        Cannot preview: {{ previewing.error }}
                    </div>
                </template>

                <template v-else>
                    <div class="pvPlaceholder">Select a file to see its preview here.</div>
                </template>
            </section>
        </div>

        <Teleport to="body">
            <ChatAiWindow
                :visible="isChatWindowOpen"
                :floating-style="chatWindowStyle"
                :context-items="contextItems"
                :messages="messages"
                :loading="isProcessing"
                :disabled="isChatLocked"
                :connection="connection"
                @add-active="handleAddActiveContext"
                @add-selection="handleAddSelectionContext"
                @clear-context="clearContext"
                @remove-context="removeContext"
                @send-message="handleSendMessage"
                @close="closeChatWindow"
                @drag-start="startChatDrag"
                @resize-start="startChatResize"
            />
        </Teleport>

        <div v-if="showUploadModal" class="modalBackdrop" @click.self="showUploadModal = false">
            <div class="modalCard">
                <h3>Import Project Folder</h3>
                <p>Drag a folder here or use the buttons below to import a project. External directories and OPFS are supported.</p>

                <div class="dropZone" @drop="handleDrop" @dragover="handleDragOver">Drop a folder here to import</div>

                <div class="modalBtns">
                    <button class="btn" v-if="supportsFS" @click="pickFolderAndImport">Select folder</button>
                    <label class="btn outline" v-else>Fallback import<input type="file" webkitdirectory directory multiple style="display:none" @change="handleFolderInput"></label>
                    <button class="btn ghost" @click="showUploadModal = false">Cancel</button>
                </div>
                <p class="hint" v-if="!supportsFS">Your browser does not support showDirectoryPicker. Use the fallback input instead.</p>
            </div>
        </div>
    </div>
</template>
<style>
/* 讓 100% 有依據 */
html,
body,
#app {
    height: 100%;
    margin: 0;
    font-family: "Segoe UI", Roboto, Helvetica, Arial, sans-serif;
    color: #e5e7eb;
}

.page {
    min-height: 100vh;
    height: 100vh;
    display: flex;
    flex-direction: column;
    background-color: #1e1e1e;
}

/* 頂欄 */
.topBar {
    box-sizing: border-box;
    height: 60px;
    padding: 0 16px;
    background: linear-gradient(90deg, #2c2c2c, #252526);
    border-bottom: 1px solid #3d3d3d;
    display: flex;
    align-items: center;
    box-shadow: 0 2px 6px rgba(0, 0, 0, 0.5);
}

.topBar_spacer {
    flex: 1 1 auto;
}

.topBar_right {
    display: flex;
    align-items: center;
    gap: 12px;
}

.topBar_iconBtn {
    width: 44px;
    height: 44px;
    border-radius: 12px;
    border: 1px solid #3d3d3d;
    background: #2b2b2b;
    color: #cbd5f5;
    display: inline-flex;
    align-items: center;
    justify-content: center;
    cursor: pointer;
    transition: background 0.2s ease, transform 0.2s ease, border-color 0.2s ease, color 0.2s ease;
}

.topBar_iconBtn svg {
    width: 20px;
    height: 20px;
}

.topBar_iconBtn:hover:not(:disabled) {
    background: #343434;
    border-color: #4b5563;
    color: #e0f2fe;
    transform: translateY(-1px);
}

.topBar_iconBtn:disabled {
    opacity: 0.6;
    cursor: not-allowed;
}

.topBar_iconBtn.active {
    background: linear-gradient(135deg, rgba(59, 130, 246, 0.3), rgba(14, 165, 233, 0.3));
    border-color: rgba(14, 165, 233, 0.6);
    color: #e0f2fe;
}

.topBar_addProject {
    display: flex;
    align-items: center;
    gap: 10px;
    padding: 6px 14px;
    border-radius: 6px;
    background-color: #007acc;
    transition: all 0.25s ease;
}

.topBar_addProject p {
    margin: 0;
    color: white;
    font-weight: 600;
    font-size: 15px;
}

.topBar_addProject svg {
    height: 20px;
    fill: white;
    transition: transform 0.25s ease, fill 0.25s ease;
}

.topBar_addProject:hover {
    background-color: #0288d1;
    transform: translateY(-2px) scale(1.03);
    cursor: pointer;
    box-shadow: 0 4px 12px rgba(0, 0, 0, 0.4);
}

.topBar_addProject:active {
    transform: scale(0.96);
}


.mainContent {
    display: flex;
    flex-direction: row;
    align-items: stretch;
    flex: 1 1 auto;
    min-height: 0;
    background-color: #1e1e1e;
    padding: 0;
    height: calc(100vh - 60px);
    max-height: calc(100vh - 60px);
    overflow: hidden;
}

.workSpace {
    flex: 1 1 auto;
    display: flex;
    flex-direction: column;
    gap: 16px;
    min-height: 0;
    height: 100%;
    max-height: 100%;
    min-width: 0;
    overflow: hidden;
    background: #191919;
    border: 1px solid #323232;
    border-radius: 0;
    padding: 16px;
    box-sizing: border-box;
}

.workSpace--reports {
    flex: 1 1 auto;
    display: flex;
    flex-direction: column;
}

.toolColumn {
    flex: 0 0 64px;
    width: 64px;
    background: #252526;
    border-right: 1px solid #323232;
    display: flex;
    flex-direction: column;
    align-items: center;
    gap: 12px;
    padding: 16px 10px;
    box-sizing: border-box;
}

.toolColumn_btn {
    width: 44px;
    height: 44px;
    border: 1px solid #3d3d3d;
    background: #262626;
    color: #cbd5f5;
    display: inline-flex;
    align-items: center;
    justify-content: center;
    cursor: pointer;
    transition: background 0.2s ease, color 0.2s ease, border-color 0.2s ease, transform 0.2s ease;
    padding: 0;
}

.toolColumn_btn svg {
    width: 33px;
    height: 33px;
}

.toolColumn_btn--chat {
    margin-top: auto;
}

.toolColumn_btn:hover {
    background: #2f2f2f;
    border-color: #4b5563;
    color: #e0f2fe;
    transform: translateY(-1px);
}

.toolColumn_btn.active {
    background: linear-gradient(135deg, rgba(59, 130, 246, 0.25), rgba(14, 165, 233, 0.25));
    border-color: rgba(14, 165, 233, 0.6);
    color: #e0f2fe;
}

.toolColumn_btn:focus-visible {
    outline: 2px solid #60a5fa;
    outline-offset: 2px;
}

.mainContent > * {
    min-height: 0;
}

@media (max-width: 900px) {
    .mainContent {
        flex-direction: column;
    }
    .toolColumn {
        flex-direction: row;
        width: 100%;
        flex: 0 0 auto;
        border-right: none;
        border-bottom: 1px solid #323232;
        justify-content: flex-start;
    }
    .toolColumn_btn {
        transform: none;
    }
    .toolColumn_btn--chat {
        margin-top: 0;
        margin-left: auto;
    }
    .workSpace {
        width: 100%;
        flex: 1 1 auto;
    }
}

.panelHeader {
    font-weight: 700;
    color: #cbd5e1;
    font-size: 14px;
}

.reportViewerContent {
    flex: 1 1 auto;
    display: flex;
    flex-direction: column;
    gap: 12px;
    min-height: 0;
    overflow: auto;
    background: #191919;
    border: 1px solid #323232;
    border-radius: 0;
    padding: 16px;
    box-sizing: border-box;
    min-width: 0;
}

.reportViewerHeader {
    display: flex;
    flex-direction: column;
    gap: 4px;
}

.reportTabs {
    display: flex;
    flex-wrap: wrap;
    gap: 8px;
}

.reportTab {
    border: 1px solid rgba(148, 163, 184, 0.4);
    border-radius: 0;
    background: rgba(148, 163, 184, 0.12);
    color: #e2e8f0;
    font-size: 12px;
    padding: 4px 10px;
    cursor: pointer;
    transition: background 0.2s ease, border-color 0.2s ease;
}

.reportTab.active {
    background: linear-gradient(135deg, rgba(59, 130, 246, 0.25), rgba(14, 165, 233, 0.25));
    border-color: rgba(59, 130, 246, 0.5);
}


.reportTitle {
    margin: 0;
    font-size: 18px;
    color: #f9fafb;
}

.reportViewerTimestamp {
    margin: 0;
    font-size: 12px;
    color: #a5b4fc;
}

.reportBody {
    flex: 1 1 auto;
    margin: 0;
    padding: 16px;
    border-radius: 6px;
    background: #1b1b1b;
    border: 1px solid #2f2f2f;
    color: #d1d5db;
    font-family: Consolas, "Courier New", monospace;
    font-size: 13px;
    line-height: 1.45;
    white-space: pre-wrap;
    word-break: break-word;
    overflow: auto;
    max-height: 100%;
}

.reportStructured {
    display: grid;
    grid-template-columns: minmax(0, 360px) minmax(0, 1fr);
    gap: 20px;
    flex: 1 1 auto;
    min-height: 0;
    align-items: start;
}

.reportStructuredPrimary {
    display: flex;
    flex-direction: column;
    gap: 20px;
    min-height: 0;
}

@media (max-width: 1200px) {
    .reportStructured {
        grid-template-columns: minmax(0, 1fr);
    }
}

.reportSummaryGrid {
    display: grid;
    grid-template-columns: repeat(auto-fit, minmax(180px, 1fr));
    gap: 12px;
}

.reportSummaryCard {
    border: 1px solid #2f2f2f;
    background: #1f1f1f;
    border-radius: 6px;
    padding: 12px 14px;
    display: flex;
    flex-direction: column;
    gap: 8px;
}

.reportSummaryCard--total {
    background: #1f1f1f;
    border-color: #2f2f2f;
}

.reportSummaryCard--span {
    grid-column: span 2;
}

@media (max-width: 720px) {
    .reportSummaryCard--span {
        grid-column: span 1;
    }
}

.reportSummaryLabel {
    font-size: 12px;
    font-weight: 600;
    color: #cbd5f5;
    letter-spacing: 0.04em;
    text-transform: uppercase;
}

.reportSummaryValue {
    font-size: 28px;
    font-weight: 700;
    color: #f8fafc;
    line-height: 1;
}

.reportSummaryText {
    margin: 0;
    font-size: 13px;
    color: #e2e8f0;
    line-height: 1.5;
}

.reportSummaryList {
    list-style: none;
    margin: 0;
    padding: 0;
    display: flex;
    flex-direction: column;
    gap: 6px;
    font-size: 13px;
    color: #e2e8f0;
}

.reportSummaryItemLabel {
    font-weight: 600;
    margin-right: 6px;
}

.reportSummaryItemValue {
    color: #cbd5f5;
}

.reportSummarySources {
    list-style: none;
    margin: 0;
    padding: 0;
    display: flex;
    flex-direction: column;
    gap: 12px;
}

.reportSummarySource {
    border: 1px solid rgba(148, 163, 184, 0.18);
    border-radius: 6px;
    padding: 10px 12px;
    display: flex;
    flex-direction: column;
    gap: 6px;
    background: rgba(30, 41, 59, 0.32);
}

.reportSummarySourceHeading {
    display: flex;
    align-items: center;
    gap: 10px;
}

.reportSummarySourceStatus {
    font-size: 12px;
    font-weight: 600;
    color: #38bdf8;
    text-transform: uppercase;
}

.reportSummarySourceMetrics {
    list-style: none;
    margin: 0;
    padding: 0;
    display: flex;
    flex-wrap: wrap;
    gap: 10px 16px;
    font-size: 13px;
    color: #e2e8f0;
}

.reportSummarySourceMetrics li {
    display: flex;
    gap: 6px;
}

.reportSummarySourceError {
    margin: 0;
    font-size: 12px;
    color: #f87171;
}

.reportStaticSection {
    margin-top: 24px;
    padding: 16px;
    border: 1px solid rgba(148, 163, 184, 0.18);
    border-radius: 8px;
    background: rgba(30, 41, 59, 0.32);
    display: flex;
    flex-direction: column;
    gap: 12px;
}

.reportStaticHeader {
    display: flex;
    flex-wrap: wrap;
    align-items: baseline;
    gap: 8px;
}

.reportStaticHeader h4 {
    margin: 0;
    font-size: 16px;
    font-weight: 600;
    color: #f8fafc;
}

.reportStaticEngine {
    font-size: 12px;
    color: #94a3b8;
}

.reportStaticBlock {
    display: flex;
    flex-direction: column;
    gap: 6px;
}

.reportStaticBlock h5 {
    margin: 0;
    font-size: 13px;
    color: #cbd5f5;
    text-transform: none;
    letter-spacing: 0.02em;
}

.reportStaticList {
    list-style: none;
    margin: 0;
    padding: 0;
    display: flex;
    flex-direction: column;
    gap: 6px;
    font-size: 13px;
    color: #e2e8f0;
}

.reportStaticItemLabel {
    font-weight: 600;
    margin-right: 6px;
}

.reportStaticItemValue {
    color: #cbd5f5;
}

.reportDmlSection {
    margin-top: 24px;
    padding: 16px;
    border: 1px solid rgba(148, 163, 184, 0.18);
    border-radius: 8px;
    background: rgba(15, 23, 42, 0.4);
    display: flex;
    flex-direction: column;
    gap: 12px;
}

.reportDmlHeader {
    display: flex;
    flex-wrap: wrap;
    align-items: baseline;
    gap: 8px;
}

.reportDmlHeader h4 {
    margin: 0;
    font-size: 16px;
    font-weight: 600;
    color: #f8fafc;
}

.reportDmlStatus {
    font-size: 12px;
    font-weight: 600;
    color: #22d3ee;
    text-transform: uppercase;
}

.reportDmlTimestamp {
    font-size: 12px;
    color: #94a3b8;
}

.reportDmlError {
    margin: 0;
    color: #f87171;
    font-size: 13px;
}

.reportDmlSegments {
    display: flex;
    flex-direction: column;
    gap: 8px;
}

.reportDmlSegment {
    border: 1px solid rgba(148, 163, 184, 0.18);
    border-radius: 6px;
    background: rgba(15, 23, 42, 0.35);
}

.reportDmlSegment summary {
    cursor: pointer;
    padding: 8px 12px;
    font-weight: 600;
    color: #e2e8f0;
}

.reportDmlSegment pre {
    margin: 0;
    padding: 12px;
    font-size: 13px;
}

.reportDmlSql {
    background: rgba(15, 23, 42, 0.55);
    color: #e0f2fe;
}

.reportDmlAnalysis {
    background: rgba(8, 47, 73, 0.55);
    color: #fef9c3;
}

.reportDmlSummary {
    margin: 0;
    font-size: 13px;
    background: rgba(15, 23, 42, 0.65);
    color: #cbd5f5;
    border-radius: 6px;
    padding: 12px;
}

.reportDmlEmpty {
    margin: 0;
    font-size: 13px;
    color: #94a3b8;
}


.reportIssuesSection {
    display: flex;
    flex-direction: column;
    gap: 12px;
    flex: 1 1 auto;
    min-height: 0;
    align-self: stretch;
}


.reportIssuesHeader {
    display: flex;
    align-items: center;
    gap: 12px;
}

.reportIssuesHeaderInfo {
    display: flex;
    align-items: baseline;
    gap: 8px;
    flex: 1 1 auto;
    min-width: 0;
}

.reportIssuesToggle {
    display: inline-flex;
    align-items: center;
    gap: 6px;
}

.reportIssuesToggleButton {
    border: 1px solid rgba(148, 163, 184, 0.35);
    border-radius: 4px;
    background: rgba(148, 163, 184, 0.14);
    color: #e2e8f0;
    font-size: 12px;
    padding: 4px 10px;
    cursor: pointer;
    transition: background 0.2s ease, border-color 0.2s ease, color 0.2s ease;
}

.reportIssuesToggleButton.active {
    background: linear-gradient(135deg, rgba(59, 130, 246, 0.28), rgba(14, 165, 233, 0.28));
    border-color: rgba(59, 130, 246, 0.5);
    color: #f8fafc;
}

.reportIssuesToggleButton:disabled {
    opacity: 0.45;
    cursor: not-allowed;
}

.reportIssuesContent {
    flex: 1 1 auto;
    min-height: 0;
    display: flex;
    flex-direction: column;
    gap: 12px;
}

.reportIssuesHeader h4 {
    margin: 0;
    font-size: 16px;
    color: #f8fafc;
}

.reportIssuesTotal {
    font-size: 12px;
    color: #94a3b8;
}

.reportIssuesNotice {
    padding: 10px 14px;
    border-radius: 6px;
    background: rgba(148, 163, 184, 0.12);
    color: #e2e8f0;
    font-size: 13px;
}

.reportIssuesNotice--error {
    background: rgba(248, 113, 113, 0.12);
    color: #fda4af;
}

.reportIssuesNotice--warning {
    background: rgba(250, 204, 21, 0.12);
    color: #facc15;
}

.reportIssuesBox {
    flex: 1 1 auto;
    min-height: 0;
    display: flex;
    flex-direction: column;
}

.reportIssuesBox .codeScroll {
    flex: 1 1 auto;
    max-height: none;
    overflow: auto;
}

.reportRow {
    flex: 1 1 auto;
    min-height: 0;
    border: 1px solid #2f2f2f;
    border-radius: 6px;
    background: #1b1b1b;
    display: flex;
    flex-direction: column;
}

.reportRowActions {
    display: flex;
    justify-content: flex-end;
    padding: 12px 16px 0;
    gap: 8px;
}

.reportRowActionButton {
    border: 1px solid rgba(148, 163, 184, 0.35);
    border-radius: 4px;
    background: rgba(148, 163, 184, 0.14);
    color: #e2e8f0;
    font-size: 12px;
    padding: 4px 12px;
    cursor: pointer;
    transition: background 0.2s ease, border-color 0.2s ease, color 0.2s ease;
}

.reportRowActionButton:hover:not(:disabled) {
    background: rgba(59, 130, 246, 0.2);
    border-color: rgba(59, 130, 246, 0.5);
    color: #f8fafc;
}

.reportRowActionButton:disabled {
    opacity: 0.5;
    cursor: not-allowed;
}

.reportRowContent {
    flex: 1 1 auto;
    margin: 0;
    padding: 16px;
    font-family: Consolas, "Courier New", monospace;
    font-size: 13px;
    line-height: 1.45;
    color: #e2e8f0;
    background: transparent;
    white-space: pre-wrap;
    word-break: break-word;
    min-height: 800px;
}

.reportRowNotice {
    margin: 0;
    padding: 0 16px 12px;
    font-size: 12px;
    color: #94a3b8;
<<<<<<< HEAD
=======
}

.reportRowNotice {
    margin: 0;
    padding: 0 16px 12px;
    font-size: 12px;
    color: #94a3b8;
>>>>>>> 66b5f40a
}

.reportIssuesBox .codeEditor {
    padding: 4px 0;
}

.reportIssuesBox .codeLine {
    border-left: 3px solid transparent;
    padding: 2px 0;
}

.reportIssuesBox .codeLine--issue {
    background: rgba(248, 113, 113, 0.12);
    border-left-color: rgba(248, 113, 113, 0.65);
}

.codeLineNo--issue {
    color: #fca5a5;
}

.codeLineContent--issueHighlight {
    color: #fee2e2;
    background: rgba(248, 113, 113, 0.08);
}

.reportIssuesBox .codeLine--meta {
    background: rgba(15, 23, 42, 0.92);
    border-left-color: rgba(148, 163, 184, 0.4);
}

.reportIssuesBox .codeLine--issuesMeta {
    background: rgba(251, 146, 60, 0.18);
    border-left-color: rgba(251, 146, 60, 0.55);
}

.reportIssuesBox .codeLine--fixMeta {
    background: rgba(56, 189, 248, 0.14);
    border-left-color: rgba(56, 189, 248, 0.5);
}

.codeLineNo--meta {
    color: #cbd5f5;
    display: flex;
    align-items: center;
    justify-content: center;
    padding-right: 0;
}

.codeLineNo--meta::before {
    content: "";
}

.codeLineNo--issues {
    color: #f97316;
}

.codeLineNo--fix {
    color: #38bdf8;
}

.codeLineNoIcon {
    width: 16px;
    height: 16px;
    fill: currentColor;
    display: block;
}

.codeLineNoIcon--warning {
    color: inherit;
}

.codeLineContent--issues,
.codeLineContent--fix {
    font-size: 13px;
    line-height: 1.55;
    white-space: pre-wrap;
}

.codeLineContent--issues {
    color: #fed7aa;
}

.codeLineContent--fix {
    color: #bae6fd;
}

.reportIssueInlineRow {
    display: flex;
    flex-wrap: wrap;
    gap: 8px;
    align-items: flex-start;
    margin: 0 0 6px;
    color: #f8fafc;
}

.reportIssueInlineRow:last-child {
    margin-bottom: 0;
}

.reportIssueInlineRow--empty {
    color: #cbd5f5;
    font-style: italic;
}

.reportIssueInlineCode {
    width: 100%;
    background: rgba(148, 163, 184, 0.08);
    border: 1px solid rgba(148, 163, 184, 0.2);
    border-radius: 8px;
    padding: 10px 12px;
    font-family: var(--code-font, "JetBrains Mono", SFMono-Regular, Menlo, Monaco, Consolas, "Liberation Mono", "Courier New", monospace);
    font-size: 13px;
    line-height: 1.55;
    white-space: pre-wrap;
    color: #e2e8f0;
    background-clip: padding-box;
}

.reportIssueInlineCode code {
    font-family: inherit;
}

.reportIssueInlineBadges {
    display: flex;
    align-items: center;
    gap: 6px;
    font-size: 11px;
    font-weight: 600;
    text-transform: uppercase;
    letter-spacing: 0.04em;
    color: #cbd5f5;
}

.reportIssueInlineIndex {
    color: #bfdbfe;
}

.reportIssueInlineRule {
    padding: 2px 8px;
    border-radius: 999px;
    background: rgba(59, 130, 246, 0.2);
    color: #bfdbfe;
    font-weight: 600;
}

.reportIssueInlineSeverity {
    padding: 2px 8px;
    border-radius: 999px;
    font-weight: 600;
    border: 1px solid transparent;
}

.reportIssueInlineSeverity--error {
    background: rgba(248, 113, 113, 0.18);
    color: #fca5a5;
    border-color: rgba(248, 113, 113, 0.35);
}

.reportIssueInlineSeverity--warn {
    background: rgba(234, 179, 8, 0.2);
    color: #facc15;
    border-color: rgba(234, 179, 8, 0.35);
}

.reportIssueInlineSeverity--info {
    background: rgba(59, 130, 246, 0.2);
    color: #bfdbfe;
    border-color: rgba(59, 130, 246, 0.35);
}

.reportIssueInlineSeverity--muted {
    background: rgba(148, 163, 184, 0.2);
    color: #cbd5f5;
    border-color: rgba(148, 163, 184, 0.35);
}

.reportIssueInlineLine {
    padding: 2px 8px;
    border-radius: 999px;
    background: rgba(148, 163, 184, 0.25);
    color: #cbd5f5;
    font-weight: 600;
}

.reportIssueInlineMessage {
    flex: 1 1 220px;
    min-width: 200px;
    font-weight: 600;
}

.reportIssueInlineMeta {
    display: flex;
    flex-wrap: wrap;
    gap: 6px;
    font-size: 12px;
    color: #cbd5f5;
}

.reportIssueInlineObject {
    font-weight: 600;
}

.reportIssueInlineColumn {
    color: #e2e8f0;
}

.reportIssuesEmpty {
    margin: 0;
    font-size: 13px;
    color: #94a3b8;
}

.reportRaw {
    border: 1px solid #2f2f2f;
    border-radius: 6px;
    background: #111827;
    padding: 10px 14px;
}

.reportRaw > summary {
    cursor: pointer;
    font-weight: 600;
    font-size: 13px;
    color: #cbd5f5;
}

.reportRaw > summary::marker {
    color: #94a3b8;
}

.reportErrorPanel {
    margin: 0;
    padding: 16px;
    border-radius: 6px;
    border: 1px solid rgba(248, 113, 113, 0.3);
    background: rgba(248, 113, 113, 0.08);
    color: #fda4af;
}

.reportErrorText {
    margin: 0;
    font-size: 14px;
    font-weight: 600;
}

.reportErrorHint {
    margin: 8px 0 0;
    font-size: 12px;
    color: #fecaca;
}

.reportChunks {
    margin-top: 16px;
    border-radius: 6px;
    border: 1px solid #2f2f2f;
    background: #111827;
    padding: 12px 16px;
    color: #e2e8f0;
}

.reportChunks > summary {
    cursor: pointer;
    font-size: 13px;
    font-weight: 600;
    margin-bottom: 8px;
}

.reportChunkList {
    list-style: none;
    margin: 0;
    padding: 0;
    display: flex;
    flex-direction: column;
    gap: 12px;
}

.reportChunkTitle {
    margin: 0 0 6px;
    font-size: 12px;
    color: #94a3b8;
}

.reportChunkBody {
    margin: 0;
    padding: 12px;
    border-radius: 4px;
    border: 1px solid #2f2f2f;
    background: #1b1b1b;
    color: #d1d5db;
    font-family: Consolas, "Courier New", monospace;
    font-size: 12px;
    line-height: 1.45;
    white-space: pre-wrap;
    word-break: break-word;
    overflow: auto;
}

.reportViewerPlaceholder {
    margin: 0;
    color: #94a3b8;
    font-size: 13px;
}

.pvHeader {
    display: flex;
    flex-wrap: wrap;
    justify-content: space-between;
    gap: 12px;
    line-height: 1.2;
}

.pvName {
    font-size: 16px;
    font-weight: 600;
    color: #f3f4f6;
    word-break: break-all;
}

.pvMeta {
    font-size: 12px;
    color: #94a3b8;
}

.pvBox {
    flex: 1 1 auto;
    background: #1b1b1b;
    border-radius: 6px;
    border: 1px solid #2f2f2f;
    padding: 12px;
    overflow: hidden;
    display: flex;
}

.pvBox:not(.codeBox) {
    overflow: auto;
}

.pvBox.codeBox {
    padding: 12px;
    overflow: hidden;
}

.codeScroll {
    flex: 1 1 auto;
    overflow: auto;
    max-height: 100%;
    font-family: Consolas, "Courier New", monospace;
    font-size: 13px;
    line-height: 1.45;
    color: #d1d5db;
    background: #1b1b1b;
    cursor: text;
}

.reportBody.codeScroll,
.reportChunkBody.codeScroll {
    -webkit-user-select: text;
    -moz-user-select: text;
    -ms-user-select: text;
    user-select: text;
}

.codeEditor {
    display: block;
    width: 100%;
    min-width: 0;
    outline: none;
    caret-color: transparent;
}

.codeEditor:focus {
    outline: none;
}

.codeLine {
    display: flex;
    align-items: flex-start;
    width: 100%;
}

.codeLineNo {
    position: relative;
    flex: 0 0 auto;
    width: 3.5ch;
    padding: 0 12px 0 0;
    text-align: right;
    color: #9ca3af;
    font-variant-numeric: tabular-nums;
    user-select: none;
}

.codeLineNo::before {
    content: attr(data-line);
    display: block;
}

.codeLineContent {
    flex: 1 1 auto;
    display: block;
    width: 100%;
    padding: 0 12px;
    white-space: pre-wrap;
    word-break: break-word;
    overflow-wrap: anywhere;
    min-width: 0;
    -webkit-user-select: text;
    -moz-user-select: text;
    -ms-user-select: text;
    user-select: text;
}

.codeSelectionHighlight {
    background: rgba(59, 130, 246, 0.35);
    color: #f8fafc;
    border-radius: 2px;
}

.reportBody::selection,
.reportBody *::selection,
.reportChunkBody::selection,
.reportChunkBody *::selection,
.codeScroll::selection,
.codeScroll *::selection,
.codeLineContent::selection,
.codeLineContent *::selection {
    background: rgba(59, 130, 246, 0.45);
    color: #f8fafc;
}

.reportBody::-moz-selection,
.reportBody *::-moz-selection,
.reportChunkBody::-moz-selection,
.reportChunkBody *::-moz-selection,
.codeScroll::-moz-selection,
.codeScroll *::-moz-selection,
.codeLineContent::-moz-selection,
.codeLineContent *::-moz-selection {
    background: rgba(59, 130, 246, 0.45);
    color: #f8fafc;
}


.modalBackdrop {
    position: fixed;
    inset: 0;
    background: rgba(0, 0, 0, .5);
    display: flex;
    align-items: center;
    justify-content: center;
    z-index: 50;
}

.modalCard {
    width: 520px;
    max-width: 90vw;
    background: #252526;
    color: #e5e7eb;
    border: 1px solid #3d3d3d;
    border-radius: 10px;
    padding: 18px;
    box-shadow: 0 10px 30px rgba(0, 0, 0, .6);
}

.modalCard h3 {
    margin: 0 0 6px;
}

.modalCard p {
    margin: 6px 0 12px;
    opacity: .9;
}

.dropZone {
    border: 2px dashed #3d3d3d;
    border-radius: 10px;
    height: 160px;
    display: flex;
    align-items: center;
    justify-content: center;
    margin-bottom: 12px;
    user-select: none;
}

.dropZone:hover {
    background: #2a2a2a;
}

.modalBtns {
    display: flex;
    gap: 10px;
}

.btn {
    padding: 8px 14px;
    border-radius: 8px;
    border: 1px solid #3d3d3d;
    background: #007acc;
    color: #fff;
    cursor: pointer;
}

.btn:hover {
    filter: brightness(1.1);
}

.btn.ghost {
    background: transparent;
    color: #e5e7eb;
}

.btn.outline {
    background: transparent;
    color: #e5e7eb;
    border-color: #4b5563;
}
</style>





































































<|MERGE_RESOLUTION|>--- conflicted
+++ resolved
@@ -779,7 +779,6 @@
     const direct = report.state?.rawReport;
     if (typeof direct === "string" && direct.trim()) {
         return direct;
-<<<<<<< HEAD
     }
 
     const analysisRaw = report.state?.analysis?.rawReport;
@@ -836,64 +835,6 @@
         }
     }
 
-=======
-    }
-
-    const analysisRaw = report.state?.analysis?.rawReport;
-    if (typeof analysisRaw === "string" && analysisRaw.trim()) {
-        return analysisRaw;
-    }
-
-    const analysisOriginal = report.state?.analysis?.originalResult;
-    if (typeof analysisOriginal === "string" && analysisOriginal.trim()) {
-        return analysisOriginal;
-    }
-
-    const staticReportObject = report.state?.analysis?.staticReport;
-    if (staticReportObject && typeof staticReportObject === "object") {
-        try {
-            return JSON.stringify(staticReportObject);
-        } catch (error) {
-            console.warn("[reports] Failed to stringify static report", error);
-        }
-    }
-
-    return "";
-});
-
-const activeReportDifyRawSourceText = computed(() => {
-    const report = activeReport.value;
-    if (!report) return "";
-
-    const difyReport = report.state?.dify?.report;
-    if (typeof difyReport === "string" && difyReport.trim()) {
-        return difyReport;
-    }
-
-    const difyOriginal = report.state?.dify?.originalReport;
-    if (typeof difyOriginal === "string" && difyOriginal.trim()) {
-        return difyOriginal;
-    }
-
-    const difyChunks = report.state?.dify?.chunks;
-    if (Array.isArray(difyChunks) && difyChunks.length) {
-        try {
-            return JSON.stringify(difyChunks);
-        } catch (error) {
-            console.warn("[reports] Failed to stringify dify chunks", error);
-        }
-    }
-
-    const analysisDify = report.state?.analysis?.difyReport;
-    if (analysisDify && typeof analysisDify === "object") {
-        try {
-            return JSON.stringify(analysisDify);
-        } catch (error) {
-            console.warn("[reports] Failed to stringify analysis dify report", error);
-        }
-    }
-
->>>>>>> 66b5f40a
     return "";
 });
 
@@ -3585,12 +3526,8 @@
                                 </div>
                                 <template v-else>
                                     <div v-if="hasStructuredReport" class="reportStructured">
-<<<<<<< HEAD
                                         <div class="reportStructuredPrimary">
                                             <section class="reportSummaryGrid">
-=======
-                                        <section class="reportSummaryGrid">
->>>>>>> 66b5f40a
     <div
         v-if="activeReportDetails?.sourceSummaries?.length"
         class="reportSummaryCard reportSummaryCard--span"
@@ -3703,7 +3640,6 @@
     </div>
 </section>
 
-<<<<<<< HEAD
                                             <section
                                                 v-if="
                                                     activeReportDetails?.staticSummaryDetails?.length ||
@@ -3814,61 +3750,6 @@
                                                 >{{ activeReportDetails.dmlReport.reportText }}</pre>
                                             </section>
                                         </div>
-=======
-                                        <section
-                                            v-if="
-                                                activeReportDetails?.staticSummaryDetails?.length ||
-                                                activeReportDetails?.staticMetadataDetails?.length
-                                            "
-                                            class="reportStaticSection"
-                                        >
-                                            <div class="reportStaticHeader">
-                                                <h4>靜態分析器</h4>
-                                                <span
-                                                    v-if="activeReportDetails?.staticMetadata?.engine"
-                                                    class="reportStaticEngine"
-                                                >
-                                                    引擎：{{ activeReportDetails.staticMetadata.engine }}
-                                                </span>
-                                                <span
-                                                    v-else-if="activeReportDetails?.staticSummary?.analysis_source"
-                                                    class="reportStaticEngine"
-                                                >
-                                                    來源：{{ activeReportDetails.staticSummary.analysis_source }}
-                                                </span>
-                                            </div>
-                                            <div
-                                                v-if="activeReportDetails?.staticSummaryDetails?.length"
-                                                class="reportStaticBlock"
-                                            >
-                                                <h5>摘要資訊</h5>
-                                                <ul class="reportStaticList">
-                                                    <li
-                                                        v-for="item in activeReportDetails.staticSummaryDetails"
-                                                        :key="`static-summary-${item.label}-${item.value}`"
-                                                    >
-                                                        <span class="reportStaticItemLabel">{{ item.label }}</span>
-                                                        <span class="reportStaticItemValue">{{ item.value }}</span>
-                                                    </li>
-                                                </ul>
-                                            </div>
-                                            <div
-                                                v-if="activeReportDetails?.staticMetadataDetails?.length"
-                                                class="reportStaticBlock"
-                                            >
-                                                <h5>中繼資料</h5>
-                                                <ul class="reportStaticList">
-                                                    <li
-                                                        v-for="item in activeReportDetails.staticMetadataDetails"
-                                                        :key="`static-metadata-${item.label}-${item.value}`"
-                                                    >
-                                                        <span class="reportStaticItemLabel">{{ item.label }}</span>
-                                                        <span class="reportStaticItemValue">{{ item.value }}</span>
-                                                    </li>
-                                                </ul>
-                                            </div>
-                                        </section>
->>>>>>> 66b5f40a
 
                                         <section
                                             v-if="activeReportDetails?.dmlReport"
@@ -5003,16 +4884,6 @@
     padding: 0 16px 12px;
     font-size: 12px;
     color: #94a3b8;
-<<<<<<< HEAD
-=======
-}
-
-.reportRowNotice {
-    margin: 0;
-    padding: 0 16px 12px;
-    font-size: 12px;
-    color: #94a3b8;
->>>>>>> 66b5f40a
 }
 
 .reportIssuesBox .codeEditor {
