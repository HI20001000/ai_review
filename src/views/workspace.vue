--- conflicted
+++ resolved
@@ -329,7 +329,6 @@
 const activeReportStaticRawSourceText = computed(() => {
     const report = activeReport.value;
     if (!report) return "";
-<<<<<<< HEAD
 
     const parsedReport = isPlainObject(report.state?.parsedReport) ? report.state.parsedReport : null;
     const reports = parsedReport && isPlainObject(parsedReport.reports) ? parsedReport.reports : null;
@@ -362,9 +361,6 @@
     }
 
     return "";
-=======
-    return buildStaticRawSourceText(report.state);
->>>>>>> 7a34c121
 });
 
 const activeReportDifyRawSourceText = computed(() => {
