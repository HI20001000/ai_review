--- conflicted
+++ resolved
@@ -747,12 +747,8 @@
             staticSummaryObject?.status_label,
             staticSummaryObject?.statusLabel,
             staticAnalysis?.summary?.status,
-<<<<<<< HEAD
             staticAnalysis?.status,
             report.state?.analysis?.enrichmentStatus
-=======
-            staticAnalysis?.status
->>>>>>> 233078b1
         ],
         errorCandidates: [
             staticSourceValue?.error_message,
@@ -770,13 +766,9 @@
             staticSummaryObject?.generatedAt,
             staticAnalysis?.generatedAt,
             staticAnalysis?.summary?.generated_at,
-<<<<<<< HEAD
             staticAnalysis?.summary?.generatedAt,
             report.state?.generatedAt,
             report.state?.analysis?.generatedAt
-=======
-            staticAnalysis?.summary?.generatedAt
->>>>>>> 233078b1
         ]
     });
 
@@ -843,25 +835,17 @@
         statusCandidates: [
             dmlSourceValue?.status,
             dmlDetails?.status,
-<<<<<<< HEAD
             dmlSummary?.status,
             report.state?.analysis?.dmlSummary?.status,
             report.state?.analysis?.dmlReport?.summary?.status
-=======
-            dmlSummary?.status
->>>>>>> 233078b1
         ],
         errorCandidates: [
             dmlSourceValue?.error_message,
             dmlSourceValue?.errorMessage,
             dmlDetails?.error,
             dmlSummary?.error_message,
-<<<<<<< HEAD
             dmlSummary?.errorMessage,
             report.state?.analysis?.dmlErrorMessage
-=======
-            dmlSummary?.errorMessage
->>>>>>> 233078b1
         ],
         generatedAtCandidates: [
             dmlSourceValue?.generated_at,
@@ -869,12 +853,8 @@
             dmlDetails?.generatedAt,
             dmlReport?.generatedAt,
             dmlSummary?.generated_at,
-<<<<<<< HEAD
             dmlSummary?.generatedAt,
             report.state?.analysis?.dmlGeneratedAt
-=======
-            dmlSummary?.generatedAt
->>>>>>> 233078b1
         ]
     });
 
@@ -3362,7 +3342,6 @@
                 }
             }
         }
-<<<<<<< HEAD
     }
 
     if (difyTarget) {
@@ -3386,24 +3365,6 @@
             state.dify = difyTarget;
         } else {
             state.dify = null;
-=======
-
-        const summary = parsedReport.summary && typeof parsedReport.summary === "object" ? parsedReport.summary : null;
-        if (!state.difyErrorMessage && summary) {
-            const sources = summary.sources && typeof summary.sources === "object" ? summary.sources : null;
-            if (sources) {
-                const difySource = sources.dify_workflow || sources.difyWorkflow;
-                const difyError =
-                    typeof difySource?.error_message === "string"
-                        ? difySource.error_message
-                        : typeof difySource?.errorMessage === "string"
-                        ? difySource.errorMessage
-                        : "";
-                if (difyError && difyError.trim()) {
-                    state.difyErrorMessage = difyError.trim();
-                }
-            }
->>>>>>> 233078b1
         }
     } else if (!state.dify) {
         state.dify = null;
