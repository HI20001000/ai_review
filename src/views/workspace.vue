<script setup>
import { ref, reactive, watch, onMounted, onBeforeUnmount, computed, nextTick } from "vue";
import { usePreview } from "../scripts/composables/usePreview.js";
import { useTreeStore } from "../scripts/composables/useTreeStore.js";
import { useProjectsStore } from "../scripts/composables/useProjectsStore.js";
import { useAiAssistant } from "../scripts/composables/useAiAssistant.js";
import * as fileSystemService from "../scripts/services/fileSystemService.js";
import { generateReportViaDify, fetchProjectReports } from "../scripts/services/reportService.js";
import {
    buildSummaryDetailList,
    updateIssueSummaryTotals,
    buildCombinedReportPayload,
    buildCombinedReportJsonExport,
    buildIssueDistributions,
    buildSourceSummaries,
    buildAggregatedSummaryRecords,
    collectAggregatedIssues,
    collectIssueSummaryTotals
} from "../scripts/reports/combinedReport.js";
import {
    collectStaticReportIssues,
    mergeStaticReportIntoAnalysis,
    buildStaticReportDetails
} from "../scripts/reports/staticReport.js";
import {
    collectAiReviewIssues,
    mergeAiReviewReportIntoAnalysis,
    applyAiReviewResultToState,
    hydrateAiReviewStateFromRecord,
    buildAiReviewSourceSummaryConfig,
    buildAiReviewPersistencePayload,
    filterDmlIssues
} from "../scripts/reports/aiReviewReport.js";
import { exportJsonReport, normaliseJsonContent } from "../scripts/reports/exportJson.js";
import {
    isPlainObject,
    normaliseReportObject,
    normaliseAiReviewPayload,
    parseReportJson
} from "../scripts/reports/shared.js";
import PanelRail from "../components/workspace/PanelRail.vue";
import ChatAiWindow from "../components/ChatAiWindow.vue";

const workspaceLogoModules = import.meta.glob("../assets/InfoMacro_logo.jpg", {
    eager: true,
    import: "default"
});
const workspaceLogoSrc = Object.values(workspaceLogoModules)[0] ?? "";

const preview = usePreview();

const projectsStore = useProjectsStore({
    preview,
    fileSystem: fileSystemService
});

const treeStore = useTreeStore({
    getProjectRootHandleById: projectsStore.getProjectRootHandleById,
    getFileHandleByPath: fileSystemService.getFileHandleByPath,
    previewing: preview.previewing,
    isTextLike: preview.isTextLike,
    MAX_TEXT_BYTES: preview.MAX_TEXT_BYTES,
    selectedProjectId: projectsStore.selectedProjectId
});

projectsStore.setTreeStore(treeStore);

const aiAssistant = useAiAssistant({ treeStore, projectsStore, fileSystem: fileSystemService, preview });

const {
    showUploadModal,
    projects,
    selectedProjectId,
    supportsFS,
    loadProjectsFromDB,
    cleanupLegacyHandles,
    openProject,
    deleteProject,
    handleDrop,
    handleDragOver,
    handleFolderInput,
    pickFolderAndImport,
    updateCapabilityFlags,
    getProjectRootHandleById,
    safeAlertFail
} = projectsStore;

const {
    tree,
    activeTreePath,
    activeTreeRevision,
    isLoadingTree,
    openNode,
    selectTreeNode
} = treeStore;

const {
    open: openAssistantSession,
    close: closeAssistantSession,
    contextItems,
    messages,
    addActiveNode,
    addSnippetContext,
    removeContext,
    clearContext,
    sendUserMessage,
    isProcessing,
    isInteractionLocked: isChatLocked,
    connection,
    retryHandshake
} = aiAssistant;

const { previewing } = preview;

const previewLineItems = computed(() => {
    if (previewing.value.kind !== "text") return [];
    const text = previewing.value.text ?? "";
    const lines = text.split(/\r\n|\r|\n/);
    if (lines.length === 0) {
        return [{ number: 1, content: "\u00A0" }];
    }
    return lines.map((line, index) => ({
        number: index + 1,
        content: line === "" ? "\u00A0" : line,
        raw: line
    }));
});

const middlePaneWidth = ref(360);
const mainContentRef = ref(null);
const codeScrollRef = ref(null);
const codeSelection = ref(null);
let pointerDownInCode = false;
let shouldClearAfterPointerClick = false;
let lastPointerDownWasOutsideCode = false;
const showCodeLineNumbers = ref(true);
const isChatWindowOpen = ref(false);
const activeRailTool = ref("projects");
const chatWindowState = reactive({ x: 0, y: 80, width: 420, height: 520 });
const chatDragState = reactive({ active: false, offsetX: 0, offsetY: 0 });
const chatResizeState = reactive({
    active: false,
    startX: 0,
    startY: 0,
    startWidth: 0,
    startHeight: 0,
    startLeft: 0,
    startTop: 0,
    edges: {
        left: false,
        right: false,
        top: false,
        bottom: false
    }
});
const hasInitializedChatWindow = ref(false);
const isTreeCollapsed = ref(false);
const reportStates = reactive({});
const reportTreeCache = reactive({});
const reportBatchStates = reactive({});
const activeReportTarget = ref(null);
const reportExportState = reactive({
    combined: false,
    static: false,
    ai: false
});
const isDmlReportExpanded = ref(false);

const handleToggleDmlSection = (event) => {
    if (event && typeof event.target?.open === "boolean") {
        isDmlReportExpanded.value = event.target.open;
    }
};
const isProjectToolActive = computed(() => activeRailTool.value === "projects");
const isReportToolActive = computed(() => activeRailTool.value === "reports");
const shouldPrepareReportTrees = computed(
    () => isProjectToolActive.value || isReportToolActive.value
);
const panelMode = computed(() => (isReportToolActive.value ? "reports" : "projects"));
const reportProjectEntries = computed(() => {
    const list = Array.isArray(projects.value) ? projects.value : [];
    return list.map((project) => {
        const projectKey = normaliseProjectId(project.id);
        return {
            project,
            cache: reportTreeCache[projectKey] || {
                nodes: [],
                loading: false,
                error: "",
                expandedPaths: [],
                hydratedReports: false,
                hydratingReports: false,
                reportHydrationError: ""
            }
        };
    });
});

const activePreviewTarget = computed(() => {
    const projectId = normaliseProjectId(selectedProjectId.value);
    const path = activeTreePath.value || "";
    if (!projectId || !path) return null;
    return { projectId, path };
});

const reportPanelConfig = computed(() => {
    const viewMode = isReportToolActive.value ? "reports" : "projects";
    const showProjectActions = isReportToolActive.value;
    const showIssueBadge = isReportToolActive.value;
    const showFileActions = isReportToolActive.value;
    const allowSelectWithoutReport = !isReportToolActive.value;
    const projectIssueGetter = showIssueBadge ? getProjectIssueCount : null;

    return {
        panelTitle: viewMode === "reports" ? "代碼審查" : "專案檔案",
        showProjectActions,
        showIssueBadge,
        showFileActions,
        allowSelectWithoutReport,
        entries: reportProjectEntries.value,
        normaliseProjectId,
        isNodeExpanded: isReportNodeExpanded,
        toggleNode: toggleReportNode,
        getReportState: getReportStateForFile,
        onGenerate: generateReportForFile,
        onSelect: viewMode === "reports" ? selectReport : openProjectFileFromReportTree,
        getStatusLabel,
        onReloadProject: loadReportTreeForProject,
        onGenerateProject: generateProjectReports,
        getProjectBatchState,
        getProjectIssueCount: projectIssueGetter,
        activeTarget: isReportToolActive.value
            ? activeReportTarget.value
            : activePreviewTarget.value
    };
});
const readyReports = computed(() => {
    const list = [];
    const projectList = Array.isArray(projects.value) ? projects.value : [];
    const projectMap = new Map(projectList.map((project) => [String(project.id), project]));

    Object.entries(reportStates).forEach(([key, state]) => {
        if (state.status !== "ready") return;
        const parsed = parseReportKey(key);
        const project = projectMap.get(parsed.projectId);
        if (!project || !parsed.path) return;
        list.push({
            key,
            project,
            path: parsed.path,
            state
        });
    });

    list.sort((a, b) => {
        if (a.project.name === b.project.name) return a.path.localeCompare(b.path);
        return a.project.name.localeCompare(b.project.name);
    });

    return list;
});

const projectIssueTotals = computed(() =>
    collectIssueSummaryTotals(reportStates, { parseKey: parseReportKey })
);
const hasReadyReports = computed(() => readyReports.value.length > 0);
const activeReport = computed(() => {
    const target = activeReportTarget.value;
    if (!target) return null;
    const key = toReportKey(target.projectId, target.path);
    if (!key) return null;
    const state = reportStates[key];
    if (
        !state ||
        (state.status !== "ready" && state.status !== "error" && state.status !== "processing")
    ) {
        return null;
    }
    const projectList = Array.isArray(projects.value) ? projects.value : [];
    const project = projectList.find((item) => String(item.id) === target.projectId);
    if (!project) return null;
    return {
        project,
        state,
        path: target.path
    };
});

const isActiveReportProcessing = computed(
    () => activeReport.value?.state?.status === "processing"
);

const viewerHasContent = computed(() => {
    const report = activeReport.value;
    if (!report) return false;
    return (
        report.state.status === "ready" ||
        report.state.status === "error" ||
        report.state.status === "processing"
    );
});

const activeReportIssueSources = computed(() => {
    const report = activeReport.value;
    if (!report || !report.state) {
        return {
            state: null,
            staticIssues: [],
            aiIssues: [],
            aggregatedIssues: []
        };
    }

    const state = report.state;
    return {
        state,
        staticIssues: collectStaticReportIssues(state),
        aiIssues: collectAiReviewIssues(state),
        aggregatedIssues: collectAggregatedIssues(state)
    };
});

const activeReportDetails = computed(() => {
    const report = activeReport.value;
    if (!report || report.state.status !== "ready") return null;
    const parsed = report.state.parsedReport;
    if (!parsed || typeof parsed !== "object") return null;

    const reports = parsed.reports && typeof parsed.reports === "object" ? parsed.reports : null;
    const dmlReport = reports?.dml_prompt || reports?.dmlPrompt || null;

    const aggregatedPayload = isPlainObject(parsed) ? parsed : null;
    const { staticIssues, aiIssues, aggregatedIssues: derivedAggregatedIssues } =
        activeReportIssueSources.value;
    let aggregatedIssues = Array.isArray(aggregatedPayload?.issues)
        ? aggregatedPayload.issues
        : derivedAggregatedIssues;
    if (!Array.isArray(aggregatedIssues)) {
        aggregatedIssues = [];
    }

    let summaryRecords = Array.isArray(aggregatedPayload?.summary) ? aggregatedPayload.summary : null;
    if (!Array.isArray(summaryRecords) || !summaryRecords.length) {
        summaryRecords = buildAggregatedSummaryRecords(
            report.state,
            staticIssues,
            aiIssues,
            aggregatedIssues
        );
    }

    const toSummaryKey = (value) => (typeof value === "string" ? value.toLowerCase() : "");
    const combinedSummaryRecord = Array.isArray(summaryRecords)
        ? summaryRecords.find((record) => toSummaryKey(record?.source) === toSummaryKey("combined"))
        : null;

    const globalSummary = parsed.summary && typeof parsed.summary === "object" ? parsed.summary : null;

    const {
        staticReport,
        summary,
        summaryObject,
        summaryText,
        staticSummary,
        staticSummaryDetails,
        staticMetadata,
        staticMetadataDetails,
        issues: normalisedIssues,
        severityBreakdown,
        ruleBreakdown,
        totalIssues: staticTotalIssues,
        sourceSummaryConfig: staticSourceSummaryConfig
    } = buildStaticReportDetails({
        state: report.state,
        parsedReport: parsed,
        aggregatedIssues,
        summaryRecords,
        combinedSummaryRecord,
        globalSummary
    });

    const total = staticTotalIssues;
    const combinedSummarySource =
        (combinedSummaryRecord && typeof combinedSummaryRecord === "object"
            ? combinedSummaryRecord
            : null) || globalSummary;
<<<<<<< HEAD
=======

    const combinedSummaryText = pickString(
        combinedSummarySource?.message,
        typeof combinedSummarySource?.summary === "string" ? combinedSummarySource.summary : "",
        combinedSummarySource?.note,
        typeof combinedSummarySource === "string" ? combinedSummarySource : ""
    );

    const combinedSummaryByRule =
        (combinedSummarySource?.by_rule && typeof combinedSummarySource.by_rule === "object"
            ? combinedSummarySource.by_rule
            : null) ||
        (combinedSummarySource?.byRule && typeof combinedSummarySource.byRule === "object"
            ? combinedSummarySource.byRule
            : null);

    const combinedDistributions = buildIssueDistributions(aggregatedIssues, {
        summaryByRule: combinedSummaryByRule
    });
>>>>>>> d2c75c0c

    let combinedTotalIssues = null;
    if (combinedSummarySource && typeof combinedSummarySource === "object") {
        const combinedTotalCandidate = Number(
            combinedSummarySource.total_issues ?? combinedSummarySource.totalIssues
        );
        if (Number.isFinite(combinedTotalCandidate)) {
            combinedTotalIssues = combinedTotalCandidate;
        }
    }
    if (!Number.isFinite(combinedTotalIssues)) {
        combinedTotalIssues = aggregatedIssues.length;
    }

    const normaliseKey = (value) => (typeof value === "string" ? value.toLowerCase() : "");
    const pickString = (...candidates) => {
        for (const candidate of candidates) {
            if (typeof candidate === "string") {
                const trimmed = candidate.trim();
                if (trimmed) {
                    return trimmed;
                }
            }
        }
        return "";
    };
    const pickFirstValue = (...candidates) => {
        for (const candidate of candidates) {
            if (candidate !== null && candidate !== undefined && candidate !== "") {
                return candidate;
            }
        }
        return null;
    };

    const combinedSummaryDetails = buildSummaryDetailList(combinedSummarySource, {
        omitKeys: ["sources", "by_rule", "byRule", "source", "label"]
    });

<<<<<<< HEAD
    const combinedSummaryTextValue = pickString(
=======
    const combinedSummaryText = pickString(
>>>>>>> d2c75c0c
        combinedSummarySource?.message,
        typeof combinedSummarySource?.summary === "string" ? combinedSummarySource.summary : "",
        combinedSummarySource?.note,
        typeof combinedSummarySource === "string" ? combinedSummarySource : ""
    );

    const combinedSummaryByRule =
        (combinedSummarySource?.by_rule && typeof combinedSummarySource.by_rule === "object"
            ? combinedSummarySource.by_rule
            : null) ||
        (combinedSummarySource?.byRule && typeof combinedSummarySource.byRule === "object"
            ? combinedSummarySource.byRule
            : null);

    const combinedDistributions = buildIssueDistributions(aggregatedIssues, {
        summaryByRule: combinedSummaryByRule
    });

    let combinedTotalIssues = null;
    if (combinedSummarySource && typeof combinedSummarySource === "object") {
        const combinedTotalCandidate = Number(
            combinedSummarySource.total_issues ?? combinedSummarySource.totalIssues
        );
        if (Number.isFinite(combinedTotalCandidate)) {
            combinedTotalIssues = combinedTotalCandidate;
        }
    }
    if (!Number.isFinite(combinedTotalIssues)) {
        combinedTotalIssues = aggregatedIssues.length;
    }

    const buildSourceMetrics = (...sources) => {
        const metrics = [];
        const seen = new Set();
        const pushMetric = (label, rawValue, transform = (value) => value) => {
            if (!label || rawValue === undefined || rawValue === null) return;
            const value = transform(rawValue);
            if (value === null || value === undefined || value === "") return;
            if (seen.has(label)) return;
            seen.add(label);
            metrics.push({ label, value });
        };

        for (const source of sources) {
            if (!source || typeof source !== "object") continue;
            pushMetric(
                "問題數",
                source.total_issues ?? source.totalIssues,
                (candidate) => {
                    const numeric = Number(candidate);
                    return Number.isFinite(numeric) ? numeric : Number(candidate ?? 0) || 0;
                }
            );
            if (source.by_rule || source.byRule) {
                const byRuleEntries = Object.entries(source.by_rule || source.byRule || {});
                pushMetric("規則數", byRuleEntries.length, (count) => Number(count) || 0);
            }
            pushMetric(
                "拆分語句",
                source.total_segments ?? source.totalSegments,
                (candidate) => {
                    const numeric = Number(candidate);
                    return Number.isFinite(numeric) ? numeric : Number(candidate ?? 0) || 0;
                }
            );
            pushMetric(
                "已分析段數",
                source.analyzed_segments ?? source.analyzedSegments,
                (candidate) => {
                    const numeric = Number(candidate);
                    return Number.isFinite(numeric) ? numeric : Number(candidate ?? 0) || 0;
                }
            );
        }

        return metrics;
    };
    const mergeMetrics = (base, extra) => {
        if (!Array.isArray(base) || !base.length) return Array.isArray(extra) ? [...extra] : [];
        if (!Array.isArray(extra) || !extra.length) return [...base];
        const merged = [...base];
        const seen = new Set(base.map((item) => item.label));
        extra.forEach((item) => {
            if (!item || typeof item !== "object") return;
            if (seen.has(item.label)) return;
            seen.add(item.label);
            merged.push(item);
        });
        return merged;
    };

    const sourceSummaries = [];
    if (globalSummary?.sources && typeof globalSummary.sources === "object") {
        for (const [key, value] of Object.entries(globalSummary.sources)) {
            if (!value || typeof value !== "object") continue;
            const keyLower = normaliseKey(key);
            let label = key;
            if (keyLower === "static_analyzer" || keyLower === "staticanalyzer") {
                label = "靜態分析器";
            } else if (keyLower === "dml_prompt" || keyLower === "dmlprompt") {
                label = "AI審查";
            } else if (keyLower === "dify_workflow" || keyLower === "difyworkflow") {
                label = "聚合報告";
            }

            const metrics = buildSourceMetrics(value);
            const status = pickString(value.status);
            const errorMessage = pickString(value.error_message, value.errorMessage);
            const generatedAt = pickFirstValue(value.generated_at, value.generatedAt);

            sourceSummaries.push({
                key,
                keyLower,
                label,
                metrics,
                status,
                errorMessage,
                generatedAt
            });
        }
    }

    const enhanceSourceSummary = (keyLower, label, options = {}) => {
        const entry = sourceSummaries.find((item) => item.keyLower === keyLower);
        const metrics = buildSourceMetrics(...(options.metricsSources || []));
        const status = pickString(...(options.statusCandidates || []));
        const errorMessage = pickString(...(options.errorCandidates || []));
        const generatedAt = pickFirstValue(...(options.generatedAtCandidates || []));

        if (entry) {
            entry.label = label;
            if (metrics.length) {
                entry.metrics = mergeMetrics(entry.metrics, metrics);
            }
            if (!entry.status) {
                entry.status = status;
            }
            if (!entry.errorMessage) {
                entry.errorMessage = errorMessage;
            }
            if (!entry.generatedAt) {
                entry.generatedAt = generatedAt;
            }
        } else if (metrics.length || status || errorMessage || generatedAt) {
            sourceSummaries.push({
                key: options.key || keyLower,
                keyLower,
                label,
                metrics,
                status,
                errorMessage,
                generatedAt
            });
        }
    };

    const applySummaryRecords = (records) => {
        if (!Array.isArray(records)) return;
        records.forEach((record) => {
            if (!record || typeof record !== "object") return;
            const keyLower = normaliseKey(record.source);
            if (!keyLower) return;
            const label =
                typeof record.label === "string" && record.label.trim()
                    ? record.label.trim()
                    : record.source || keyLower;
            const existingIndex = sourceSummaries.findIndex((item) => item.keyLower === keyLower);
            if (existingIndex !== -1) {
                sourceSummaries.splice(existingIndex, 1);
            }
            enhanceSourceSummary(keyLower, label, {
                key: record.source || keyLower,
                metricsSources: [record],
                statusCandidates: [record.status],
                errorCandidates: [record.error_message, record.errorMessage, record.message],
                generatedAtCandidates: [record.generated_at, record.generatedAt]
            });
        });
    };

    applySummaryRecords(summaryRecords);

    if (staticSourceSummaryConfig) {
        enhanceSourceSummary("static_analyzer", "靜態分析器", staticSourceSummaryConfig);
    }

    const dmlSourceValue = globalSummary?.sources?.dml_prompt || globalSummary?.sources?.dmlPrompt || null;
    const aiSourceSummary = buildAiReviewSourceSummaryConfig({
        report: dmlReport,
        globalSource: dmlSourceValue,
        analysis: report.state?.analysis
    });
    const dmlSummary = aiSourceSummary.summary;
    const dmlDetails = aiSourceSummary.details;

    enhanceSourceSummary("dml_prompt", "AI審查", {
        metricsSources: aiSourceSummary.metricsSources,
        statusCandidates: aiSourceSummary.statusCandidates,
        errorCandidates: aiSourceSummary.errorCandidates,
        generatedAtCandidates: aiSourceSummary.generatedAtCandidates
    });

    const combinedSummarySourceValue =
        globalSummary?.sources?.dify_workflow || globalSummary?.sources?.difyWorkflow || null;
    enhanceSourceSummary("dify_workflow", "聚合報告", {
        metricsSources: [combinedSummarySourceValue, globalSummary],
        statusCandidates: [
            combinedSummarySourceValue?.status,
            globalSummary?.status,
            report.state?.analysis?.dify?.status
        ],
        errorCandidates: [
            combinedSummarySourceValue?.error_message,
            combinedSummarySourceValue?.errorMessage,
            globalSummary?.error_message,
            globalSummary?.errorMessage,
            report.state?.analysis?.difyErrorMessage,
            report.state?.difyErrorMessage
        ],
        generatedAtCandidates: [
            combinedSummarySourceValue?.generated_at,
            combinedSummarySourceValue?.generatedAt,
            globalSummary?.generated_at,
            globalSummary?.generatedAt
        ]
    });

    return {
        totalIssues: Number.isFinite(total) ? Number(total) : null,
        summary,
        summaryObject,
        summaryText,
        staticSummary,
        staticSummaryDetails,
        staticMetadata,
        staticMetadataDetails,
        issues: normalisedIssues,
        severityBreakdown,
        ruleBreakdown,
        raw: parsed,
        sourceSummaries,
        combinedSummary: combinedSummarySource,
        combinedSummaryDetails,
<<<<<<< HEAD
        combinedSummaryText: combinedSummaryTextValue,
=======
        combinedSummaryText,
>>>>>>> d2c75c0c
        combinedSeverityBreakdown: combinedDistributions.severityBreakdown,
        combinedRuleBreakdown: combinedDistributions.ruleBreakdown,
        combinedTotalIssues: Number.isFinite(combinedTotalIssues)
            ? Number(combinedTotalIssues)
            : null,
        aggregatedIssues,
        staticReport,
        dmlReport: dmlDetails
    };
});


const hasStructuredReport = computed(() => Boolean(activeReportDetails.value));
const ruleBreakdownItems = computed(() => {
    const details = activeReportDetails.value;
    const combined = details?.combinedRuleBreakdown;
    if (Array.isArray(combined) && combined.length) {
        return combined;
    }
    const items = details?.ruleBreakdown;
    return Array.isArray(items) ? items : [];
});
const severityBreakdownItems = computed(() => {
    const details = activeReportDetails.value;
    const combined = details?.combinedSeverityBreakdown;
    if (Array.isArray(combined) && combined.length) {
        return combined;
    }
    const items = details?.severityBreakdown;
    return Array.isArray(items) ? items : [];
});
const activeReportSummaryText = computed(() => {
    const text =
        activeReportDetails.value?.combinedSummaryText || activeReportDetails.value?.summaryText;
    return typeof text === "string" ? text : "";
});
const shouldShowNoIssueSummary = computed(() => {
    const details = activeReportDetails.value;
    if (!details || activeReportSummaryText.value) {
        return false;
    }
    if (Number.isFinite(details?.combinedTotalIssues)) {
        return Number(details.combinedTotalIssues) === 0;
    }
    return details?.totalIssues === 0;
});
const activeReportTotalIssuesDisplay = computed(() => {
    const details = activeReportDetails.value;
    if (!details) {
        return "—";
    }
    const combinedValue = details.combinedTotalIssues;
    if (Number.isFinite(combinedValue)) {
        return String(Number(combinedValue));
    }
    const value = details.totalIssues;
    if (value === null || value === undefined) {
        return "—";
    }
    if (typeof value === "number" && Number.isFinite(value)) {
        return String(value);
    }
    return String(value);
});
const staticSummaryDetailsItems = computed(() => {
    const items = activeReportDetails.value?.staticSummaryDetails;
    return Array.isArray(items) ? items : [];
});
const staticMetadataDetailsItems = computed(() => {
    const items = activeReportDetails.value?.staticMetadataDetails;
    return Array.isArray(items) ? items : [];
});
const hasStaticDetailContent = computed(
    () => staticSummaryDetailsItems.value.length > 0 || staticMetadataDetailsItems.value.length > 0
);
const staticEngineName = computed(() => {
    const engine = activeReportDetails.value?.staticMetadata?.engine;
    return typeof engine === "string" ? engine : "";
});
const staticSourceName = computed(() => {
    const source = activeReportDetails.value?.staticSummary?.analysis_source;
    return typeof source === "string" ? source : "";
});
const trimLeadingWhitespace = (value) => {
    if (typeof value !== "string") return value;
    return value.replace(/^\s+/, "");
};
const dmlReportDetails = computed(() => {
    const report = activeReportDetails.value?.dmlReport;
    if (!report || typeof report !== "object") return null;

    const normalised = { ...report };

    if (typeof normalised.reportText === "string") {
        normalised.reportText = trimLeadingWhitespace(normalised.reportText);
    }

    if (Array.isArray(normalised.segments)) {
        normalised.segments = normalised.segments.map((segment) => {
            if (!isPlainObject(segment)) return segment;
            const next = { ...segment };
            if (typeof next.text === "string") {
                next.text = trimLeadingWhitespace(next.text);
            }
            if (typeof next.sql === "string") {
                next.sql = trimLeadingWhitespace(next.sql);
            }
            if (typeof next.analysis === "string") {
                next.analysis = trimLeadingWhitespace(next.analysis);
            }
            return next;
        });
    }

    if (Array.isArray(normalised.chunks)) {
        normalised.chunks = normalised.chunks.map((chunk) => {
            if (!isPlainObject(chunk)) return chunk;
            const nextChunk = { ...chunk };
            if (typeof nextChunk.report === "string") {
                nextChunk.report = trimLeadingWhitespace(nextChunk.report);
            }
            if (typeof nextChunk.summary === "string") {
                nextChunk.summary = trimLeadingWhitespace(nextChunk.summary);
            }
            return nextChunk;
        });
    }

    return normalised;
});
const dmlSegments = computed(() => {
    const segments = dmlReportDetails.value?.segments;
    return Array.isArray(segments) ? segments : [];
});
const hasDmlSegments = computed(() => dmlSegments.value.length > 0);
const dmlChunkDetails = computed(() => {
    const report = dmlReportDetails.value;
    if (!report) return [];
    const chunks = Array.isArray(report.chunks) ? report.chunks : [];
    if (!chunks.length) return [];

    const totalCandidates = chunks.map((chunk, offset) => {
        const totalCandidate = Number(chunk?.total);
        if (Number.isFinite(totalCandidate) && totalCandidate > 0) {
            return Math.floor(totalCandidate);
        }
        const indexCandidate = Number(chunk?.index);
        if (Number.isFinite(indexCandidate) && indexCandidate > 0) {
            return Math.floor(indexCandidate);
        }
        return offset + 1;
    });
    const fallbackTotal = Math.max(chunks.length, ...totalCandidates);

    const normaliseIssue = (issue) => {
        if (isPlainObject(issue)) {
            const message =
                pickFirstNonEmptyString(
                    issue.message,
                    Array.isArray(issue.messages) ? issue.messages : [],
                    issue.description,
                    issue.detail,
                    issue.summary,
                    issue.statement,
                    issue.snippet,
                    issue.text,
                    issue.report,
                    issue.reason,
                    issue.evidence
                ) || "未提供訊息";
            const severity = pickFirstNonEmptyString(
                Array.isArray(issue.severity_levels) ? issue.severity_levels : [],
                issue.severity,
                issue.level
            );
            const rule = pickFirstNonEmptyString(
                Array.isArray(issue.rule_ids) ? issue.rule_ids : [],
                Array.isArray(issue.ruleIds) ? issue.ruleIds : [],
                issue.rule_id,
                issue.ruleId,
                issue.rule
            );
            const context = pickFirstNonEmptyString(
                issue.snippet,
                issue.statement,
                issue.sql,
                issue.segment,
                issue.text,
                issue.raw
            );
            const lineCandidate = Number(
                issue.line ?? issue.lineNumber ?? issue.line_no ?? issue.start_line ?? issue.startLine
            );
            const line = Number.isFinite(lineCandidate) && lineCandidate > 0 ? Math.floor(lineCandidate) : null;

            return {
                message,
                severity,
                rule,
                line,
                context,
                original: issue
            };
        }
        if (typeof issue === "string") {
            const trimmed = issue.trim();
            return {
                message: trimmed || "未提供訊息",
                severity: "",
                rule: "",
                line: null,
                context: "",
                original: issue
            };
        }
        try {
            return {
                message: JSON.stringify(issue),
                severity: "",
                rule: "",
                line: null,
                context: "",
                original: issue
            };
        } catch (_error) {
            return {
                message: "未提供訊息",
                severity: "",
                rule: "",
                line: null,
                context: "",
                original: issue
            };
        }
    };

    return chunks.map((chunk, offset) => {
        const indexCandidate = Number(chunk?.index);
        const index = Number.isFinite(indexCandidate) && indexCandidate > 0 ? Math.floor(indexCandidate) : offset + 1;
        const totalCandidate = Number(chunk?.total);
        const total = Number.isFinite(totalCandidate) && totalCandidate > 0
            ? Math.floor(totalCandidate)
            : Math.max(fallbackTotal, index);
        const issues = Array.isArray(chunk?.issues) ? chunk.issues : [];
        return {
            index,
            total,
            issues: issues.map(normaliseIssue)
        };
    });
});
const activeReportSourceText = computed(() => {
    const report = activeReport.value;
    if (!report) return "";
    const text = report.state?.sourceText;
    return typeof text === "string" ? text : "";
});

const activeReportSourceLines = computed(() => {
    const text = activeReportSourceText.value;
    if (!text) {
        return [];
    }
    const normalised = text.replace(/\r\n?/g, "\n").split("\n");
    if (!normalised.length) {
        return [];
    }
    return normalised.map((raw, index) => ({
        number: index + 1,
        raw,
        html: escapeHtml(raw) || "&nbsp;"
    }));
});

const reportIssueLines = computed(() => {
    const details = activeReportDetails.value;
    const sourceLines = activeReportSourceLines.value;
    const issues = Array.isArray(details?.issues) ? details.issues : [];

    let maxLine = sourceLines.length;
    const issuesByLine = new Map();
    const orphanIssues = [];

    for (const issue of issues) {
        const lineNumber = Number(issue?.line);
        if (Number.isFinite(lineNumber) && lineNumber > 0) {
            const key = Math.max(1, Math.floor(lineNumber));
            const bucket = issuesByLine.get(key) || [];
            bucket.push(issue);
            issuesByLine.set(key, bucket);
            if (key > maxLine) {
                maxLine = key;
            }
        } else {
            orphanIssues.push(issue);
        }
    }

    const result = [];

    const ensureLineEntry = (lineNumber) => {
        const index = lineNumber - 1;
        if (index < sourceLines.length) {
            return sourceLines[index];
        }
        return { number: lineNumber, raw: "", html: "&nbsp;" };
    };

    for (let lineNumber = 1; lineNumber <= Math.max(1, maxLine); lineNumber += 1) {
        const baseLine = ensureLineEntry(lineNumber);
        const lineIssues = issuesByLine.get(lineNumber) || [];
        const hasIssue = lineIssues.length > 0;

        result.push({
            key: `code-${lineNumber}`,
            type: "code",
            number: lineNumber,
            displayNumber: String(lineNumber),
            html: baseLine.html,
            hasIssue,
            issues: lineIssues
        });

        if (hasIssue) {
            result.push(buildIssueMetaLine("issues", lineNumber, lineIssues));
            result.push(buildIssueMetaLine("fix", lineNumber, lineIssues));
        }
    }

    if (orphanIssues.length) {
        result.push(buildIssueMetaLine("issues", "orphan", orphanIssues, true));
        result.push(buildIssueMetaLine("fix", "orphan", orphanIssues, true));
    }

    return result;
});

const hasReportIssueLines = computed(() => reportIssueLines.value.length > 0);

const structuredReportViewMode = ref("combined");
const shouldShowDmlChunkDetails = computed(() => {
    if (!dmlChunkDetails.value.length) {
        return false;
    }
    if (!hasStructuredReport.value) {
        return true;
    }
    return structuredReportViewMode.value === "dml";
});

const canShowStructuredSummary = computed(() => Boolean(activeReportDetails.value));

const canShowStructuredStatic = computed(() => {
    const reportState = activeReport.value?.state;
    if (reportState && normaliseJsonContent(reportState.staticReportJson)) {
        return true;
    }

    const details = activeReportDetails.value;
    if (!details) return false;

    if (details.staticReport && typeof details.staticReport === "object") {
        if (Object.keys(details.staticReport).length > 0) {
            return true;
        }
    }

    if (Array.isArray(details.staticSummaryDetails) && details.staticSummaryDetails.length) {
        return true;
    }

    if (Array.isArray(details.staticMetadataDetails) && details.staticMetadataDetails.length) {
        return true;
    }

    if (details.staticSummary) {
        if (typeof details.staticSummary === "string") {
            if (details.staticSummary.trim().length) return true;
        } else if (typeof details.staticSummary === "object") {
            if (Object.keys(details.staticSummary).length) return true;
        }
    }

    if (details.staticMetadata && typeof details.staticMetadata === "object") {
        if (Object.keys(details.staticMetadata).length) {
            return true;
        }
    }

    return false;
});

const canShowStructuredDml = computed(() => {
    const reportState = activeReport.value?.state;
    if (reportState && normaliseJsonContent(reportState.aiReportJson)) {
        return true;
    }

    const report = activeReportDetails.value?.dmlReport;
    if (!report) return false;

    if (Array.isArray(report.segments) && report.segments.length) {
        return true;
    }

    if (Array.isArray(report.issues) && report.issues.length) {
        return true;
    }

    if (typeof report.aggregatedText === "string" && report.aggregatedText.trim().length) {
        return true;
    }

    if (report.aggregated && typeof report.aggregated === "object") {
        if (Object.keys(report.aggregated).length) {
            return true;
        }
    }

    if (typeof report.reportText === "string" && report.reportText.trim().length) {
        return true;
    }

    if (typeof report.error === "string" && report.error.trim().length) {
        return true;
    }

    if (typeof report.status === "string" && report.status.trim().length) {
        return true;
    }

    if (report.generatedAt) {
        return true;
    }

    return false;
});

const canExportCombinedReport = computed(() => canShowStructuredSummary.value);
const canExportStaticReport = computed(() => canShowStructuredStatic.value);
const canExportAiReport = computed(() => canShowStructuredDml.value);

const STRUCTURED_EXPORT_CONFIG = {
    combined: {
        type: "combined",
        heading: "聚合報告 JSON",
        exportLabel: "匯出聚合報告 JSON"
    },
    static: {
        type: "static",
        heading: "靜態分析 JSON",
        exportLabel: "匯出靜態分析 JSON"
    },
    dml: {
        type: "ai",
        heading: "AI 審查 JSON",
        exportLabel: "匯出 AI 審查 JSON"
    }
};

function extractAiIssuesForJsonExport(state) {
    if (!state || typeof state !== "object") {
        return [];
    }
    const reports = state.parsedReport?.reports;
    const candidates = [
        state.analysis?.dmlIssues,
        state.analysis?.dmlReport?.issues,
        state.dml?.issues,
        state.dml?.aggregated?.issues,
        reports?.dml_prompt?.issues,
        reports?.dmlPrompt?.issues
    ];
    let selected = null;
    for (const candidate of candidates) {
        if (Array.isArray(candidate) && candidate.length) {
            selected = candidate;
            break;
        }
        if (!selected && Array.isArray(candidate)) {
            selected = candidate;
        }
    }
    return filterDmlIssues(Array.isArray(selected) ? selected : []);
}

function buildJsonInfo(candidate) {
    const raw = normaliseJsonContent(candidate);
    if (!raw) {
        return { raw: "", preview: "" };
    }
    let preview = raw;
    try {
        preview = JSON.stringify(JSON.parse(raw), null, 2);
    } catch (error) {
        preview = raw;
    }
    return { raw, preview };
}

const combinedReportJsonInfo = computed(() => {
    const report = activeReport.value;
    if (!report || !report.state) {
        return { raw: "", preview: "" };
    }

    const combinedPayload = buildCombinedReportJsonExport(report.state);
    return buildJsonInfo(combinedPayload);
});

function filterStaticIssuesForJsonExport(issues) {
    if (!Array.isArray(issues)) {
        return [];
    }
    return issues.filter((issue) => issue !== null && issue !== undefined);
}

function extractStaticIssuesForJsonExport(state) {
    if (!state || typeof state !== "object") {
        return [];
    }
    const reports = state.parsedReport?.reports;
    const staticEntry = reports?.static_analyzer || reports?.staticAnalyzer || null;
    if (staticEntry && Array.isArray(staticEntry.issues)) {
        return filterStaticIssuesForJsonExport(staticEntry.issues);
    }
    const analysisIssues = state.analysis?.staticReport?.issues;
    if (Array.isArray(analysisIssues)) {
        return filterStaticIssuesForJsonExport(analysisIssues);
    }
    return filterStaticIssuesForJsonExport(collectStaticReportIssues(state));
}

const staticReportJsonInfo = computed(() => {
    const report = activeReport.value;
    if (!report || !report.state) {
        return { raw: "", preview: "" };
    }
    const stored = normaliseJsonContent(report.state.staticReportJson);
    if (stored) {
        return buildJsonInfo(stored);
    }
    const issues = extractStaticIssuesForJsonExport(report.state);
    return buildJsonInfo({ issues });
});

const aiReportJsonInfo = computed(() => {
    const report = activeReport.value;
    if (!report || !report.state) {
        return { raw: "", preview: "" };
    }
    const stored = normaliseJsonContent(report.state.aiReportJson);
    if (stored) {
        return buildJsonInfo(stored);
    }
    const issues = extractAiIssuesForJsonExport(report.state);
    return buildJsonInfo({ issues });
});

const structuredReportExportConfig = computed(() => {
    const mode = structuredReportViewMode.value;
    const base = STRUCTURED_EXPORT_CONFIG[mode] || STRUCTURED_EXPORT_CONFIG.combined;
    let info = combinedReportJsonInfo.value;
    let canExport = canExportCombinedReport.value;
    let busy = reportExportState.combined;

    if (mode === "static") {
        info = staticReportJsonInfo.value;
        canExport = canExportStaticReport.value;
        busy = reportExportState.static;
    } else if (mode === "dml") {
        info = aiReportJsonInfo.value;
        canExport = canExportAiReport.value;
        busy = reportExportState.ai;
    }

    return {
        ...base,
        info,
        canExport: canExport && Boolean(info.raw),
        busy
    };
});

const structuredReportJsonHeading = computed(
    () => structuredReportExportConfig.value.heading || "報告 JSON"
);
const structuredReportExportLabel = computed(
    () => structuredReportExportConfig.value.exportLabel || "匯出 JSON"
);
const structuredReportJsonPreview = computed(() => {
    const preview = structuredReportExportConfig.value.info.preview;
    return typeof preview === "string" ? trimLeadingWhitespace(preview) : preview;
});
const shouldShowStructuredExportButton = computed(
    () => structuredReportExportConfig.value.canExport
);

const hasStructuredReportToggle = computed(
    () => canShowStructuredSummary.value || canShowStructuredStatic.value || canShowStructuredDml.value
);

const canShowCodeIssues = computed(() => {
    const report = activeReport.value;
    if (!report) return false;
    if (report.state?.sourceLoading || report.state?.sourceError) {
        return true;
    }
    return hasReportIssueLines.value;
});

const activeReportAiErrorMessage = computed(() => {
    const report = activeReport.value;
    if (!report) return "";

    const direct = typeof report.state?.difyErrorMessage === "string" ? report.state.difyErrorMessage : "";
    if (direct && direct.trim()) {
        return direct.trim();
    }

    const nested = typeof report.state?.analysis?.difyErrorMessage === "string"
        ? report.state.analysis.difyErrorMessage
        : "";
    if (nested && nested.trim()) {
        return nested.trim();
    }

    return "";
});

const shouldShowAiUnavailableNotice = computed(() => {
    const details = activeReportDetails.value;
    if (!details) return false;

    const hasStaticContent =
        canShowStructuredStatic.value ||
        (Array.isArray(details.issues) && details.issues.length > 0) ||
        Boolean(details.staticSummary) ||
        Boolean(details.staticMetadata);
    if (!hasStaticContent) {
        return false;
    }

    const aiReport = details.dmlReport;
    const hasAiContent = Boolean(
        aiReport &&
            ((Array.isArray(aiReport.issues) && aiReport.issues.length) ||
                (Array.isArray(aiReport.segments) && aiReport.segments.length) ||
                (typeof aiReport.aggregatedText === "string" && aiReport.aggregatedText.trim()) ||
                (typeof aiReport.reportText === "string" && aiReport.reportText.trim()) ||
                (aiReport.aggregated && Object.keys(aiReport.aggregated).length))
    );

    return !hasAiContent;
});

const reportAiUnavailableNotice = computed(() => {
    if (!shouldShowAiUnavailableNotice.value) return "";
    const detail = activeReportAiErrorMessage.value;
    if (detail) {
        return `無法取得 AI審查報告：${detail}。目前僅顯示靜態分析器報告。`;
    }
    return "無法取得 AI審查報告，僅顯示靜態分析器報告。";
});

const shouldShowReportIssuesSection = computed(
    () => Boolean(activeReportDetails.value) || canShowCodeIssues.value
);

const activeReportIssueCount = computed(() => {
    const details = activeReportDetails.value;
    if (!details) return null;
    if (Number.isFinite(details.combinedTotalIssues)) {
        return Number(details.combinedTotalIssues);
    }
    if (Number.isFinite(details.totalIssues)) return Number(details.totalIssues);
    const list = Array.isArray(details.issues) ? details.issues : [];
    if (Array.isArray(details.aggregatedIssues) && details.aggregatedIssues.length) {
        return details.aggregatedIssues.length;
    }
    return list.length;
});

function setStructuredReportViewMode(mode) {
    if (!mode) return;
    if (mode !== "combined" && mode !== "static" && mode !== "dml") return;
    if (mode === structuredReportViewMode.value) return;
    if (mode === "combined" && !canShowStructuredSummary.value) return;
    if (mode === "static" && !canShowStructuredStatic.value) return;
    if (mode === "dml" && !canShowStructuredDml.value) return;
    structuredReportViewMode.value = mode;
}

function ensureStructuredReportViewMode(preferred) {
    const order = [];
    if (preferred) {
        order.push(preferred);
    }
    order.push("combined", "static", "dml");

    for (const mode of order) {
        if (mode === "combined" && canShowStructuredSummary.value) {
            if (structuredReportViewMode.value !== "combined") {
                structuredReportViewMode.value = "combined";
            }
            return;
        }
        if (mode === "static" && canShowStructuredStatic.value) {
            if (structuredReportViewMode.value !== "static") {
                structuredReportViewMode.value = "static";
            }
            return;
        }
        if (mode === "dml" && canShowStructuredDml.value) {
            if (structuredReportViewMode.value !== "dml") {
                structuredReportViewMode.value = "dml";
            }
            return;
        }
    }

    if (structuredReportViewMode.value !== "combined") {
        structuredReportViewMode.value = "combined";
    }
}

watch(
    [canShowStructuredSummary, canShowStructuredStatic, canShowStructuredDml],
    () => {
        ensureStructuredReportViewMode(structuredReportViewMode.value);
    },
    { immediate: true }
);

function normaliseErrorMessage(error) {
    if (!error) return "未知錯誤";
    if (typeof error === "string") {
        return error;
    }
    if (error instanceof Error) {
        return error.message || "未知錯誤";
    }
    if (typeof error.message === "string" && error.message.trim()) {
        return error.message.trim();
    }
    return String(error);
}

function buildReportExportMetadata(type, overrides = {}) {
    const report = activeReport.value;
    const projectName = report?.project?.name ?? "";
    const filePath = report?.path ?? "";
    const updatedAt = report?.state?.updatedAt ?? null;
    const updatedAtDisplay = report?.state?.updatedAtDisplay ?? "";

    return {
        projectName,
        filePath,
        updatedAt,
        updatedAtDisplay,
        type,
        ...overrides
    };
}

async function exportCombinedReportJson() {
    if (!canExportCombinedReport.value || reportExportState.combined) {
        return;
    }
    if (!activeReportDetails.value) {
        return;
    }

    const info = combinedReportJsonInfo.value;
    if (!info.raw) {
        if (typeof safeAlertFail === "function") {
            safeAlertFail("尚無可匯出的聚合報告 JSON 內容");
        }
        return;
    }

    reportExportState.combined = true;
    try {
        const aggregatedSource = activeReportDetails.value.combinedSummary || {};
        const metadata = buildReportExportMetadata("combined", {
            generatedAt:
                aggregatedSource?.generated_at ||
                aggregatedSource?.generatedAt ||
                activeReport.value?.state?.updatedAt ||
                null,
            typeLabel: "聚合報告",
            extension: "json"
        });
        await exportJsonReport({
            json: info.raw,
            metadata
        });
    } catch (error) {
        console.error("Failed to export combined report JSON", error);
        if (typeof safeAlertFail === "function") {
            safeAlertFail(`匯出聚合報告 JSON 失敗：${normaliseErrorMessage(error)}`);
        }
    } finally {
        reportExportState.combined = false;
    }
}

async function exportStaticReportJson() {
    if (!canExportStaticReport.value || reportExportState.static) {
        return;
    }
    if (!activeReportDetails.value) {
        return;
    }

    const info = staticReportJsonInfo.value;
    if (!info.raw) {
        if (typeof safeAlertFail === "function") {
            safeAlertFail("尚無可匯出的靜態分析 JSON 內容");
        }
        return;
    }

    reportExportState.static = true;
    try {
        const metadata = buildReportExportMetadata("static", {
            typeLabel: "靜態分析報告",
            extension: "json"
        });
        await exportJsonReport({
            json: info.raw,
            metadata
        });
    } catch (error) {
        console.error("Failed to export static report JSON", error);
        if (typeof safeAlertFail === "function") {
            safeAlertFail(`匯出靜態分析 JSON 失敗：${normaliseErrorMessage(error)}`);
        }
    } finally {
        reportExportState.static = false;
    }
}

async function exportAiReportJson() {
    if (!canExportAiReport.value || reportExportState.ai) {
        return;
    }
    const dmlDetails = dmlReportDetails.value;
    if (!dmlDetails) {
        return;
    }

    const info = aiReportJsonInfo.value;
    if (!info.raw) {
        if (typeof safeAlertFail === "function") {
            safeAlertFail("尚無可匯出的 AI 審查 JSON 內容");
        }
        return;
    }

    reportExportState.ai = true;
    try {
        const metadata = buildReportExportMetadata("ai", {
            generatedAt: dmlDetails.generatedAt ?? null,
            typeLabel: "AI 審查報告",
            extension: "json"
        });
        await exportJsonReport({
            json: info.raw,
            metadata
        });
    } catch (error) {
        console.error("Failed to export AI review report JSON", error);
        if (typeof safeAlertFail === "function") {
            safeAlertFail(`匯出 AI 審查 JSON 失敗：${normaliseErrorMessage(error)}`);
        }
    } finally {
        reportExportState.ai = false;
    }
}

async function exportCurrentStructuredReportJson() {
    const config = structuredReportExportConfig.value;
    if (!config.canExport || config.busy) {
        return;
    }
    if (config.type === "static") {
        await exportStaticReportJson();
        return;
    }
    if (config.type === "ai") {
        await exportAiReportJson();
        return;
    }
    await exportCombinedReportJson();
}

watch(activeReport, (report) => {
    if (!report) {
        structuredReportViewMode.value = "combined";
        return;
    }
    ensureStructuredReportViewMode("combined");
});

const middlePaneStyle = computed(() => {
    const hasActiveTool = isProjectToolActive.value || isReportToolActive.value;
    const width = hasActiveTool ? middlePaneWidth.value : 0;
    const widthValue = `${width}px`;
    return {
        flex: hasActiveTool ? `0 0 ${widthValue}` : "0 0 0px",
        width: widthValue,
        maxWidth: "100%"
    };
});

const chatWindowStyle = computed(() => ({
    width: `${chatWindowState.width}px`,
    height: `${chatWindowState.height}px`,
    left: `${chatWindowState.x}px`,
    top: `${chatWindowState.y}px`
}));

const isChatToggleDisabled = computed(() => isChatLocked.value && !isChatWindowOpen.value);

function escapeHtml(value) {
    return String(value)
        .replace(/&/g, "&amp;")
        .replace(/</g, "&lt;")
        .replace(/>/g, "&gt;")
        .replace(/"/g, "&quot;")
        .replace(/'/g, "&#39;");
}

function buildIssueMetaLine(type, keySource, issues, isOrphan = false) {
    const label = type === "fix" ? "Fix" : "Issues";
    const keySuffix = typeof keySource === "number" ? keySource : String(keySource || type);
    const html = type === "fix"
        ? buildIssueFixHtml(issues)
        : buildIssueDetailsHtml(issues, isOrphan);
    return {
        key: `${type}-${keySuffix}`,
        type,
        number: typeof keySource === "number" ? keySource : null,
        displayNumber: "",
        iconLabel: label,
        html: html || "&nbsp;",
        hasIssue: true,
        issues,
        isMeta: true,
        isOrphan: Boolean(isOrphan)
    };
}

function buildIssueDetailsHtml(issues, isOrphan = false) {
    if (!Array.isArray(issues) || !issues.length) {
        return '<div class="reportIssueInlineRow reportIssueInlineRow--empty">未檢測到問題</div>';
    }

    const rows = [];

    issues.forEach((issue) => {
        const details = Array.isArray(issue?.details) && issue.details.length ? issue.details : [issue];
        details.forEach((detail, detailIndex) => {
            const lineIndex = Number(detail?.index ?? detailIndex + 1);
            const badges = [];
            if (Number.isFinite(lineIndex)) {
                badges.push(`<span class="reportIssueInlineIndex">#${lineIndex}</span>`);
            }
            if (detail?.ruleId) {
                badges.push(`<span class="reportIssueInlineRule">${escapeHtml(detail.ruleId)}</span>`);
            }
            if (detail?.severityLabel) {
                const severityClass = detail.severityClass || "info";
                badges.push(
                    `<span class="reportIssueInlineSeverity reportIssueInlineSeverity--${severityClass}">${escapeHtml(
                        detail.severityLabel
                    )}</span>`
                );
            }
            if (isOrphan && Number.isFinite(issue?.line)) {
                badges.push(`<span class="reportIssueInlineLine">Line ${escapeHtml(String(issue.line))}</span>`);
            }

            const badgeBlock = badges.length
                ? `<span class="reportIssueInlineBadges">${badges.join(" ")}</span>`
                : "";

            const messageText =
                typeof detail?.message === "string" && detail.message.trim()
                    ? detail.message.trim()
                    : typeof issue?.message === "string" && issue.message.trim()
                      ? issue.message.trim()
                      : "未提供說明";
            const message = `<span class="reportIssueInlineMessage">${escapeHtml(messageText)}</span>`;

            const metaParts = [];
            if (issue?.objectName) {
                metaParts.push(`<span class="reportIssueInlineObject">${escapeHtml(issue.objectName)}</span>`);
            }
            if (Number.isFinite(detail?.column)) {
                metaParts.push(`<span class="reportIssueInlineColumn">列 ${escapeHtml(String(detail.column))}</span>`);
            }
            const meta = metaParts.length
                ? `<span class="reportIssueInlineMeta">${metaParts.join(" · ")}</span>`
                : "";

            rows.push(`<div class="reportIssueInlineRow">${badgeBlock}${message}${meta}</div>`);
        });
    });

    if (!rows.length) {
        return '<div class="reportIssueInlineRow reportIssueInlineRow--empty">未檢測到問題</div>';
    }

    return rows.join("");
}

function buildIssueFixHtml(issues) {
    if (!Array.isArray(issues) || !issues.length) {
        return '<div class="reportIssueInlineRow reportIssueInlineRow--empty">暫無建議</div>';
    }

    const rows = [];
    const suggestionSet = new Set();
    const suggestionQueue = [];
    const fixedCodeSet = new Set();
    const fixedCodeQueue = [];

    const pushSuggestion = (value) => {
        if (typeof value !== "string") return;
        const trimmed = value.trim();
        if (!trimmed || suggestionSet.has(trimmed)) return;
        suggestionSet.add(trimmed);
        suggestionQueue.push(trimmed);
    };

    issues.forEach((issue) => {
        const details = Array.isArray(issue?.details) && issue.details.length ? issue.details : [];
        details.forEach((detail) => {
            if (typeof detail?.suggestion === "string") {
                pushSuggestion(detail.suggestion);
            }
        });

        const suggestionList = Array.isArray(issue?.suggestionList) ? issue.suggestionList : [];
        suggestionList.forEach((item) => {
            if (typeof item === "string") {
                pushSuggestion(item);
            }
        });

        if (typeof issue?.suggestion === "string") {
            pushSuggestion(issue.suggestion);
        }

        const fixedCode = typeof issue?.fixedCode === "string" ? issue.fixedCode.trim() : "";
        if (fixedCode && !fixedCodeSet.has(fixedCode)) {
            fixedCodeSet.add(fixedCode);
            fixedCodeQueue.push(fixedCode);
        }
    });

    suggestionQueue.forEach((text) => {
        rows.push(`<div class="reportIssueInlineRow">${escapeHtml(text)}</div>`);
    });

    fixedCodeQueue.forEach((code) => {
        rows.push(
            `<pre class="reportIssueInlineRow reportIssueInlineCode"><code>${escapeHtml(code)}</code></pre>`
        );
    });

    if (!rows.length) {
        return '<div class="reportIssueInlineRow reportIssueInlineRow--empty">暫無建議</div>';
    }

    return rows.join("");
}

function renderLineContent(line) {
    const rawText = typeof line?.raw === "string" ? line.raw : (line?.content || "").replace(/ /g, " ");
    const selection = codeSelection.value;
    const safe = escapeHtml(rawText);

    if (!selection || !selection.startLine || !selection.endLine || !Number.isFinite(line?.number)) {
        return safe.length ? safe : "&nbsp;";
    }

    const lineNumber = line.number;
    if (lineNumber < selection.startLine || lineNumber > selection.endLine) {
        return safe.length ? safe : "&nbsp;";
    }

    const plain = rawText;
    const lineLength = plain.length;
    const startIndex = lineNumber === selection.startLine ? Math.max(0, (selection.startColumn ?? 1) - 1) : 0;
    const endIndex = lineNumber === selection.endLine
        ? Math.min(lineLength, selection.endColumn ?? lineLength)
        : lineLength;

    const safeBefore = escapeHtml(plain.slice(0, startIndex));
    const highlightEnd = Math.max(startIndex, endIndex);
    const middleRaw = plain.slice(startIndex, highlightEnd);
    const safeMiddle = escapeHtml(middleRaw);
    const safeAfter = escapeHtml(plain.slice(highlightEnd));

    const highlighted = `<span class="codeSelectionHighlight">${safeMiddle.length ? safeMiddle : "&nbsp;"}</span>`;
    const combined = `${safeBefore}${highlighted}${safeAfter}`;
    return combined.length ? combined : "&nbsp;";
}

function clearCodeSelection() {
    if (codeSelection.value) {
        codeSelection.value = null;
    }
    shouldClearAfterPointerClick = false;
    lastPointerDownWasOutsideCode = false;
}

function isWithinCodeLine(target) {
    const root = codeScrollRef.value;
    if (!root || !target) return false;

    let current = target;
    while (current && current !== root) {
        if (current.classList && (current.classList.contains("codeLine") || current.classList.contains("codeLineContent") || current.classList.contains("codeLineNo"))) {
            return true;
        }
        current = current.parentNode;
    }

    return false;
}

function resolveLineInfo(node) {
    if (!node) return null;
    let current = node.nodeType === 3 ? node.parentElement : node;
    while (current && current !== codeScrollRef.value) {
        if (current.classList && current.classList.contains("codeLine")) {
            const lineNumber = Number.parseInt(current.dataset?.line || "", 10);
            const contentEl = current.querySelector(".codeLineContent");
            return {
                lineEl: current,
                contentEl,
                lineNumber: Number.isFinite(lineNumber) ? lineNumber : null
            };
        }
        current = current.parentElement;
    }
    return null;
}

function normaliseSelectionRangeText(range) {
    return range
        .toString()
        .replace(/\u00A0/g, " ")
        .replace(/\r\n|\r/g, "\n");
}

function measureColumn(lineInfo, container, offset, mode) {
    if (!lineInfo?.contentEl || typeof document === "undefined") return null;
    const targetContainer = container?.nodeType === 3 ? container : container;
    if (!lineInfo.contentEl.contains(targetContainer)) {
        if (mode === "end") {
            const fullRange = document.createRange();
            fullRange.selectNodeContents(lineInfo.contentEl);
            return normaliseSelectionRangeText(fullRange).length || null;
        }
        return 1;
    }
    const range = document.createRange();
    range.selectNodeContents(lineInfo.contentEl);
    try {
        range.setEnd(container, offset);
    } catch (error) {
        return null;
    }
    const length = normaliseSelectionRangeText(range).length;
    if (mode === "start") {
        return Math.max(1, length + 1);
    }
    return Math.max(1, length);
}

function buildSelectedSnippet() {
    if (typeof window === "undefined") return null;
    const root = codeScrollRef.value;
    if (!root) return null;
    const selection = window.getSelection?.();
    if (!selection || selection.rangeCount === 0 || selection.isCollapsed) return null;
    const range = selection.getRangeAt(0);
    if (!root.contains(range.startContainer) || !root.contains(range.endContainer)) {
        return null;
    }

    const rawText = normaliseSelectionRangeText(range);
    if (!rawText.trim()) return null;

    const startInfo = resolveLineInfo(range.startContainer);
    const endInfo = resolveLineInfo(range.endContainer);
    if (!startInfo || !endInfo) return null;

    const startLine = startInfo.lineNumber;
    const endLine = endInfo.lineNumber;
    const startColumn = measureColumn(startInfo, range.startContainer, range.startOffset, "start");
    const endColumn = measureColumn(endInfo, range.endContainer, range.endOffset, "end");
    const lineCount = startLine !== null && endLine !== null ? endLine - startLine + 1 : null;

    const path = previewing.value.path || treeStore.activeTreePath.value || "";
    const name = previewing.value.name || path || "選取片段";

    const snippet = {
        path,
        name,
        label: name,
        startLine,
        endLine,
        startColumn,
        endColumn,
        lineCount,
        text: rawText
    };

    codeSelection.value = snippet;
    shouldClearAfterPointerClick = false;
    return snippet;
}

function handleDocumentSelectionChange() {
    if (typeof document === "undefined" || typeof window === "undefined") return;
    if (previewing.value.kind !== "text") return;
    const root = codeScrollRef.value;
    if (!root) return;
    const selection = window.getSelection?.();
    if (!selection || selection.rangeCount === 0) return;
    const range = selection.getRangeAt(0);
    if (!root.contains(range.startContainer) || !root.contains(range.endContainer)) return;

    if (selection.isCollapsed) {
        return;
    }

    const snippet = buildSelectedSnippet();
    if (!snippet) {
        clearCodeSelection();
    }
}

function handleDocumentPointerUp(event) {
    const root = codeScrollRef.value;
    if (!root) {
        pointerDownInCode = false;
        shouldClearAfterPointerClick = false;
        lastPointerDownWasOutsideCode = false;
        return;
    }

    const target = event?.target || null;
    const pointerUpInside = target ? root.contains(target) : false;

    const selection = typeof window !== "undefined" ? window.getSelection?.() : null;
    const selectionInCode =
        !!selection &&
        selection.rangeCount > 0 &&
        root.contains(selection.anchorNode) &&
        root.contains(selection.focusNode);
    const hasActiveSelection = !!selectionInCode && selection && !selection.isCollapsed;

    if (hasActiveSelection) {
        // Ensure the most recent drag selection is captured even if the
        // browser collapses the native selection highlight after mouseup.
        const snippet = buildSelectedSnippet();
        if (!snippet && codeSelection.value) {
            // Re-emit the existing selection so the custom highlight remains
            // visible when the document selection collapses immediately.
            codeSelection.value = { ...codeSelection.value };
        }
        shouldClearAfterPointerClick = false;
        lastPointerDownWasOutsideCode = false;
    } else if (pointerDownInCode && pointerUpInside && shouldClearAfterPointerClick) {
        clearCodeSelection();
    } else if (lastPointerDownWasOutsideCode && !pointerUpInside) {
        // Preserve the current highlight when the interaction happens completely outside the editor
        // by re-emitting the stored selection so Vue keeps the custom highlight rendered.
        if (codeSelection.value) {
            codeSelection.value = { ...codeSelection.value };
        }
    }

    pointerDownInCode = false;
    shouldClearAfterPointerClick = false;
    lastPointerDownWasOutsideCode = false;
}

function handleCodeScrollPointerDown(event) {
    if (event.button !== 0) return;
    if (previewing.value.kind !== "text") return;
    const target = event?.target || null;
    const withinLine = isWithinCodeLine(target);
    pointerDownInCode = withinLine;
    shouldClearAfterPointerClick = withinLine && !!codeSelection.value;
    lastPointerDownWasOutsideCode = !withinLine;
}

function handleDocumentPointerDown(event) {
    const root = codeScrollRef.value;
    if (!root) return;
    const target = event?.target || null;
    const pointerDownInside = target ? root.contains(target) : false;
    if (pointerDownInside) {
        lastPointerDownWasOutsideCode = false;
        return;
    }

    lastPointerDownWasOutsideCode = true;
    pointerDownInCode = false;
    shouldClearAfterPointerClick = false;

    if (codeSelection.value) {
        // Touching other panes should not discard the stored snippet, so keep the
        // highlight alive by nudging Vue's reactivity system.
        codeSelection.value = { ...codeSelection.value };
    }
}

let wrapMeasureFrame = null;
let codeScrollResizeObserver = null;

function runLineWrapMeasurement() {
    if (!showCodeLineNumbers.value) {
        showCodeLineNumbers.value = true;
    }
}

function scheduleLineWrapMeasurement() {
    if (typeof window === "undefined") return;
    if (wrapMeasureFrame !== null) {
        window.cancelAnimationFrame(wrapMeasureFrame);
        wrapMeasureFrame = null;
    }
    wrapMeasureFrame = window.requestAnimationFrame(() => {
        wrapMeasureFrame = null;
        runLineWrapMeasurement();
    });
}

watch(isChatWindowOpen, (visible) => {
    if (visible) {
        openAssistantSession();
        const shouldForce = connection.value.status === "error";
        retryHandshake({ force: shouldForce });
        if (!hasInitializedChatWindow.value) {
            chatWindowState.width = 420;
            chatWindowState.height = 520;
            chatWindowState.x = Math.max(20, window.innerWidth - chatWindowState.width - 40);
            chatWindowState.y = 80;
            hasInitializedChatWindow.value = true;
        } else {
            ensureChatWindowInView();
        }
        nextTick(() => {
            ensureChatWindowInView();
        });
    } else {
        closeAssistantSession();
    }
});

watch(
    () => previewing.value.kind,
    () => {
        scheduleLineWrapMeasurement();
    }
);

watch(
    () => previewing.value.text,
    () => {
        scheduleLineWrapMeasurement();
    },
    { flush: "post" }
);

watch(
    () => previewLineItems.value.length,
    () => {
        scheduleLineWrapMeasurement();
    }
);

watch(
    () => codeScrollRef.value,
    (next, prev) => {
        if (codeScrollResizeObserver && prev) {
            codeScrollResizeObserver.unobserve(prev);
        }
        if (codeScrollResizeObserver && next) {
            codeScrollResizeObserver.observe(next);
        }
        scheduleLineWrapMeasurement();
    }
);

onMounted(() => {
    if (typeof window !== "undefined" && "ResizeObserver" in window) {
        codeScrollResizeObserver = new window.ResizeObserver(() => {
            scheduleLineWrapMeasurement();
        });
        if (codeScrollRef.value) {
            codeScrollResizeObserver.observe(codeScrollRef.value);
        }
    }
    scheduleLineWrapMeasurement();
});

onBeforeUnmount(() => {
    if (wrapMeasureFrame !== null && typeof window !== "undefined") {
        window.cancelAnimationFrame(wrapMeasureFrame);
        wrapMeasureFrame = null;
    }
    if (codeScrollResizeObserver) {
        if (codeScrollRef.value) {
            codeScrollResizeObserver.unobserve(codeScrollRef.value);
        }
        if (typeof codeScrollResizeObserver.disconnect === "function") {
            codeScrollResizeObserver.disconnect();
        }
        codeScrollResizeObserver = null;
    }
});

watch(
    () => previewing.value.kind,
    (kind) => {
        if (kind !== "text") {
            clearCodeSelection();
        }
    }
);

watch(
    () => previewing.value.path,
    () => {
        clearCodeSelection();
    }
);

watch(
    () => activeTreePath.value,
    () => {
        clearCodeSelection();
    }
);

watch(
    () => activeTreeRevision.value,
    () => {
        clearCodeSelection();
    }
);

watch(
    () => previewing.value.text,
    () => {
        if (previewing.value.kind === "text") {
            clearCodeSelection();
        }
    }
);

async function ensureActiveProject() {
    const list = Array.isArray(projects.value) ? projects.value : [];
    if (!list.length) return;

    const selectedIdValue = selectedProjectId.value;
    if (!selectedIdValue) {
        return;
    }

    const current = list.find((project) => project.id === selectedIdValue);
    if (!current) {
        selectedProjectId.value = null;
        return;
    }

    if (!tree.value.length && !isLoadingTree.value) {
        isTreeCollapsed.value = false;
        await openProject(current);
    }
}

watch(
    [projects, selectedProjectId],
    async () => {
        await ensureActiveProject();
    },
    { immediate: true }
);

watch(selectedProjectId, (projectId) => {
    if (projectId === null || projectId === undefined) {
        isTreeCollapsed.value = false;
    }
});

function handleSelectProject(project) {
    if (!project) return;
    const currentId = selectedProjectId.value;
    const treeHasNodes = Array.isArray(tree.value) && tree.value.length > 0;
    if (currentId === project.id) {
        if (isTreeCollapsed.value) {
            isTreeCollapsed.value = false;
            if (!treeHasNodes && !isLoadingTree.value) {
                openProject(project);
            }
        } else {
            if (!isLoadingTree.value && !treeHasNodes) {
                openProject(project);
            } else {
                isTreeCollapsed.value = true;
            }
        }
        return;
    }
    isTreeCollapsed.value = false;
    openProject(project);
}

function toggleProjectTool() {
    if (isProjectToolActive.value) return;
    activeRailTool.value = "projects";
}

function toggleReportTool() {
    if (isReportToolActive.value) return;
    activeRailTool.value = "reports";
}

function normaliseProjectId(projectId) {
    if (projectId === null || projectId === undefined) return "";
    return String(projectId);
}

function toReportKey(projectId, path) {
    const projectKey = normaliseProjectId(projectId);
    if (!projectKey || !path) return "";
    return `${projectKey}::${path}`;
}

function parseReportKey(key) {
    if (!key) return { projectId: "", path: "" };
    const index = key.indexOf("::");
    if (index === -1) {
        return { projectId: key, path: "" };
    }
    return {
        projectId: key.slice(0, index),
        path: key.slice(index + 2)
    };
}

function createDefaultReportState() {
    return {
        status: "idle",
        report: "",
        updatedAt: null,
        updatedAtDisplay: null,
        error: "",
        chunks: [],
        segments: [],
        conversationId: "",
        analysis: null,
        issueSummary: null,
        parsedReport: null,
        rawReport: "",
        dify: null,
        dml: null,
        difyErrorMessage: "",
        dmlErrorMessage: "",
        sourceText: "",
        sourceLoaded: false,
        sourceLoading: false,
        sourceError: "",
        combinedReportJson: "",
        staticReportJson: "",
        aiReportJson: ""
    };
}

function computeIssueSummary(reportText, parsedOverride = null) {
    const parsed = parsedOverride || parseReportJson(reportText);
    if (!parsed || typeof parsed !== "object") {
        return null;
    }
    const summary = parsed?.summary;
    let total = null;
    if (summary && typeof summary === "object") {
        const candidate = summary.total_issues ?? summary.totalIssues;
        const numeric = Number(candidate);
        if (Number.isFinite(numeric)) {
            total = numeric;
        }
        if (!Number.isFinite(total) && summary.sources && typeof summary.sources === "object") {
            const staticSource = summary.sources.static_analyzer || summary.sources.staticAnalyzer;
            if (staticSource && typeof staticSource === "object") {
                const staticTotal = staticSource.total_issues ?? staticSource.totalIssues;
                const staticNumeric = Number(staticTotal);
                if (Number.isFinite(staticNumeric)) {
                    total = staticNumeric;
                }
            }
        }
    }
    if (total === null && Array.isArray(parsed?.issues)) {
        total = parsed.issues.length;
    }
    if (total === null && typeof summary === "string") {
        const normalised = summary.trim();
        if (normalised === "代码正常" || normalised === "代碼正常" || normalised === "OK") {
            total = 0;
        }
    }
    return {
        totalIssues: Number.isFinite(total) ? total : null,
        summary,
        raw: parsed
    };
}

function normaliseReportAnalysisState(state) {
    if (!state) return;

    const rawReport = typeof state.rawReport === "string" ? state.rawReport : "";
    const baseAnalysis =
        state.analysis && typeof state.analysis === "object" && !Array.isArray(state.analysis)
            ? { ...state.analysis }
            : {};
    let difyTarget =
        state.dify && typeof state.dify === "object" && !Array.isArray(state.dify) ? { ...state.dify } : null;

    if (rawReport) {
        if (typeof baseAnalysis.rawReport !== "string") {
            baseAnalysis.rawReport = rawReport;
        }
        if (typeof baseAnalysis.originalResult !== "string") {
            baseAnalysis.originalResult = rawReport;
        }
        if (typeof baseAnalysis.result !== "string") {
            baseAnalysis.result = rawReport;
        }
    }

    const parsedReport = state.parsedReport && typeof state.parsedReport === "object" ? state.parsedReport : null;
    if (parsedReport) {
        const reports =
            parsedReport.reports && typeof parsedReport.reports === "object" ? parsedReport.reports : null;
        if (reports) {
            const staticResult = mergeStaticReportIntoAnalysis({
                state,
                baseAnalysis,
                reports,
                difyTarget
            });
            difyTarget = staticResult.difyTarget;

            mergeAiReviewReportIntoAnalysis({ state, baseAnalysis, reports });

            const difyReport = reports.dify_workflow || reports.difyWorkflow;
            if (difyReport && typeof difyReport === "object") {
                if (!difyTarget) {
                    difyTarget = {};
                }
                const difyRaw = difyReport.raw;
                if (typeof difyRaw === "string" && difyRaw.trim()) {
                    if (!difyTarget.report || !difyTarget.report.trim()) {
                        difyTarget.report = difyRaw.trim();
                    }
                } else if (difyRaw && typeof difyRaw === "object") {
                    difyTarget.raw = difyRaw;
                    if (!difyTarget.report || !difyTarget.report.trim()) {
                        try {
                            difyTarget.report = JSON.stringify(difyRaw);
                        } catch (error) {
                            console.warn("[Report] Failed to stringify dify raw payload", error);
                        }
                    }
                } else if (!difyTarget.report || !difyTarget.report.trim()) {
                    try {
                        const fallback = { ...difyReport };
                        delete fallback.raw;
                        difyTarget.report = JSON.stringify(fallback);
                    } catch (error) {
                        console.warn("[Report] Failed to stringify dify workflow report", error);
                    }
                }
                if (!difyTarget.summary && difyReport.summary && typeof difyReport.summary === "object") {
                    difyTarget.summary = difyReport.summary;
                }
                if (!difyTarget.issues && Array.isArray(difyReport.issues)) {
                    difyTarget.issues = difyReport.issues;
                }
                if (!difyTarget.metadata && difyReport.metadata && typeof difyReport.metadata === "object") {
                    difyTarget.metadata = difyReport.metadata;
                }
            }
        }

        const aiPersistencePatch = buildAiReviewPersistencePayload(state);
        if (aiPersistencePatch) {
            Object.assign(baseAnalysis, aiPersistencePatch);
        }

        const parsedSummaryData =
            parsedReport.summary && typeof parsedReport.summary === "object" ? parsedReport.summary : null;
        if (!state.difyErrorMessage && parsedSummaryData) {
            const sources =
                parsedSummaryData.sources && typeof parsedSummaryData.sources === "object"
                    ? parsedSummaryData.sources
                    : null;
            if (sources) {
                const difySource = sources.dify_workflow || sources.difyWorkflow;
                const difyError =
                    typeof difySource?.error_message === "string"
                        ? difySource.error_message
                        : typeof difySource?.errorMessage === "string"
                        ? difySource.errorMessage
                        : "";
                if (difyError && difyError.trim()) {
                    state.difyErrorMessage = difyError.trim();
                }
            }
        }
    }

    if (difyTarget) {
        const hasReport = typeof difyTarget.report === "string" && difyTarget.report.trim().length > 0;
        if (!hasReport && difyTarget.raw && typeof difyTarget.raw === "object") {
            try {
                difyTarget.report = JSON.stringify(difyTarget.raw);
            } catch (error) {
                console.warn("[Report] Failed to stringify dify raw object for state", error);
            }
        }
        const filteredKeys = Object.keys(difyTarget).filter((key) => {
            const value = difyTarget[key];
            if (value === null || value === undefined) return false;
            if (typeof value === "string") return value.trim().length > 0;
            if (Array.isArray(value)) return value.length > 0;
            if (typeof value === "object") return Object.keys(value).length > 0;
            return true;
        });
        if (filteredKeys.length > 0) {
            state.dify = difyTarget;
        } else {
            state.dify = null;
        }
    } else if (!state.dify) {
        state.dify = null;
    }

    state.analysis = Object.keys(baseAnalysis).length ? baseAnalysis : null;
}

function ensureReportTreeEntry(projectId) {
    const key = normaliseProjectId(projectId);
    if (!key) return null;
    if (!Object.prototype.hasOwnProperty.call(reportTreeCache, key)) {
        reportTreeCache[key] = {
            nodes: [],
            loading: false,
            error: "",
            expandedPaths: [],
            hydratedReports: false,
            hydratingReports: false,
            reportHydrationError: ""
        };
    }
    return reportTreeCache[key];
}

function ensureProjectBatchState(projectId) {
    const key = normaliseProjectId(projectId);
    if (!key) return null;
    if (!Object.prototype.hasOwnProperty.call(reportBatchStates, key)) {
        reportBatchStates[key] = {
            running: false,
            processed: 0,
            total: 0
        };
    }
    return reportBatchStates[key];
}

function getProjectBatchState(projectId) {
    const key = normaliseProjectId(projectId);
    if (!key) return null;
    return reportBatchStates[key] || null;
}

function getProjectIssueCount(projectId) {
    const key = normaliseProjectId(projectId);
    if (!key) return null;
    const totals = projectIssueTotals.value;
    if (!totals.has(key)) return null;
    return totals.get(key);
}

function ensureFileReportState(projectId, path) {
    const key = toReportKey(projectId, path);
    if (!key) return null;
    if (!Object.prototype.hasOwnProperty.call(reportStates, key)) {
        reportStates[key] = createDefaultReportState();
    }
    return reportStates[key];
}

function getReportStateForFile(projectId, path) {
    return ensureFileReportState(projectId, path) || createDefaultReportState();
}

function getStatusLabel(status) {
    switch (status) {
        case "processing":
            return "處理中";
        case "ready":
            return "已完成";
        case "error":
            return "失敗";
        default:
            return "待生成";
    }
}

function isReportNodeExpanded(projectId, path) {
    const entry = ensureReportTreeEntry(projectId);
    if (!entry) return false;
    if (!path) return true;
    return entry.expandedPaths.includes(path);
}

function toggleReportNode(projectId, path) {
    const entry = ensureReportTreeEntry(projectId);
    if (!entry || !path) return;
    const set = new Set(entry.expandedPaths);
    if (set.has(path)) {
        set.delete(path);
    } else {
        set.add(path);
    }
    entry.expandedPaths = Array.from(set);
}

function collectFileNodes(nodes, bucket = []) {
    for (const node of nodes || []) {
        if (node.type === "file") {
            bucket.push(node);
        } else if (node.children && node.children.length) {
            collectFileNodes(node.children, bucket);
        }
    }
    return bucket;
}

function findTreeNodeByPath(nodes, targetPath) {
    if (!targetPath) return null;
    for (const node of nodes || []) {
        if (!node) continue;
        if (node.path === targetPath) {
            return node;
        }
        if (node.children && node.children.length) {
            const found = findTreeNodeByPath(node.children, targetPath);
            if (found) {
                return found;
            }
        }
    }
    return null;
}

function ensureStatesForProject(projectId, nodes) {
    const fileNodes = collectFileNodes(nodes);
    const validPaths = new Set();
    for (const node of fileNodes) {
        if (!node?.path) continue;
        ensureFileReportState(projectId, node.path);
        validPaths.add(node.path);
    }

    Object.keys(reportStates).forEach((key) => {
        const parsed = parseReportKey(key);
        if (parsed.projectId !== normaliseProjectId(projectId)) return;
        if (parsed.path && !validPaths.has(parsed.path)) {
            if (activeReportTarget.value &&
                activeReportTarget.value.projectId === parsed.projectId &&
                activeReportTarget.value.path === parsed.path) {
                activeReportTarget.value = null;
            }
            delete reportStates[key];
        }
    });
}

function parseHydratedTimestamp(value) {
    if (!value) return null;
    if (value instanceof Date) return value;
    if (typeof value === "number" && Number.isFinite(value)) {
        return new Date(value);
    }
    if (typeof value === "string" && value.trim()) {
        const parsed = Date.parse(value);
        if (!Number.isNaN(parsed)) {
            return new Date(parsed);
        }
    }
    return null;
}

function normaliseHydratedReportText(value) {
    if (typeof value === "string") {
        return value;
    }
    if (value === null || value === undefined) {
        return "";
    }
    if (typeof value === "object") {
        try {
            return JSON.stringify(value);
        } catch (error) {
            console.warn("[Report] Failed to stringify hydrated report payload", error, value);
            return "";
        }
    }
    return String(value);
}

function normaliseHydratedString(value) {
    return typeof value === "string" ? value : "";
}

function pickFirstNonEmptyString(...candidates) {
    for (const candidate of candidates) {
        if (Array.isArray(candidate)) {
            const resolved = pickFirstNonEmptyString(...candidate);
            if (resolved) {
                return resolved;
            }
            continue;
        }
        if (candidate === null || candidate === undefined) {
            continue;
        }
        const value = typeof candidate === "string" ? candidate : String(candidate);
        const trimmed = value.trim();
        if (trimmed) {
            return trimmed;
        }
    }
    return "";
}

async function hydrateReportsForProject(projectId) {
    const entry = ensureReportTreeEntry(projectId);
    if (!entry) return;
    if (entry.hydratedReports || entry.hydratingReports) return;
    entry.hydratingReports = true;
    entry.reportHydrationError = "";
    try {
        const records = await fetchProjectReports(projectId);
        for (const record of records) {
            if (!record || !record.path) continue;
            const state = ensureFileReportState(projectId, record.path);
            if (!state) continue;
            const hydratedStatus = normaliseHydratedString(record.status).trim();
            const hydratedReportText = normaliseHydratedReportText(record.report);
            const trimmedReportText = typeof hydratedReportText === "string" ? hydratedReportText.trim() : "";
            const combinedJson = normaliseHydratedString(record.combinedReportJson).trim();
            const staticJson = normaliseHydratedString(record.staticReportJson).trim();
            const aiJson = normaliseHydratedString(record.aiReportJson).trim();
            const hasStoredSnapshots = Boolean(combinedJson || staticJson || aiJson);

            state.status =
                hydratedStatus ||
                (trimmedReportText || hasStoredSnapshots ? "ready" : "idle");
            state.report = hydratedReportText;
            state.error = normaliseHydratedString(record.error);
            state.chunks = Array.isArray(record.chunks) ? record.chunks : [];
            state.segments = Array.isArray(record.segments) ? record.segments : [];
            state.combinedReportJson = normaliseHydratedString(record.combinedReportJson);
            state.staticReportJson = normaliseHydratedString(record.staticReportJson);
            state.aiReportJson = normaliseHydratedString(record.aiReportJson);
            state.conversationId = normaliseHydratedString(record.conversationId);
            state.analysis =
                record.analysis && typeof record.analysis === "object" && !Array.isArray(record.analysis)
                    ? record.analysis
                    : null;
            const hydratedRawReport = normaliseHydratedString(record.rawReport);
            const analysisResult = normaliseHydratedString(record.analysis?.result);
            const analysisOriginal = normaliseHydratedString(record.analysis?.originalResult);
            state.rawReport = hydratedRawReport || analysisResult || analysisOriginal || "";
            state.dify = normaliseReportObject(record.dify);
            if (!state.dify) {
                state.dify = normaliseReportObject(record.analysis?.dify);
            }
            state.dml = normaliseAiReviewPayload(record.dml);
            if (!state.dml) {
                state.dml = normaliseAiReviewPayload(record.analysis?.dmlReport);
            }
            state.difyErrorMessage = normaliseHydratedString(record.difyErrorMessage);
            if (!state.difyErrorMessage) {
                state.difyErrorMessage = normaliseHydratedString(record.analysis?.difyErrorMessage);
            }
            state.parsedReport = parseReportJson(state.report);
            if ((!state.parsedReport || typeof state.parsedReport !== "object") && hasStoredSnapshots) {
                state.parsedReport = { summary: null, reports: {} };
            }
            state.issueSummary = computeIssueSummary(state.report, state.parsedReport);
            hydrateAiReviewStateFromRecord(state, record);
            normaliseReportAnalysisState(state);
            updateIssueSummaryTotals(state);
            const timestamp = parseHydratedTimestamp(record.generatedAt || record.updatedAt || record.createdAt);
            state.updatedAt = timestamp;
            state.updatedAtDisplay = timestamp ? timestamp.toLocaleString() : null;
            if (typeof state.sourceText !== "string") {
                state.sourceText = "";
            }
            state.sourceLoaded = Boolean(state.sourceText);
            state.sourceLoading = false;
            state.sourceError = "";
        }
        entry.hydratedReports = true;
    } catch (error) {
        console.error("[Report] Failed to hydrate saved reports", { projectId, error });
        entry.reportHydrationError = error?.message ? String(error.message) : String(error);
    } finally {
        entry.hydratingReports = false;
    }
}

async function loadReportTreeForProject(projectId) {
    const entry = ensureReportTreeEntry(projectId);
    if (!entry || entry.loading) return;
    entry.loading = true;
    entry.error = "";
    try {
        const nodes = await treeStore.loadTreeFromDB(projectId);
        entry.nodes = nodes;
        ensureStatesForProject(projectId, nodes);
        await hydrateReportsForProject(projectId);
        const nextExpanded = new Set(entry.expandedPaths);
        for (const node of nodes) {
            if (node.type === "dir") {
                nextExpanded.add(node.path);
            }
        }
        entry.expandedPaths = Array.from(nextExpanded);
    } catch (error) {
        console.error("[Report] Failed to load tree for project", projectId, error);
        entry.error = error?.message ? String(error.message) : String(error);
    } finally {
        entry.loading = false;
    }
}

function selectReport(projectId, path) {
    const key = toReportKey(projectId, path);
    if (!key) return;
    const state = reportStates[key];
    if (!state || state.status !== "ready") return;
    activeReportTarget.value = {
        projectId: normaliseProjectId(projectId),
        path
    };
}

async function openProjectFileFromReportTree(projectId, path) {
    const projectKey = normaliseProjectId(projectId);
    if (!projectKey || !path) return;

    const projectList = Array.isArray(projects.value) ? projects.value : [];
    const project = projectList.find(
        (item) => normaliseProjectId(item.id) === projectKey
    );
    if (!project) return;

    if (isTreeCollapsed.value) {
        isTreeCollapsed.value = false;
    }

    if (selectedProjectId.value !== project.id) {
        await openProject(project);
    } else if (!Array.isArray(tree.value) || tree.value.length === 0) {
        await openProject(project);
    }

    const entry = ensureReportTreeEntry(project.id);
    if (entry && !entry.nodes.length && !entry.loading) {
        loadReportTreeForProject(project.id);
    }

    const searchNodes = (entry && entry.nodes && entry.nodes.length)
        ? entry.nodes
        : tree.value;
    let targetNode = findTreeNodeByPath(searchNodes, path);
    if (!targetNode) {
        const name = path.split("/").pop() || path;
        targetNode = { type: "file", path, name, mime: "" };
    }

    treeStore.selectTreeNode(path);
    try {
        await treeStore.openNode(targetNode);
    } catch (error) {
        console.error("[Workspace] Failed to preview file from report tree", {
            projectId: project.id,
            path,
            error
        });
    }
}

async function generateReportForFile(project, node, options = {}) {
    const { autoSelect = true, silent = false } = options;
    if (!project || !node || node.type !== "file") {
        return { status: "skipped" };
    }
    const projectId = normaliseProjectId(project.id);
    const state = ensureFileReportState(projectId, node.path);
    if (!state || state.status === "processing") {
        return { status: "processing" };
    }

    state.status = "processing";
    state.error = "";
    state.report = "";
    state.chunks = [];
    state.segments = [];
    state.conversationId = "";
    state.analysis = null;
    state.issueSummary = null;
    state.parsedReport = null;
    state.rawReport = "";
    state.dify = null;
    state.dml = null;
    state.difyErrorMessage = "";
    state.dmlErrorMessage = "";
    state.sourceText = "";
    state.sourceLoaded = false;
    state.sourceLoading = false;
    state.sourceError = "";
    state.combinedReportJson = "";
    state.staticReportJson = "";
    state.aiReportJson = "";

    try {
        const root = await getProjectRootHandleById(project.id);
        const fileHandle = await fileSystemService.getFileHandleByPath(root, node.path);
        const file = await fileHandle.getFile();
        const mime = node.mime || file.type || "";
        if (!preview.isTextLike(node.name, mime)) {
            throw new Error("目前僅支援純文字或程式碼檔案的審查");
        }
        const text = await file.text();
        if (!text.trim()) {
            throw new Error("檔案內容為空");
        }

        state.sourceText = text;
        state.sourceLoaded = true;
        state.sourceLoading = false;
        state.sourceError = "";

        const payload = await generateReportViaDify({
            projectId,
            projectName: project.name,
            path: node.path,
            content: text
        });

        const completedAt = payload?.generatedAt ? new Date(payload.generatedAt) : new Date();
        state.status = "ready";
        state.updatedAt = completedAt;
        state.updatedAtDisplay = completedAt.toLocaleString();
        state.report = payload?.report || "";
        state.chunks = Array.isArray(payload?.chunks) ? payload.chunks : [];
        state.segments = Array.isArray(payload?.segments) ? payload.segments : [];
        state.conversationId = payload?.conversationId || "";
        state.rawReport = typeof payload?.rawReport === "string" ? payload.rawReport : "";
        state.dify = normaliseReportObject(payload?.dify);
        if (!state.dify) {
            state.dify = normaliseReportObject(payload?.analysis?.dify);
        }
        state.dml = normaliseAiReviewPayload(payload?.dml);
        if (!state.dml) {
            state.dml = normaliseAiReviewPayload(payload?.analysis?.dmlReport);
        }
        state.difyErrorMessage = typeof payload?.difyErrorMessage === "string" ? payload.difyErrorMessage : "";
        state.analysis = payload?.analysis || null;
        applyAiReviewResultToState(state, payload);
        state.parsedReport = parseReportJson(state.report);
        state.issueSummary = computeIssueSummary(state.report, state.parsedReport);
        normaliseReportAnalysisState(state);
        updateIssueSummaryTotals(state);
        state.error = "";
        state.combinedReportJson = typeof payload?.combinedReportJson === "string" ? payload.combinedReportJson : "";
        state.staticReportJson = typeof payload?.staticReportJson === "string" ? payload.staticReportJson : "";
        state.aiReportJson = typeof payload?.aiReportJson === "string" ? payload.aiReportJson : "";

        if (autoSelect) {
            activeReportTarget.value = {
                projectId,
                path: node.path
            };
        }

        return { status: "ready" };
    } catch (error) {
        const message = error?.message ? String(error.message) : String(error);
        state.status = "error";
        state.error = message;
        state.report = "";
        state.chunks = [];
        state.segments = [];
        state.conversationId = "";
        state.analysis = null;
        state.issueSummary = null;
        state.parsedReport = null;
        state.rawReport = "";
        state.dify = null;
        state.dml = null;
        state.difyErrorMessage = "";
        state.dmlErrorMessage = "";
        state.sourceLoading = false;
        if (!state.sourceText) {
            state.sourceLoaded = false;
        }
        state.combinedReportJson = "";
        state.staticReportJson = "";
        state.aiReportJson = "";
        const now = new Date();
        state.updatedAt = now;
        state.updatedAtDisplay = now.toLocaleString();

        console.error("[Report] Failed to generate report", {
            projectId,
            path: node?.path,
            error
        });

        if (autoSelect) {
            activeReportTarget.value = {
                projectId,
                path: node.path
            };
        }

        if (!silent) {
            if (error?.name === "SecurityError" || error?.name === "NotAllowedError" || error?.name === "TypeError") {
                await safeAlertFail("生成報告失敗", error);
            } else {
                alert(`生成報告失敗：${message}`);
            }
        }

        return { status: "error", error };
    }
}

async function generateProjectReports(project) {
    if (!project) return;
    const projectId = normaliseProjectId(project.id);
    const batchState = ensureProjectBatchState(projectId);
    if (!batchState || batchState.running) return;

    const entry = ensureReportTreeEntry(project.id);
    if (!entry.nodes.length) {
        await loadReportTreeForProject(project.id);
    }

    if (entry.loading) {
        await new Promise((resolve) => {
            const stop = watch(
                () => entry.loading,
                (loading) => {
                    if (!loading) {
                        stop();
                        resolve();
                    }
                }
            );
        });
    }

    if (entry.error) {
        console.warn("[Report] Cannot start batch generation due to tree error", entry.error);
        alert(`無法生成報告：${entry.error}`);
        return;
    }

    const nodes = collectFileNodes(entry.nodes);
    if (!nodes.length) {
        alert("此專案尚未索引可供審查的檔案");
        return;
    }

    batchState.running = true;
    batchState.processed = 0;
    batchState.total = nodes.length;

    try {
        for (const node of nodes) {
            await generateReportForFile(project, node, { autoSelect: false, silent: true });
            batchState.processed += 1;
        }
    } finally {
        batchState.running = false;
        if (nodes.length) {
            activeReportTarget.value = {
                projectId,
                path: nodes[nodes.length - 1].path
            };
        }
    }
}

watch(
    projects,
    (list) => {
        const projectList = Array.isArray(list) ? list : [];
        const currentIds = new Set(projectList.map((project) => normaliseProjectId(project.id)));

        projectList.forEach((project) => {
            const entry = ensureReportTreeEntry(project.id);
            if (shouldPrepareReportTrees.value && entry && !entry.nodes.length && !entry.loading) {
                loadReportTreeForProject(project.id);
            }
            if (
                shouldPrepareReportTrees.value &&
                entry &&
                !entry.hydratedReports &&
                !entry.hydratingReports
            ) {
                hydrateReportsForProject(project.id);
            }
        });

        Object.keys(reportTreeCache).forEach((projectId) => {
            if (!currentIds.has(projectId)) {
                delete reportTreeCache[projectId];
            }
        });

        Object.keys(reportBatchStates).forEach((projectId) => {
            if (!currentIds.has(projectId)) {
                delete reportBatchStates[projectId];
            }
        });

        Object.keys(reportStates).forEach((key) => {
            const parsed = parseReportKey(key);
            if (!currentIds.has(parsed.projectId)) {
                if (activeReportTarget.value &&
                    activeReportTarget.value.projectId === parsed.projectId &&
                    activeReportTarget.value.path === parsed.path) {
                    activeReportTarget.value = null;
                }
                delete reportStates[key];
            }
        });
    },
    { immediate: true, deep: true }
);

watch(
    shouldPrepareReportTrees,
    (active) => {
        if (!active) return;
        const list = Array.isArray(projects.value) ? projects.value : [];
        list.forEach((project) => {
            const entry = ensureReportTreeEntry(project.id);
            if (entry && !entry.nodes.length && !entry.loading) {
                loadReportTreeForProject(project.id);
            }
            if (entry && !entry.hydratedReports && !entry.hydratingReports) {
                hydrateReportsForProject(project.id);
            }
        });
    }
);

watch(
    readyReports,
    (list) => {
        if (!list.length) {
            activeReportTarget.value = null;
            return;
        }
        const target = activeReportTarget.value;
        const hasActive = target
            ? list.some((entry) => normaliseProjectId(entry.project.id) === target.projectId && entry.path === target.path)
            : false;
        if (!hasActive) {
            const next = list[0];
            activeReportTarget.value = {
                projectId: normaliseProjectId(next.project.id),
                path: next.path
            };
        }
    },
    { immediate: true }
);

watch(
    activeReport,
    async (report) => {
        if (!report) return;
        const state = report.state;
        if (state.sourceLoaded || state.sourceLoading) {
            return;
        }
        state.sourceLoading = true;
        state.sourceError = "";
        try {
            const root = await getProjectRootHandleById(report.project.id);
            if (!root) {
                throw new Error("找不到專案根目錄，無法載入檔案內容");
            }
            const fileHandle = await fileSystemService.getFileHandleByPath(root, report.path);
            if (!fileHandle) {
                throw new Error("找不到對應的檔案");
            }
            const file = await fileHandle.getFile();
            const text = await file.text();
            state.sourceText = typeof text === "string" ? text : "";
            state.sourceLoaded = state.sourceText.length > 0;
            state.sourceError = "";
        } catch (error) {
            state.sourceText = "";
            state.sourceLoaded = false;
            state.sourceError = error?.message ? String(error.message) : "無法載入檔案內容";
            console.error("[Report] Failed to load source text", {
                projectId: report.project.id,
                path: report.path,
                error
            });
        } finally {
            state.sourceLoading = false;
        }
    },
    { immediate: true }
);

function clamp(value, min, max) {
    return Math.min(max, Math.max(min, value));
}

function shouldIgnoreMouseEvent(event) {
    return (
        event?.type === "mousedown" &&
        typeof window !== "undefined" &&
        "PointerEvent" in window
    );
}

function startPreviewResize(event) {
    if (event.button !== 0) return;
    event.preventDefault();

    const startX = event.clientX;
    const startWidth = middlePaneWidth.value;
    const containerEl = mainContentRef.value;
    const workspaceEl = containerEl?.querySelector(".workSpace");
    if (!workspaceEl) return;

    const minWidth = 260;
    const workspaceMinWidth = 320;
    const workspaceRect = workspaceEl.getBoundingClientRect();
    const maxAdditional = Math.max(0, workspaceRect.width - workspaceMinWidth);
    const maxWidth = Math.max(minWidth, startWidth + maxAdditional);

    const handleMove = (pointerEvent) => {
        const delta = pointerEvent.clientX - startX;
        middlePaneWidth.value = clamp(startWidth + delta, minWidth, maxWidth);
    };

    const stop = () => {
        window.removeEventListener("pointermove", handleMove);
        window.removeEventListener("pointerup", stop);
        window.removeEventListener("pointercancel", stop);
    };

    window.addEventListener("pointermove", handleMove);
    window.addEventListener("pointerup", stop);
    window.addEventListener("pointercancel", stop);
}

function clampReportSidebarWidth() {
    const containerEl = mainContentRef.value;
    if (!containerEl) return;

    const navEl = containerEl.querySelector(".toolColumn");
    const availableWidth = containerEl.clientWidth - (navEl?.clientWidth ?? 0);
    if (availableWidth <= 0) return;

    const workspaceMinWidth = 320;
    const minRailWidthDefault = 260;
    const maxRailWidth = Math.max(0, availableWidth - workspaceMinWidth);

    if (maxRailWidth === 0) {
        middlePaneWidth.value = 0;
        return;
    }

    const minRailWidth = Math.min(minRailWidthDefault, maxRailWidth);
    middlePaneWidth.value = clamp(middlePaneWidth.value, minRailWidth, maxRailWidth);
}

async function handleAddActiveContext() {
    const added = await addActiveNode();
    if (added) {
        openChatWindow();
    }
}

function handleAddSelectionContext() {
    let snippet = buildSelectedSnippet();
    if (!snippet) {
        snippet = codeSelection.value ? { ...codeSelection.value } : null;
    }
    if (!snippet) {
        if (typeof safeAlertFail === "function") {
            safeAlertFail("請先在程式碼預覽中選取想加入的內容。");
        }
        return;
    }
    const added = addSnippetContext({ ...snippet });
    if (added) {
        openChatWindow();
        clearCodeSelection();
        if (typeof window !== "undefined") {
            const selection = window.getSelection?.();
            if (selection?.removeAllRanges) {
                selection.removeAllRanges();
            }
        }
    }
}

async function handleSendMessage(content) {
    const text = (content || "").trim();
    if (!text) return;
    openChatWindow();
    console.log("[ChatAI] Sending message:", text);
    await sendUserMessage(text);
}

function openChatWindow() {
    if (!isChatWindowOpen.value) {
        isChatWindowOpen.value = true;
    }
}

function closeChatWindow() {
    if (isChatWindowOpen.value) {
        isChatWindowOpen.value = false;
        stopChatDrag();
        stopChatResize();
    }
}

function toggleChatWindow() {
    if (isChatWindowOpen.value) return;
    if (!isChatToggleDisabled.value) {
        openChatWindow();
    }
}

function ensureChatWindowInView() {
    const maxX = Math.max(0, window.innerWidth - chatWindowState.width);
    const maxY = Math.max(0, window.innerHeight - chatWindowState.height);
    chatWindowState.x = clamp(chatWindowState.x, 0, maxX);
    chatWindowState.y = clamp(chatWindowState.y, 0, maxY);
}

function startChatDrag(event) {
    if (shouldIgnoreMouseEvent(event)) return;
    if (event.button !== 0) return;
    event.preventDefault();
    chatDragState.active = true;
    chatDragState.offsetX = event.clientX - chatWindowState.x;
    chatDragState.offsetY = event.clientY - chatWindowState.y;
    window.addEventListener("pointermove", handleChatDrag);
    window.addEventListener("pointerup", stopChatDrag);
    window.addEventListener("pointercancel", stopChatDrag);
}

function handleChatDrag(event) {
    if (!chatDragState.active) return;
    event.preventDefault();
    const maxX = Math.max(0, window.innerWidth - chatWindowState.width);
    const maxY = Math.max(0, window.innerHeight - chatWindowState.height);
    chatWindowState.x = clamp(event.clientX - chatDragState.offsetX, 0, maxX);
    chatWindowState.y = clamp(event.clientY - chatDragState.offsetY, 0, maxY);
}

function stopChatDrag() {
    chatDragState.active = false;
    window.removeEventListener("pointermove", handleChatDrag);
    window.removeEventListener("pointerup", stopChatDrag);
    window.removeEventListener("pointercancel", stopChatDrag);
}

function startChatResize(payload) {
    const event = payload?.originalEvent ?? payload;
    const edges = payload?.edges ?? { right: true, bottom: true };
    if (!event || shouldIgnoreMouseEvent(event)) return;
    if (event.button !== 0) return;
    if (!edges.left && !edges.right && !edges.top && !edges.bottom) return;

    event.preventDefault();
    chatResizeState.active = true;
    chatResizeState.startX = event.clientX;
    chatResizeState.startY = event.clientY;
    chatResizeState.startWidth = chatWindowState.width;
    chatResizeState.startHeight = chatWindowState.height;
    chatResizeState.startLeft = chatWindowState.x;
    chatResizeState.startTop = chatWindowState.y;
    chatResizeState.edges.left = !!edges.left;
    chatResizeState.edges.right = !!edges.right;
    chatResizeState.edges.top = !!edges.top;
    chatResizeState.edges.bottom = !!edges.bottom;

    window.addEventListener("pointermove", handleChatResize);
    window.addEventListener("pointerup", stopChatResize);
    window.addEventListener("pointercancel", stopChatResize);
}

function handleChatResize(event) {
    if (!chatResizeState.active) return;
    event.preventDefault();
    const deltaX = event.clientX - chatResizeState.startX;
    const deltaY = event.clientY - chatResizeState.startY;
    const minWidth = 320;
    const minHeight = 320;

    if (chatResizeState.edges.left) {
        const proposedLeft = chatResizeState.startLeft + deltaX;
        const maxLeft = chatResizeState.startLeft + chatResizeState.startWidth - minWidth;
        const clampedLeft = clamp(proposedLeft, 0, Math.max(0, maxLeft));
        const widthFromLeft = chatResizeState.startWidth + (chatResizeState.startLeft - clampedLeft);
        const maxWidthFromViewport = Math.max(minWidth, window.innerWidth - clampedLeft);
        chatWindowState.x = clampedLeft;
        chatWindowState.width = clamp(widthFromLeft, minWidth, maxWidthFromViewport);
    }

    if (chatResizeState.edges.top) {
        const proposedTop = chatResizeState.startTop + deltaY;
        const maxTop = chatResizeState.startTop + chatResizeState.startHeight - minHeight;
        const clampedTop = clamp(proposedTop, 0, Math.max(0, maxTop));
        const heightFromTop = chatResizeState.startHeight + (chatResizeState.startTop - clampedTop);
        const maxHeightFromViewport = Math.max(minHeight, window.innerHeight - clampedTop);
        chatWindowState.y = clampedTop;
        chatWindowState.height = clamp(heightFromTop, minHeight, maxHeightFromViewport);
    }

    if (chatResizeState.edges.right) {
        const maxWidth = Math.max(minWidth, window.innerWidth - chatWindowState.x);
        chatWindowState.width = clamp(chatResizeState.startWidth + deltaX, minWidth, maxWidth);
    }

    if (chatResizeState.edges.bottom) {
        const maxHeight = Math.max(minHeight, window.innerHeight - chatWindowState.y);
        chatWindowState.height = clamp(chatResizeState.startHeight + deltaY, minHeight, maxHeight);
    }
}

function stopChatResize() {
    chatResizeState.active = false;
    chatResizeState.edges.left = false;
    chatResizeState.edges.right = false;
    chatResizeState.edges.top = false;
    chatResizeState.edges.bottom = false;
    window.removeEventListener("pointermove", handleChatResize);
    window.removeEventListener("pointerup", stopChatResize);
    window.removeEventListener("pointercancel", stopChatResize);
}

onMounted(async () => {
    await cleanupLegacyHandles();
    updateCapabilityFlags();
    await loadProjectsFromDB();
    clampReportSidebarWidth();
    window.addEventListener("resize", ensureChatWindowInView);
    window.addEventListener("resize", clampReportSidebarWidth);
    if (typeof document !== "undefined") {
        document.addEventListener("pointerdown", handleDocumentPointerDown, true);
        document.addEventListener("selectionchange", handleDocumentSelectionChange);
        document.addEventListener("mouseup", handleDocumentPointerUp);
    }
});

onBeforeUnmount(() => {
    window.removeEventListener("resize", ensureChatWindowInView);
    window.removeEventListener("resize", clampReportSidebarWidth);
    stopChatDrag();
    stopChatResize();
    if (typeof document !== "undefined") {
        document.removeEventListener("pointerdown", handleDocumentPointerDown, true);
        document.removeEventListener("selectionchange", handleDocumentSelectionChange);
        document.removeEventListener("mouseup", handleDocumentPointerUp);
    }
});
</script>



<template>
    <div class="page page--light">
        <div class="topBar">
            <div class="topBar_left">
                <h1 class="topBar_title">
                    <img :src="workspaceLogoSrc" alt="Workspace" class="topBar_logo" />
                </h1>
            </div>
            <div class="topBar_spacer"></div>
            <div class="topBar_right">
                <div class="topBar_addProject" @click="showUploadModal = true">
                    <svg xmlns="http://www.w3.org/2000/svg" viewBox="0 0 512 512">
                        <path d="M256,0C114.6,0,0,114.6,0,256s114.6,256,256,256s256-114.6,256-256S397.4,0,256,0z M405.3,277.3c0,11.8-9.5,21.3-21.3,21.3h-85.3V384c0,11.8-9.5,21.3-21.3,21.3h-42.7c-11.8,0-21.3-9.6-21.3-21.3v-85.3H128c-11.8,0-21.3-9.6-21.3-21.3v-42.7c0-11.8,9.5-21.3,21.3-21.3h85.3V128c0-11.8,9.5-21.3,21.3-21.3h42.7c11.8,0,21.3,9.6,21.3,21.3v85.3H384c11.8,0,21.3,9.6,21.3,21.3V277.3z" />
                    </svg>
                    <p>新增專案</p>
                </div>
            </div>
        </div>

        <div class="mainContent themed-scrollbar" ref="mainContentRef">
            <nav class="toolColumn">
                <button
                    type="button"
                    class="toolColumn_btn"
                    :class="{ active: isProjectToolActive }"
                    @click="toggleProjectTool"
                    :aria-pressed="isProjectToolActive"
                    title="專案列表"
                >
                    <svg viewBox="0 0 24 24" aria-hidden="true">
                        <rect x="3" y="5" width="18" height="14" rx="2" ry="2" fill="currentColor" opacity="0.18" />
                        <path
                            d="M5 7h5l1.5 2H19v8H5V7Z"
                            fill="currentColor"
                        />
                    </svg>
                </button>
                <button
                    type="button"
                    class="toolColumn_btn"
                    :class="{ active: isReportToolActive }"
                    @click="toggleReportTool"
                    :aria-pressed="isReportToolActive"
                    title="報告審查"
                >
                    <svg viewBox="0 0 24 24" aria-hidden="true">
                        <rect x="3" y="3" width="18" height="18" rx="9" fill="currentColor" opacity="0.18" />
                        <path
                            d="M14.8 13.4a4.5 4.5 0 1 0-1.4 1.4l3.5 3.5 1.4-1.4-3.5-3.5Zm-3.8.6a3 3 0 1 1 0-6 3 3 0 0 1 0 6Z"
                            fill="currentColor"
                        />
                    </svg>
                </button>
                <button
                    type="button"
                    class="toolColumn_btn toolColumn_btn--chat"
                    :class="{ active: isChatWindowOpen }"
                    :disabled="isChatToggleDisabled"
                    @click="toggleChatWindow"
                    :aria-pressed="isChatWindowOpen"
                    title="Chat AI"
                >
                    <svg viewBox="0 0 24 24" aria-hidden="true">
                        <rect x="3" y="3" width="18" height="18" rx="4" fill="currentColor" opacity="0.12" />
                        <path
                            d="M8.5 8h7c.83 0 1.5.67 1.5 1.5v3c0 .83-.67 1.5-1.5 1.5h-.94l-1.8 1.88c-.31.33-.76.12-.76-.32V14.5h-3.5c-.83 0-1.5-.67-1.5-1.5v-3C7 8.67 7.67 8 8.5 8Z"
                            fill="currentColor"
                        />
                    </svg>
                </button>
            </nav>
            <PanelRail
                :style-width="middlePaneStyle"
                :mode="panelMode"
                :projects="projects"
                :selected-project-id="selectedProjectId"
                :on-select-project="handleSelectProject"
                :on-delete-project="deleteProject"
                :is-tree-collapsed="isTreeCollapsed"
                :show-content="isProjectToolActive || isReportToolActive"
                :tree="tree"
                :active-tree-path="activeTreePath"
                :is-loading-tree="isLoadingTree"
                :open-node="openNode"
                :select-tree-node="selectTreeNode"
                :report-config="reportPanelConfig"
                @resize-start="startPreviewResize"
            />

            <section class="workSpace" :class="{ 'workSpace--reports': isReportToolActive }">
                <template v-if="isReportToolActive">
                    <div class="panelHeader">報告檢視</div>
                    <template v-if="hasReadyReports || viewerHasContent">
                        <div v-if="readyReports.length" class="reportTabs">
                            <button
                                v-for="entry in readyReports"
                                :key="entry.key"
                                type="button"
                                class="reportTab"
                                :class="{
                                    active:
                                        activeReport &&
                                        normaliseProjectId(entry.project.id) === normaliseProjectId(activeReport.project.id) &&
                                        entry.path === activeReport.path
                                }"
                                @click="selectReport(entry.project.id, entry.path)"
                            >
                                {{ entry.project.name }} / {{ entry.path }}
                            </button>
                        </div>
                        <div
                            class="reportViewerContent"
                            :class="{ 'reportViewerContent--loading': isActiveReportProcessing }"
                            :aria-busy="isActiveReportProcessing ? 'true' : 'false'"
                        >
                            <div
                                v-if="isActiveReportProcessing"
                                class="reportViewerProcessingOverlay reportViewerLoading"
                                role="status"
                                aria-live="polite"
                            >
                                <span class="reportViewerSpinner" aria-hidden="true"></span>
                                <p class="reportViewerProcessingText">正在透過 Dify 執行 AI審查，請稍候…</p>
                            </div>
                            <template v-if="activeReport">
                                <div class="reportViewerHeader">
                                    <h3 class="reportTitle">{{ activeReport.project.name }} / {{ activeReport.path }}</h3>
                                    <p class="reportViewerTimestamp">更新於 {{ activeReport.state.updatedAtDisplay || '-' }}</p>
                                </div>
                                <div v-if="activeReport.state.status === 'error'" class="reportErrorPanel">
                                    <p class="reportErrorText">生成失敗：{{ activeReport.state.error || '未知原因' }}</p>
                                    <p class="reportErrorHint">請檢查檔案權限、Dify 設定或稍後再試。</p>
                                </div>
                                <template v-else>
                                    <div v-if="hasStructuredReport" class="reportStructured">
                                        <div
                                            v-if="hasStructuredReportToggle"
                                            class="reportStructuredToggle"
                                            role="group"
                                            aria-label="報告來源"
                                        >
                                            <div class="reportStructuredToggleButtons">
                                                <button
                                                    type="button"
                                                    class="reportStructuredToggleButton"
                                                    :class="{ active: structuredReportViewMode === 'combined' }"
                                                    :disabled="!canShowStructuredSummary"
                                                    @click="setStructuredReportViewMode('combined')"
                                                >
                                                    總報告
                                                </button>
                                                <button
                                                    type="button"
                                                    class="reportStructuredToggleButton"
                                                    :class="{ active: structuredReportViewMode === 'static' }"
                                                    :disabled="!canShowStructuredStatic"
                                                    @click="setStructuredReportViewMode('static')"
                                                >
                                                    靜態分析器
                                                </button>
                                                <button
                                                    type="button"
                                                    class="reportStructuredToggleButton"
                                                    :class="{ active: structuredReportViewMode === 'dml' }"
                                                    :disabled="!canShowStructuredDml"
                                                    @click="setStructuredReportViewMode('dml')"
                                                >
                                                    AI審查
                                                </button>
                                            </div>
                                            <button
                                                v-if="shouldShowStructuredExportButton"
                                                type="button"
                                                class="reportExportButton reportStructuredToggleExport"
                                                :disabled="structuredReportExportConfig.busy"
                                                :aria-busy="structuredReportExportConfig.busy ? 'true' : 'false'"
                                                @click="exportCurrentStructuredReportJson"
                                            >
                                                <span v-if="structuredReportExportConfig.busy">匯出中…</span>
                                                <span v-else>{{ structuredReportExportLabel }}</span>
                                            </button>
                                        </div>
                                        <section
                                            v-if="structuredReportViewMode === 'combined' && canShowStructuredSummary"
                                            class="reportSummaryGrid"
                                        >
                                            <div class="reportSummaryCard reportSummaryCard--total">
                                                <span class="reportSummaryLabel">問題</span>
                                                <span class="reportSummaryValue">{{ activeReportTotalIssuesDisplay }}</span>
                                            </div>
                                            <div
                                                v-if="activeReportSummaryText"
                                                class="reportSummaryCard reportSummaryCard--span"
                                            >
                                                <span class="reportSummaryLabel">摘要</span>
                                                <p class="reportSummaryText">{{ activeReportSummaryText }}</p>
                                            </div>
                                            <div
                                                v-else-if="shouldShowNoIssueSummary"
                                                class="reportSummaryCard reportSummaryCard--span"
                                            >
                                                <span class="reportSummaryLabel">摘要</span>
                                                <p class="reportSummaryText">未檢測到問題。</p>
                                            </div>
                                            <div
                                                v-if="ruleBreakdownItems.length"
                                                class="reportSummaryCard"
                                            >
                                                <span class="reportSummaryLabel">規則分佈</span>
                                                <ul class="reportSummaryList">
                                                    <li
                                                        v-for="item in ruleBreakdownItems"
                                                        :key="`${item.label}-${item.count}`"
                                                    >
                                                        <span class="reportSummaryItemLabel">{{ item.label }}</span>
                                                        <span class="reportSummaryItemValue">{{ item.count }}</span>
                                                    </li>
                                                </ul>
                                            </div>
                                            <div
                                                v-if="severityBreakdownItems.length"
                                                class="reportSummaryCard"
                                            >
                                                <span class="reportSummaryLabel">嚴重度</span>
                                                <ul class="reportSummaryList">
                                                    <li
                                                        v-for="item in severityBreakdownItems"
                                                        :key="`${item.label}-${item.count}`"
                                                    >
                                                        <span class="reportSummaryItemLabel">{{ item.label }}</span>
                                                        <span class="reportSummaryItemValue">{{ item.count }}</span>
                                                    </li>
                                                </ul>
                                            </div>
                                        </section>

                                        <section
                                            v-if="structuredReportViewMode === 'static' && hasStaticDetailContent"
                                            class="reportStaticSection"
                                        >
                                            <div class="reportStaticHeader">
                                                <h4>靜態分析器</h4>
                                                <span v-if="staticEngineName" class="reportStaticEngine">
                                                    引擎：{{ staticEngineName }}
                                                </span>
                                                <span v-else-if="staticSourceName" class="reportStaticEngine">
                                                    來源：{{ staticSourceName }}
                                                </span>
                                            </div>
                                            <div
                                                v-if="staticSummaryDetailsItems.length"
                                                class="reportStaticBlock"
                                            >
                                                <h5>摘要資訊</h5>
                                                <ul class="reportStaticList">
                                                    <li
                                                        v-for="item in staticSummaryDetailsItems"
                                                        :key="`static-summary-${item.label}-${item.value}`"
                                                    >
                                                        <span class="reportStaticItemLabel">{{ item.label }}</span>
                                                        <span class="reportStaticItemValue">{{ item.value }}</span>
                                                    </li>
                                                </ul>
                                            </div>
                                            <div
                                                v-if="staticMetadataDetailsItems.length"
                                                class="reportStaticBlock"
                                            >
                                                <h5>中繼資料</h5>
                                                <ul class="reportStaticList">
                                                    <li
                                                        v-for="item in staticMetadataDetailsItems"
                                                        :key="`static-metadata-${item.label}-${item.value}`"
                                                    >
                                                        <span class="reportStaticItemLabel">{{ item.label }}</span>
                                                        <span class="reportStaticItemValue">{{ item.value }}</span>
                                                    </li>
                                                </ul>
                                            </div>
                                        </section>

                                        <section
                                            v-if="structuredReportViewMode === 'dml' && dmlReportDetails"
                                            class="reportDmlSection"
                                        >
                                            <details
                                                class="reportDmlDetails"
                                                :open="isDmlReportExpanded"
                                                @toggle="handleToggleDmlSection"
                                            >
                                                <summary class="reportDmlSummaryToggle">
                                                    <div class="reportDmlHeader">
                                                        <h4>區塊拆分</h4>
                                                        <span
                                                            v-if="dmlReportDetails.status"
                                                            class="reportDmlStatus"
                                                        >
                                                            {{ dmlReportDetails.status }}
                                                        </span>
                                                        <span
                                                            v-if="dmlReportDetails.generatedAt"
                                                            class="reportDmlTimestamp"
                                                        >
                                                            產生於 {{ dmlReportDetails.generatedAt }}
                                                        </span>
                                                    </div>
                                                </summary>
                                                <div class="reportDmlContent">
                                                    <p v-if="dmlReportDetails.error" class="reportDmlError">
                                                        {{ dmlReportDetails.error }}
                                                    </p>
                                                    <div v-if="hasDmlSegments" class="reportDmlSegments">
                                                        <details
                                                            v-for="segment in dmlSegments"
                                                            :key="segment.key"
                                                            class="reportDmlSegment"
                                                        >
                                                            <summary>
                                                                第 {{ segment.index }} 段
                                                                <span v-if="segment.startLine">
                                                                    （第 {{ segment.startLine }} 行起
                                                                    <span v-if="segment.endLine"
                                                                        >，至第 {{ segment.endLine }} 行止</span
                                                                    >
                                                                    ）
                                                                </span>
                                                            </summary>
                                                            <pre
                                                                v-if="segment.text || segment.sql"
                                                                class="reportDmlSql codeScroll themed-scrollbar"
                                                                v-text="segment.text || segment.sql"
                                                            ></pre>
                                                            <pre
                                                                v-if="segment.analysis"
                                                                class="reportDmlAnalysis codeScroll themed-scrollbar"
                                                                v-text="segment.analysis"
                                                            ></pre>
                                                        </details>
                                                    </div>
                                                    <p v-else class="reportDmlEmpty">尚未取得 AI審查拆分結果。</p>
                                                    <pre
                                                        v-if="dmlReportDetails.reportText"
                                                        class="reportDmlSummary codeScroll themed-scrollbar"
                                                        v-text="dmlReportDetails.reportText"
                                                    ></pre>
                                                </div>
                                            </details>
                                        </section>
                                        <section
                                            v-if="structuredReportJsonPreview"
                                            class="reportJsonPreviewSection"
                                        >
                                            <details class="reportJsonPreviewDetails">
                                                <summary class="reportJsonPreviewSummary">
                                                    {{ structuredReportJsonHeading }}
                                                </summary>
                                                <pre
                                                    class="reportJsonPreview codeScroll themed-scrollbar"
                                                    v-text="structuredReportJsonPreview"
                                                ></pre>
                                            </details>
                                        </section>
                                        <section
                                            v-if="shouldShowReportIssuesSection"
                                            class="reportIssuesSection"
                                        >
                                            <div class="reportIssuesHeader">
                                                <div class="reportIssuesHeaderInfo">
                                                    <h4>問題清單</h4>
                                                    <span class="reportIssuesTotal">
                                                        <template v-if="activeReportIssueCount !== null">
                                                            共 {{ activeReportIssueCount }} 項
                                                        </template>
                                                        <template v-else>—</template>
                                                    </span>
                                                </div>
                                            </div>
                                            <div class="reportIssuesContent">
                                                <template v-if="activeReportDetails">
                                                    <div
                                                        v-if="activeReport.state.sourceLoading"
                                                        class="reportIssuesNotice"
                                                    >
                                                        正在載入原始碼…
                                                    </div>
                                                    <div
                                                        v-else-if="activeReport.state.sourceError"
                                                        class="reportIssuesNotice reportIssuesNotice--error"
                                                    >
                                                        無法載入檔案內容：{{ activeReport.state.sourceError }}
                                                    </div>
                                                    <template v-else>
                                                        <div
                                                            v-if="shouldShowAiUnavailableNotice"
                                                            class="reportIssuesNotice reportIssuesNotice--warning"
                                                        >
                                                            {{ reportAiUnavailableNotice }}
                                                        </div>
                                                        <div
                                                            v-if="hasReportIssueLines"
                                                            class="reportRow reportIssuesRow"
                                                        >
                                                            <div class="reportRowContent codeScroll themed-scrollbar">
                                                                <div class="codeEditor">
                                                                    <div
                                                                        v-for="line in reportIssueLines"
                                                                        :key="line.key"
                                                                        class="codeLine"
                                                                        :data-line="line.number != null ? line.number : undefined"
                                                                        :class="{
                                                                            'codeLine--issue': line.type === 'code' && line.hasIssue,
                                                                            'codeLine--meta': line.type !== 'code',
                                                                            'codeLine--issuesMeta': line.type === 'issues',
                                                                            'codeLine--fixMeta': line.type === 'fix'
                                                                        }"
                                                                    >
                                                                        <span
                                                                            class="codeLineNo"
                                                                            :class="{
                                                                                'codeLineNo--issue': line.type === 'code' && line.hasIssue,
                                                                                'codeLineNo--meta': line.type !== 'code',
                                                                                'codeLineNo--issues': line.type === 'issues',
                                                                                'codeLineNo--fix': line.type === 'fix'
                                                                            }"
                                                                            :data-line="line.number != null ? line.displayNumber : ''"
                                                                            :aria-label="line.type !== 'code' ? line.iconLabel : null"
                                                                            :aria-hidden="line.type === 'code'"
                                                                        >
                                                                            <svg
                                                                                v-if="line.type === 'issues'"
                                                                                class="codeLineNoIcon codeLineNoIcon--warning"
                                                                                viewBox="0 0 20 20"
                                                                                focusable="false"
                                                                                aria-hidden="true"
                                                                            >
                                                                                <path
                                                                                    d="M10.447 2.105a1 1 0 00-1.894 0l-7 14A1 1 0 002.447 18h15.106a1 1 0 00.894-1.447l-7-14zM10 6a1 1 0 01.993.883L11 7v4a1 1 0 01-1.993.117L9 11V7a1 1 0 011-1zm0 8a1 1 0 110 2 1 1 0 010-2z"
                                                                                />
                                                                            </svg>
                                                                            <svg
                                                                                v-else-if="line.type === 'fix'"
                                                                                class="codeLineNoIcon codeLineNoIcon--fix"
                                                                                viewBox="0 0 20 20"
                                                                                focusable="false"
                                                                                aria-hidden="true"
                                                                            >
                                                                                <path
                                                                                    d="M17.898 2.102a1 1 0 00-1.517.127l-2.156 2.873-1.21-.403a1 1 0 00-1.043.24l-4.95 4.95a1 1 0 000 1.414l1.775 1.775-5.189 5.189a1 1 0 001.414 1.414l5.189-5.189 1.775 1.775a1 1 0 001.414 0l4.95-4.95a1 1 0 00.24-1.043l-.403-1.21 2.873-2.156a1 1 0 00.127-1.517l-.489-.489z"
                                                                                />
                                                                            </svg>
                                                                        </span>
                                                                        <span
                                                                            class="codeLineContent"
                                                                            :class="{
                                                                                'codeLineContent--issueHighlight': line.type === 'code' && line.hasIssue,
                                                                                'codeLineContent--issues': line.type === 'issues',
                                                                                'codeLineContent--fix': line.type === 'fix'
                                                                            }"
                                                                            v-html="line.html"
                                                                        ></span>
                                                                    </div>
                                                                </div>
                                                            </div>
                                                        </div>
                                                        <p v-else class="reportIssuesEmpty">尚未能載入完整的代碼內容。</p>
                                                    </template>
                                                </template>
                                                <p v-else class="reportIssuesEmpty">尚未能載入完整的代碼內容。</p>
                                            </div>
                                            </section>
                                        <section
                                            v-else
                                            class="reportIssuesSection reportIssuesSection--empty"
                                        >
                                            <p class="reportIssuesEmpty">未檢測到任何問題。</p>
                                        </section>

                                    </div>
                                    <pre v-else class="reportBody codeScroll themed-scrollbar">{{ activeReport.state.report }}</pre>
                                    <details v-if="shouldShowDmlChunkDetails" class="reportChunks">
                                        <summary>AI 審查段落（{{ dmlChunkDetails.length }}）</summary>
                                        <ol class="reportChunkList reportChunkList--issues">
                                            <li
                                                v-for="chunk in dmlChunkDetails"
                                                :key="`chunk-${chunk.index}-${chunk.total}`"
                                            >
                                                <h4 class="reportChunkTitle">第 {{ chunk.index }} 段</h4>
                                                <template v-if="chunk.issues.length">
                                                    <ul class="reportChunkIssues">
                                                        <li
                                                            v-for="(issue, issueIndex) in chunk.issues"
                                                            :key="`chunk-${chunk.index}-issue-${issueIndex}`"
                                                            class="reportChunkIssue"
                                                        >
                                                            <p class="reportChunkIssueMessage">{{ issue.message }}</p>
                                                            <p v-if="issue.rule" class="reportChunkIssueMeta">規則：{{ issue.rule }}</p>
                                                            <p v-if="issue.severity" class="reportChunkIssueMeta">
                                                                嚴重度：{{ issue.severity }}
                                                            </p>
                                                            <p v-if="issue.line" class="reportChunkIssueMeta">
                                                                行數：第 {{ issue.line }} 行
                                                            </p>
                                                            <p v-if="issue.context" class="reportChunkIssueContext">
                                                                {{ issue.context }}
                                                            </p>
                                                        </li>
                                                    </ul>
                                                </template>
                                                <p v-else class="reportChunkEmpty">未檢測到任何問題。</p>
                                            </li>
                                        </ol>
                                    </details>
                                </template>
                            </template>
                            <template v-else>
                                <div class="reportViewerPlaceholder">請從左側選擇檔案報告。</div>
                            </template>
                        </div>
                    </template>
                    <p v-else class="reportViewerPlaceholder">尚未生成任何報告，請先於左側檔案中啟動生成。</p>
                </template>
                <template v-else-if="previewing.kind && previewing.kind !== 'error'">
                    <div class="pvHeader">
                        <div class="pvName">{{ previewing.name }}</div>
                        <div class="pvMeta">{{ previewing.mime || '-' }} | {{ (previewing.size / 1024).toFixed(1) }} KB</div>
                    </div>

                    <template v-if="previewing.kind === 'text'">
                        <div class="pvBox codeBox">
                            <div
                                class="codeScroll themed-scrollbar"
                                :class="{ 'codeScroll--wrapped': !showCodeLineNumbers }"
                                ref="codeScrollRef"
                                @pointerdown="handleCodeScrollPointerDown"
                            >
                                <div class="codeEditor">
                                    <div
                                        v-for="line in previewLineItems"
                                        :key="line.number"
                                        class="codeLine"
                                        :data-line="line.number"
                                    >
                                        <span
                                            class="codeLineNo"
                                            :data-line="line.number"
                                            aria-hidden="true"
                                        ></span>
                                        <span class="codeLineContent" v-html="renderLineContent(line)"></span>
                                    </div>
                                </div>
                            </div>
                        </div>

                    </template>

                    <div v-else-if="previewing.kind === 'image'" class="pvBox imgBox">
                        <img :src="previewing.url" :alt="previewing.name" />
                    </div>

                    <div v-else-if="previewing.kind === 'pdf'" class="pvBox pdfBox">
                        <iframe :src="previewing.url" title="PDF Preview" style="width:100%;height:100%;border:none;"></iframe>
                    </div>

                    <div v-else class="pvBox">
                        <a class="btn" :href="previewing.url" download>Download file</a>
                        <a class="btn outline" :href="previewing.url" target="_blank">Open in new window</a>
                    </div>
                </template>

                <template v-else-if="previewing.kind === 'error'">
                    <div class="pvError">
                        Cannot preview: {{ previewing.error }}
                    </div>
                </template>

                <template v-else>
                    <div class="pvPlaceholder">Select a file to see its preview here.</div>
                </template>
            </section>
        </div>

        <Teleport to="body">
            <ChatAiWindow
                :visible="isChatWindowOpen"
                :floating-style="chatWindowStyle"
                :context-items="contextItems"
                :messages="messages"
                :loading="isProcessing"
                :disabled="isChatLocked"
                :connection="connection"
                @add-active="handleAddActiveContext"
                @add-selection="handleAddSelectionContext"
                @clear-context="clearContext"
                @remove-context="removeContext"
                @send-message="handleSendMessage"
                @close="closeChatWindow"
                @drag-start="startChatDrag"
                @resize-start="startChatResize"
            />
        </Teleport>

        <div v-if="showUploadModal" class="modalBackdrop" @click.self="showUploadModal = false">
            <div class="modalCard">
                <h3>Import Project Folder</h3>
                <p>Drag a folder here or use the buttons below to import a project. External directories and OPFS are supported.</p>

                <div class="dropZone" @drop="handleDrop" @dragover="handleDragOver">Drop a folder here to import</div>

                <div class="modalBtns">
                    <button class="btn" v-if="supportsFS" @click="pickFolderAndImport">Select folder</button>
                    <label class="btn outline" v-else>Fallback import<input type="file" webkitdirectory directory multiple style="display:none" @change="handleFolderInput"></label>
                    <button class="btn ghost" @click="showUploadModal = false">Cancel</button>
                </div>
                <p class="hint" v-if="!supportsFS">Your browser does not support showDirectoryPicker. Use the fallback input instead.</p>
            </div>
        </div>
    </div>
</template>
<style>
/* 讓 100% 有依據 */
html,
body,
#app {
    height: 100%;
    margin: 0;
    font-family: "Segoe UI", Roboto, Helvetica, Arial, sans-serif;
    color: #e5e7eb;
}

.page {
    height: 100vh;
    display: flex;
    flex-direction: column;
    background-color: #1e1e1e;
    overflow: hidden;
}

/* 頂欄 */
.topBar {
    box-sizing: border-box;
    height: 60px;
    padding: 0 16px;
    background: linear-gradient(90deg, #2c2c2c, #252526);
    border-bottom: 1px solid #3d3d3d;
    display: flex;
    align-items: center;
    box-shadow: 0 2px 6px rgba(0, 0, 0, 0.5);
}

.topBar_left {
    display: flex;
    align-items: center;
    gap: 12px;
}

.topBar_title {
    margin: 0;
    padding: 0;
    font-size: 0;
    line-height: 1;
}

.topBar_logo {
    display: block;
    height: 36px;
    width: auto;
    object-fit: contain;
}

.topBar_spacer {
    flex: 1 1 auto;
}

.topBar_right {
    display: flex;
    align-items: center;
    gap: 12px;
}

.topBar_iconBtn {
    width: 44px;
    height: 44px;
    border-radius: 12px;
    border: 1px solid #3d3d3d;
    background: #2b2b2b;
    color: #cbd5f5;
    display: inline-flex;
    align-items: center;
    justify-content: center;
    cursor: pointer;
    transition: background 0.2s ease, transform 0.2s ease, border-color 0.2s ease, color 0.2s ease;
}

.topBar_iconBtn svg {
    width: 20px;
    height: 20px;
}

.topBar_iconBtn:hover:not(:disabled) {
    background: #343434;
    border-color: #4b5563;
    color: #e0f2fe;
    transform: translateY(-1px);
}

.topBar_iconBtn:disabled {
    opacity: 0.6;
    cursor: not-allowed;
}

.topBar_iconBtn.active {
    background: linear-gradient(135deg, rgba(59, 130, 246, 0.3), rgba(14, 165, 233, 0.3));
    border-color: rgba(14, 165, 233, 0.6);
    color: #e0f2fe;
}

.topBar_addProject {
    display: flex;
    align-items: center;
    gap: 10px;
    padding: 6px 14px;
    border-radius: 6px;
    background-color: #007acc;
    transition: all 0.25s ease;
}

.topBar_addProject p {
    margin: 0;
    color: white;
    font-weight: 600;
    font-size: 15px;
}

.topBar_addProject svg {
    height: 20px;
    fill: white;
    transition: transform 0.25s ease, fill 0.25s ease;
}

.topBar_addProject:hover {
    background-color: #0288d1;
    transform: translateY(-2px) scale(1.03);
    cursor: pointer;
    box-shadow: 0 4px 12px rgba(0, 0, 0, 0.4);
}

.topBar_addProject:active {
    transform: scale(0.96);
}


.mainContent {
    display: flex;
    flex-direction: row;
    flex-wrap: nowrap;
    align-items: stretch;
    flex: 1 1 auto;
    min-height: 0;
    background-color: #1e1e1e;
    padding: 0;
    width: 100%;
    box-sizing: border-box;
    column-gap: 16px;
    row-gap: 16px;
    height: calc(100vh - 60px);
    max-height: calc(100vh - 60px);
    overflow: hidden;
}

.workSpace {
    flex: 1 1 480px;
    display: flex;
    flex-direction: column;
    gap: 16px;
    min-height: 0;
    min-width: 0;
    background: #191919;
    border: 1px solid #323232;
    border-radius: 0;
    padding: 16px;
    box-sizing: border-box;
    height: 100%;
    max-height: 100%;
    overflow-y: auto;
}

.workSpace--reports {
    flex: 1 1 auto;
    display: flex;
    flex-direction: column;
}

.toolColumn {
    flex: 0 0 64px;
    width: 64px;
    background: #252526;
    border-right: 1px solid #323232;
    display: flex;
    flex-direction: column;
    align-items: center;
    gap: 12px;
    padding: 16px 10px;
    box-sizing: border-box;
    max-height: 100%;
    overflow-y: auto;
    scrollbar-width: none;
}

.toolColumn::-webkit-scrollbar {
    display: none;
}

.toolColumn_btn {
    width: 44px;
    height: 44px;
    border: 1px solid #3d3d3d;
    background: #262626;
    color: #cbd5f5;
    display: inline-flex;
    align-items: center;
    justify-content: center;
    cursor: pointer;
    transition: background 0.2s ease, color 0.2s ease, border-color 0.2s ease, transform 0.2s ease;
    padding: 0;
}

.toolColumn_btn svg {
    width: 33px;
    height: 33px;
}

.toolColumn_btn--chat {
    margin-top: auto;
}

.toolColumn_btn:hover {
    background: #2f2f2f;
    border-color: #4b5563;
    color: #e0f2fe;
    transform: translateY(-1px);
}

.toolColumn_btn.active {
    background: linear-gradient(135deg, rgba(59, 130, 246, 0.25), rgba(14, 165, 233, 0.25));
    border-color: rgba(14, 165, 233, 0.6);
    color: #e0f2fe;
}

.toolColumn_btn:focus-visible {
    outline: 2px solid #60a5fa;
    outline-offset: 2px;
}

.mainContent > * {
    min-height: 0;
    min-width: 0;
}

@media (max-width: 900px) {
    .mainContent {
        flex-direction: column;
    }
    .toolColumn {
        flex-direction: row;
        width: 100%;
        flex: 0 0 auto;
        border-right: none;
        border-bottom: 1px solid #323232;
        justify-content: flex-start;
    }
    .toolColumn_btn {
        transform: none;
    }
    .toolColumn_btn--chat {
        margin-top: 0;
        margin-left: auto;
    }
    .workSpace {
        width: 100%;
        flex: 1 1 auto;
    }
}

.panelHeader {
    font-weight: 700;
    color: #cbd5e1;
    font-size: 14px;
}

.reportViewerContent {
    flex: 1 1 auto;
    display: flex;
    flex-direction: column;
    gap: 12px;
    min-height: 0;
    background: #191919;
    border: 1px solid #323232;
    border-radius: 0;
    padding: 16px;
    box-sizing: border-box;
    min-width: 0;
    position: relative;
    overflow: auto;
}

.reportViewerContent--loading > :not(.reportViewerProcessingOverlay) {
    filter: blur(1px);
    pointer-events: none;
}

.reportViewerProcessingOverlay {
    position: absolute;
    inset: 0;
    background: rgba(15, 23, 42, 0.78);
    backdrop-filter: blur(2px);
    display: flex;
    flex-direction: column;
    align-items: center;
    justify-content: center;
    gap: 16px;
    padding: 32px 16px;
    z-index: 10;
    pointer-events: all;
}

.reportViewerProcessingOverlay .reportViewerSpinner {
    width: 48px;
    height: 48px;
}

.reportViewerProcessingText {
    margin: 0;
    font-size: 14px;
    color: #cbd5f5;
}

.reportViewerLoading {
    flex: 1 1 auto;
    display: flex;
    flex-direction: column;
    align-items: center;
    justify-content: center;
    gap: 16px;
    padding: 40px 16px;
    text-align: center;
    color: #e2e8f0;
}

.reportViewerSpinner {
    width: 44px;
    height: 44px;
    border-radius: 50%;
    border: 3px solid rgba(148, 163, 184, 0.35);
    border-top-color: #60a5fa;
    animation: reportViewerSpin 1s linear infinite;
}

.reportViewerLoadingText {
    margin: 0;
    font-size: 14px;
    color: #cbd5f5;
}

@keyframes reportViewerSpin {
    0% {
        transform: rotate(0deg);
    }
    100% {
        transform: rotate(360deg);
    }
}

.reportViewerHeader {
    display: flex;
    flex-direction: column;
    gap: 4px;
}

.reportTabs {
    display: flex;
    flex-wrap: wrap;
    gap: 8px;
}

.reportTab {
    border: 1px solid rgba(148, 163, 184, 0.4);
    border-radius: 0;
    background: rgba(148, 163, 184, 0.12);
    color: #e2e8f0;
    font-size: 12px;
    padding: 4px 10px;
    cursor: pointer;
    transition: background 0.2s ease, border-color 0.2s ease;
}

.reportTab.active {
    background: linear-gradient(135deg, rgba(59, 130, 246, 0.25), rgba(14, 165, 233, 0.25));
    border-color: rgba(59, 130, 246, 0.5);
}


.reportTitle {
    margin: 0;
    font-size: 18px;
    color: #f9fafb;
}

.reportViewerTimestamp {
    margin: 0;
    font-size: 12px;
    color: #a5b4fc;
}

.reportBody {
    flex: 1 1 auto;
    margin: 0;
    padding: 16px;
    border-radius: 6px;
    background: #1b1b1b;
    border: 1px solid #2f2f2f;
    color: #d1d5db;
    font-family: Consolas, "Courier New", monospace;
    font-size: 13px;
    line-height: 1.45;
    white-space: pre-wrap;
    word-break: break-word;
}

.reportStructured {
    display: flex;
    flex-direction: column;
    gap: 20px;
    flex: 1 1 auto;
    min-height: 0;
}

.reportStructured > * {
    align-self: stretch;
}

.reportStructuredPrimary {
    display: flex;
    flex-direction: column;
    gap: 20px;
    min-height: 0;
}

.reportStructuredSecondary {
    display: flex;
    flex-direction: column;
    gap: 20px;
    min-height: 0;
}

.reportStructuredToggle {
    display: flex;
    flex-wrap: wrap;
    align-items: center;
    gap: 12px;
    justify-content: space-between;
}

.reportStructuredToggleButtons {
    display: inline-flex;
    flex-wrap: wrap;
    gap: 8px;
}

.reportStructuredToggleButton {
    border: 1px solid rgba(148, 163, 184, 0.35);
    border-radius: 4px;
    background: rgba(148, 163, 184, 0.14);
    color: #e2e8f0;
    font-size: 12px;
    padding: 4px 10px;
    cursor: pointer;
    transition: background 0.2s ease, border-color 0.2s ease, color 0.2s ease;
}

.reportStructuredToggleButton.active {
    background: linear-gradient(135deg, rgba(59, 130, 246, 0.28), rgba(14, 165, 233, 0.28));
    border-color: rgba(59, 130, 246, 0.5);
    color: #f8fafc;
}

.reportStructuredToggleButton:disabled {
    opacity: 0.45;
    cursor: not-allowed;
}

.reportStructuredToggleExport {
    margin-left: auto;
}

.reportJsonPreviewSection {
    margin-top: 12px;
    width: 100%;
    max-width: 100%;
    box-sizing: border-box;
    flex: 0 0 auto;
    min-height: auto;
}

.reportJsonPreviewDetails {
    border: 1px solid #334155;
    border-radius: 6px;
    background: rgba(15, 23, 42, 0.65);
    overflow: hidden;
    max-width: 100%;
}

.reportJsonPreviewSummary {
    display: flex;
    align-items: center;
    gap: 6px;
    margin: 0;
    padding: 10px 12px;
    font-size: 13px;
    font-weight: 600;
    color: #bfdbfe;
    list-style: none;
    cursor: pointer;
}

.reportJsonPreviewSummary::-webkit-details-marker {
    display: none;
}

.reportJsonPreviewDetails[open] .reportJsonPreviewSummary {
    border-bottom: 1px solid rgba(59, 130, 246, 0.35);
}

.reportJsonPreviewDetails:not([open]) .reportJsonPreviewSummary::after,
.reportJsonPreviewDetails[open] .reportJsonPreviewSummary::after {
    content: "";
    width: 8px;
    height: 8px;
    border: 1px solid currentColor;
    border-left: 0;
    border-top: 0;
    transform: rotate(45deg);
    margin-left: auto;
    transition: transform 0.2s ease;
}

.reportJsonPreviewDetails[open] .reportJsonPreviewSummary::after {
    transform: rotate(225deg);
}

.reportJsonPreview {
    margin: 0;
    padding: 12px;
    border-top: 1px solid rgba(59, 130, 246, 0.35);
    background: rgba(15, 23, 42, 0.45);
    color: #e2e8f0;
    font-size: 12px;
    max-width: 100%;
    line-height: 1.45;
    white-space: pre-wrap;
    word-break: break-word;
}

.reportExportButton {
    border: 1px solid #3d3d3d;
    background: #1f2937;
    color: #cbd5f5;
    padding: 6px 12px;
    border-radius: 6px;
    font-size: 13px;
    line-height: 1.2;
    cursor: pointer;
    transition: background 0.2s ease, border-color 0.2s ease, color 0.2s ease, transform 0.2s ease;
}

.reportExportButton:hover:not(:disabled) {
    background: #374151;
    border-color: #60a5fa;
    color: #e0f2fe;
    transform: translateY(-1px);
}

.reportExportButton:disabled {
    opacity: 0.5;
    cursor: not-allowed;
}

.reportExportButton:focus-visible {
    outline: 2px solid #60a5fa;
    outline-offset: 2px;
}

.reportSummaryGrid {
    display: grid;
    grid-template-columns: repeat(auto-fit, minmax(220px, 1fr));
    gap: 12px;
    width: 100%;
    flex: 0 0 auto;
    min-height: auto;
}

.reportSummaryCard {
    border: 1px solid #2f2f2f;
    background: #1f1f1f;
    border-radius: 6px;
    padding: 12px 14px;
    display: flex;
    flex-direction: column;
    gap: 8px;
    min-width: 0;
    word-break: break-word;
}

.reportSummaryCard--total {
    background: #1f1f1f;
    border-color: #2f2f2f;
}

.reportSummaryCard--span {
    grid-column: 1 / -1;
}

@media (max-width: 720px) {
    .reportSummaryCard--span {
        grid-column: span 1;
    }
}

.reportSummaryLabel {
    font-size: 12px;
    font-weight: 600;
    color: #cbd5f5;
    letter-spacing: 0.04em;
    text-transform: uppercase;
}

.reportSummaryValue {
    font-size: 28px;
    font-weight: 700;
    color: #f8fafc;
    line-height: 1;
}

.reportSummaryText {
    margin: 0;
    font-size: 13px;
    color: #e2e8f0;
    line-height: 1.5;
}

.reportSummaryList {
    list-style: none;
    margin: 0;
    padding: 0;
    display: flex;
    flex-direction: column;
    gap: 6px;
    font-size: 13px;
    color: #e2e8f0;
}

.reportSummaryItemLabel {
    font-weight: 600;
    margin-right: 6px;
}

.reportSummaryItemValue {
    color: #cbd5f5;
}

.reportStaticSection {
    margin-top: 24px;
    padding: 16px;
    border: 1px solid rgba(148, 163, 184, 0.18);
    border-radius: 8px;
    background: rgba(30, 41, 59, 0.32);
    display: flex;
    flex-direction: column;
    gap: 12px;
}

.reportStaticHeader {
    display: flex;
    flex-wrap: wrap;
    align-items: baseline;
    gap: 8px;
}

.reportStaticHeader h4 {
    margin: 0;
    font-size: 16px;
    font-weight: 600;
    color: #f8fafc;
}

.reportStaticEngine {
    font-size: 12px;
    color: #94a3b8;
}

.reportStaticBlock {
    display: flex;
    flex-direction: column;
    gap: 6px;
}

.reportStaticBlock h5 {
    margin: 0;
    font-size: 13px;
    color: #cbd5f5;
    text-transform: none;
    letter-spacing: 0.02em;
}

.reportStaticList {
    list-style: none;
    margin: 0;
    padding: 0;
    display: flex;
    flex-direction: column;
    gap: 6px;
    font-size: 13px;
    color: #e2e8f0;
}

.reportStaticItemLabel {
    font-weight: 600;
    margin-right: 6px;
    color: #cbd5f5;
}

.reportStaticItemValue {
    color: #cbd5f5;
}


.reportDmlSection {
    margin-top: 24px;
}

.reportDmlDetails {
    border: 1px solid #334155;
    border-radius: 6px;
    background: rgba(15, 23, 42, 0.65);
    color: #e2e8f0;
    overflow: hidden;
}

.reportDmlSummaryToggle {
    display: flex;
    align-items: center;
    cursor: pointer;
    gap: 6px;
    list-style: none;
    margin: 0;
    padding: 10px 12px;
    box-sizing: border-box;
    transition: background 0.2s ease, color 0.2s ease;
    color: #bfdbfe;
    font-size: 13px;
    font-weight: 600;
    border-radius: 6px;
    background: transparent;
}

.reportDmlSummaryToggle::-webkit-details-marker {
    display: none;
}

.reportDmlSummaryToggle::after {
    content: "";
    width: 8px;
    height: 8px;
    border: 1px solid currentColor;
    border-left: 0;
    border-top: 0;
    transform: rotate(45deg);
    margin-left: auto;
    transition: transform 0.2s ease;
}

.reportDmlDetails[open] .reportDmlSummaryToggle::after {
    transform: rotate(225deg);
}

.reportDmlDetails:not([open]) .reportDmlSummaryToggle:hover {
    color: #e2e8f0;
}

.reportDmlDetails[open] .reportDmlSummaryToggle:hover {
    background: rgba(148, 163, 184, 0.18);
}

.reportDmlDetails[open] .reportDmlSummaryToggle {
    border-bottom: 1px solid rgba(59, 130, 246, 0.35);
    border-radius: 6px 6px 0 0;
}

.reportDmlContent {
    display: flex;
    flex-direction: column;
    gap: 12px;
    padding: 16px;
}

.reportDmlHeader {
    display: flex;
    flex-wrap: wrap;
    align-items: baseline;
    gap: 8px;
    flex: 1 1 auto;
    min-width: 0;
}

.reportDmlHeader h4 {
    margin: 0;
    font-size: 13px;
    font-weight: 600;
    color: inherit;
}

.reportDmlStatus {
    font-size: 12px;
    font-weight: 600;
    color: #22d3ee;
    text-transform: uppercase;
}

.reportDmlTimestamp {
    font-size: 12px;
    color: #94a3b8;
}

.reportDmlError {
    margin: 0;
    color: #f87171;
    font-size: 13px;
}

.reportDmlSegments {
    display: flex;
    flex-direction: column;
    gap: 8px;
}

.reportDmlSegment {
    border: 1px solid rgba(148, 163, 184, 0.18);
    border-radius: 6px;
    background: rgba(15, 23, 42, 0.35);
}

.reportDmlSegment summary {
    cursor: pointer;
    padding: 8px 12px;
    font-weight: 600;
    color: #e2e8f0;
}

.reportDmlSegment pre {
    margin: 0;
    padding: 12px;
    font-size: 13px;
}

.reportDmlSql {
    background: rgba(15, 23, 42, 0.55);
    color: #e0f2fe;
}

.reportDmlAnalysis {
    background: rgba(8, 47, 73, 0.55);
    color: #fef9c3;
}

.reportDmlSummary {
    margin: 0;
    font-size: 13px;
    background: rgba(15, 23, 42, 0.65);
    color: #cbd5f5;
    border-radius: 6px;
    padding: 12px;
}

.reportDmlEmpty {
    margin: 0;
    font-size: 13px;
    color: #94a3b8;
}


.reportIssuesSection {
    display: flex;
    flex-direction: column;
    gap: 12px;
    flex: 1 1 auto;
    min-height: 0;
    align-self: stretch;
}

.reportIssuesSection--empty {
    padding-top: 12px;
    flex: 0 0 auto;
}


.reportIssuesHeader {
    display: flex;
    align-items: center;
    gap: 12px;
    flex-wrap: wrap;
}

.reportIssuesHeaderInfo {
    display: flex;
    align-items: baseline;
    gap: 8px;
    flex: 1 1 auto;
    min-width: 0;
}

.reportIssuesContent {
    flex: 0 0 auto;
    min-height: auto;
    display: flex;
    flex-direction: column;
    gap: 12px;
    border: 1px solid rgba(148, 163, 184, 0.28);
    border-radius: 8px;
    padding: 12px;
    background: rgba(15, 23, 42, 0.02);
    overflow: visible;
}

.reportIssuesHeader h4 {
    margin: 0;
    font-size: 16px;
    color: #0b1120;
}

.reportIssuesTotal {
    font-size: 12px;
    color: #94a3b8;
}

.reportIssuesNotice {
    padding: 10px 14px;
    border-radius: 6px;
    background: rgba(148, 163, 184, 0.12);
    color: #e2e8f0;
    font-size: 13px;
}

.reportIssuesNotice--error {
    background: rgba(248, 113, 113, 0.12);
    color: #fda4af;
}

.reportIssuesNotice--warning {
    background: rgba(250, 204, 21, 0.12);
    color: #facc15;
}

.reportRow {
    flex: 0 0 auto;
    min-height: auto;
    border-radius: 6px;
    background: #1b1b1b;
    display: flex;
    flex-direction: column;
    overflow: visible;
}

.reportRowActions {
    display: flex;
    justify-content: flex-end;
    padding: 12px 16px 0;
    gap: 8px;
}

.reportRowActionButton {
    border: 1px solid rgba(148, 163, 184, 0.35);
    border-radius: 4px;
    background: rgba(148, 163, 184, 0.14);
    color: #e2e8f0;
    font-size: 12px;
    padding: 4px 12px;
    cursor: pointer;
    transition: background 0.2s ease, border-color 0.2s ease, color 0.2s ease;
}

.reportRowActionButton:hover:not(:disabled) {
    background: rgba(59, 130, 246, 0.2);
    border-color: rgba(59, 130, 246, 0.5);
    color: #f8fafc;
}

.reportRowActionButton:disabled {
    opacity: 0.5;
    cursor: not-allowed;
}

.reportRowContent {
    flex: 1 1 auto;
    margin: 0;
    padding: 16px;
    font-family: Consolas, "Courier New", monospace;
    font-size: 13px;
    line-height: 1.45;
    color: #e2e8f0;
    background: transparent;
    white-space: pre-wrap;
    word-break: break-word;
    min-height: 0;
}

.reportRowContent.codeScroll {
    overflow: visible;
    max-height: none;
}

.reportRowNotice {
    margin: 0;
    padding: 0 16px 12px;
    font-size: 12px;
    color: #94a3b8;
}

.reportIssuesRow .reportRowContent {
    padding: 0;
}

.reportIssuesRow .reportRowContent.codeScroll {
    display: flex;
    flex-direction: column;
    overflow: visible;
    max-height: none;
}

.reportIssuesRow .codeEditor {
    padding: 4px 0;
}

.reportIssuesRow .codeLine {
    border-left: 3px solid transparent;
    padding: 2px 0;
}

.reportIssuesRow .codeLine--issue {
    background: rgba(248, 113, 113, 0.12);
    border-left-color: rgba(248, 113, 113, 0.65);
}

.codeLineNo--issue {
    color: #b91c1c;
}

.codeLineContent--issueHighlight {
    color: #7f1d1d;
    background: rgba(248, 113, 113, 0.18);
}

.reportIssuesRow .codeLine--meta {
    background: rgba(226, 232, 240, 0.75);
    border-left-color: rgba(148, 163, 184, 0.6);
}

.reportIssuesRow .codeLine--issuesMeta {
    background: rgba(251, 146, 60, 0.24);
    border-left-color: rgba(251, 146, 60, 0.6);
}

.reportIssuesRow .codeLine--fixMeta {
    background: rgba(56, 189, 248, 0.2);
    border-left-color: rgba(56, 189, 248, 0.55);
}

.codeLineNo--meta {
    color: #1f2937;
    display: flex;
    align-items: center;
    justify-content: center;
    padding-right: 0;
}

.codeLineNo--meta::before {
    content: "";
}

.codeLineNo--issues {
    color: #c2410c;
}

.codeLineNo--fix {
    color: #0284c7;
}

.codeLineNoIcon {
    width: 16px;
    height: 16px;
    fill: currentColor;
    display: block;
}

.codeLineNoIcon--warning {
    color: inherit;
}

.codeLineContent--issues,
.codeLineContent--fix {
    font-size: 13px;
    line-height: 1.55;
    white-space: pre-wrap;
}

.codeLineContent--issues {
    color: #9a3412;
}

.codeLineContent--fix {
    color: #0369a1;
}

.reportIssueInlineRow {
    display: flex;
    flex-wrap: wrap;
    gap: 8px;
    align-items: flex-start;
    margin: 0 0 6px;
    color: #0f172a;
}

.reportIssueInlineRow:last-child {
    margin-bottom: 0;
}

.reportIssueInlineRow--empty {
    color: #475569;
    font-style: italic;
}

.reportIssueInlineCode {
    width: 100%;
    background: rgba(148, 163, 184, 0.08);
    border: 1px solid rgba(148, 163, 184, 0.2);
    border-radius: 8px;
    padding: 10px 12px;
    font-family: var(--code-font, "JetBrains Mono", SFMono-Regular, Menlo, Monaco, Consolas, "Liberation Mono", "Courier New", monospace);
    font-size: 13px;
    line-height: 1.55;
    white-space: pre-wrap;
    color: #0f172a;
    background-clip: padding-box;
}

.reportIssueInlineCode code {
    font-family: inherit;
}

.reportIssueInlineBadges {
    display: flex;
    align-items: center;
    gap: 6px;
    font-size: 11px;
    font-weight: 600;
    text-transform: uppercase;
    letter-spacing: 0.04em;
    color: #cbd5f5;
}

.reportIssueInlineIndex {
    color: #1e3a8a;
}

.reportIssueInlineRule {
    padding: 2px 8px;
    border-radius: 999px;
    background: rgba(59, 130, 246, 0.15);
    color: #1d4ed8;
    font-weight: 600;
}

.reportIssueInlineSeverity {
    padding: 2px 8px;
    border-radius: 999px;
    font-weight: 600;
    border: 1px solid transparent;
    color: #0f172a;
}

.reportIssueInlineSeverity--error {
    background: rgba(248, 113, 113, 0.22);
    color: #991b1b;
    border-color: rgba(248, 113, 113, 0.45);
}

.reportIssueInlineSeverity--warn {
    background: rgba(234, 179, 8, 0.24);
    color: #92400e;
    border-color: rgba(234, 179, 8, 0.45);
}

.reportIssueInlineSeverity--info {
    background: rgba(59, 130, 246, 0.2);
    color: #1d4ed8;
    border-color: rgba(59, 130, 246, 0.45);
}

.reportIssueInlineSeverity--muted {
    background: rgba(148, 163, 184, 0.24);
    color: #1f2937;
    border-color: rgba(148, 163, 184, 0.45);
}

.reportIssueInlineLine {
    padding: 2px 8px;
    border-radius: 999px;
    background: rgba(148, 163, 184, 0.25);
    color: #cbd5f5;
    font-weight: 600;
}

.reportIssueInlineMessage {
    flex: 1 1 220px;
    min-width: 200px;
    font-weight: 600;
    color: #0b1120;
}

.reportIssueInlineMeta {
    display: flex;
    flex-wrap: wrap;
    gap: 6px;
    font-size: 12px;
    color: #334155;
}

.reportIssueInlineObject {
    font-weight: 600;
}

.reportIssueInlineColumn {
    color: #1f2937;
}

.reportIssuesEmpty {
    margin: 0;
    font-size: 13px;
    color: #94a3b8;
}

.reportRaw {
    border: 1px solid #2f2f2f;
    border-radius: 6px;
    background: #111827;
    padding: 10px 14px;
}

.reportRaw > summary {
    cursor: pointer;
    font-weight: 600;
    font-size: 13px;
    color: #cbd5f5;
}

.reportRaw > summary::marker {
    color: #94a3b8;
}

.reportErrorPanel {
    margin: 0;
    padding: 16px;
    border-radius: 6px;
    border: 1px solid rgba(248, 113, 113, 0.3);
    background: rgba(248, 113, 113, 0.08);
    color: #fda4af;
}

.reportErrorText {
    margin: 0;
    font-size: 14px;
    font-weight: 600;
}

.reportErrorHint {
    margin: 8px 0 0;
    font-size: 12px;
    color: #fecaca;
}

.reportChunks {
    margin-top: 16px;
    border-radius: 6px;
    border: 1px solid #2f2f2f;
    background: #111827;
    padding: 12px 16px;
    color: #e2e8f0;
}

.reportChunks > summary {
    cursor: pointer;
    font-size: 13px;
    font-weight: 600;
    margin-bottom: 8px;
}

.reportChunkList {
    list-style: none;
    margin: 0;
    padding: 0;
    display: flex;
    flex-direction: column;
    gap: 12px;
}

.reportChunkList--issues {
    gap: 16px;
}

.reportChunkTitle {
    margin: 0 0 6px;
    font-size: 12px;
    color: #94a3b8;
}

.reportChunkIssues {
    margin: 0;
    padding-left: 20px;
    list-style: disc;
    display: flex;
    flex-direction: column;
    gap: 8px;
}

.reportChunkIssue {
    margin: 0;
}

.reportChunkIssueMessage {
    margin: 0;
    font-size: 13px;
    font-weight: 600;
    color: #f8fafc;
}

.reportChunkIssueMeta {
    margin: 4px 0 0;
    font-size: 12px;
    color: #94a3b8;
}

.reportChunkIssueContext {
    margin: 6px 0 0;
    font-size: 12px;
    color: #cbd5f5;
    white-space: pre-wrap;
    word-break: break-word;
}

.reportChunkEmpty {
    margin: 6px 0 0;
    font-size: 12px;
    color: #94a3b8;
}

.reportChunkBody {
    margin: 0;
    padding: 12px;
    border-radius: 4px;
    border: 1px solid #2f2f2f;
    background: #1b1b1b;
    color: #d1d5db;
    font-family: Consolas, "Courier New", monospace;
    font-size: 12px;
    line-height: 1.45;
    white-space: pre-wrap;
    word-break: break-word;
}

.reportViewerPlaceholder {
    margin: 0;
    color: #94a3b8;
    font-size: 13px;
}

.pvHeader {
    display: flex;
    flex-wrap: wrap;
    justify-content: space-between;
    gap: 12px;
    line-height: 1.2;
}

.pvName {
    font-size: 16px;
    font-weight: 600;
    color: #f3f4f6;
    word-break: break-all;
}

.pvMeta {
    font-size: 12px;
    color: #94a3b8;
}

.pvBox {
    flex: 1 1 auto;
    background: #1b1b1b;
    border-radius: 6px;
    border: 1px solid #2f2f2f;
    padding: 12px;
    display: flex;
    overflow: auto;
}

.pvBox.codeBox {
    padding: 12px;
    overflow: auto;
}

.pvBox.codeBox.reportIssuesBox,
.pvBox.codeBox.reportIssuesBox .codeScroll {
    overflow: auto;
}

.codeScroll {
    flex: 1 1 auto;
    font-family: Consolas, "Courier New", monospace;
    font-size: 13px;
    line-height: 1.45;
    color: #1f2937;
    background: #f8fafc;
    cursor: text;
    overflow: auto;
    max-height: 100%;
}

.reportBody.codeScroll,
.reportChunkBody.codeScroll {
    -webkit-user-select: text;
    -moz-user-select: text;
    -ms-user-select: text;
    user-select: text;
}

.codeEditor {
    display: block;
    width: 100%;
    min-width: 0;
    outline: none;
    caret-color: transparent;
}

.codeEditor:focus {
    outline: none;
}

.codeLine {
    display: flex;
    align-items: flex-start;
    width: 100%;
}

.codeLineNo {
    position: relative;
    flex: 0 0 auto;
    width: 5ch;
    min-width: 5ch;
    padding: 0 12px 0 0;
    text-align: right;
    color: #4b5563;
    font-variant-numeric: tabular-nums;
    user-select: none;
}

.codeLineNo::before {
    content: attr(data-line);
    display: block;
}

.codeLineContent {
    flex: 1 1 auto;
    display: block;
    width: 100%;
    padding: 0 12px;
    white-space: pre-wrap;
    word-break: break-word;
    overflow-wrap: anywhere;
    min-width: 0;
    -webkit-user-select: text;
    -moz-user-select: text;
    -ms-user-select: text;
    user-select: text;
}

.codeSelectionHighlight {
    background: rgba(59, 130, 246, 0.25);
    color: #1f2937;
    border-radius: 2px;
}

.reportBody::selection,
.reportBody *::selection,
.reportChunkBody::selection,
.reportChunkBody *::selection,
.codeScroll::selection,
.codeScroll *::selection,
.codeLineContent::selection,
.codeLineContent *::selection {
    background: rgba(59, 130, 246, 0.45);
    color: #f8fafc;
}

.reportBody::-moz-selection,
.reportBody *::-moz-selection,
.reportChunkBody::-moz-selection,
.reportChunkBody *::-moz-selection,
.codeScroll::-moz-selection,
.codeScroll *::-moz-selection,
.codeLineContent::-moz-selection,
.codeLineContent *::-moz-selection {
    background: rgba(59, 130, 246, 0.45);
    color: #f8fafc;
}


.modalBackdrop {
    position: fixed;
    inset: 0;
    background: rgba(0, 0, 0, .5);
    display: flex;
    align-items: center;
    justify-content: center;
    z-index: 50;
}

.modalCard {
    width: 520px;
    max-width: 90vw;
    background: #252526;
    color: #e5e7eb;
    border: 1px solid #3d3d3d;
    border-radius: 10px;
    padding: 18px;
    box-shadow: 0 10px 30px rgba(0, 0, 0, .6);
}

.modalCard h3 {
    margin: 0 0 6px;
}

.modalCard p {
    margin: 6px 0 12px;
    opacity: .9;
}

.dropZone {
    border: 2px dashed #3d3d3d;
    border-radius: 10px;
    height: 160px;
    display: flex;
    align-items: center;
    justify-content: center;
    margin-bottom: 12px;
    user-select: none;
}

.dropZone:hover {
    background: #2a2a2a;
}

.modalBtns {
    display: flex;
    gap: 10px;
}

.btn {
    padding: 8px 14px;
    border-radius: 8px;
    border: 1px solid #3d3d3d;
    background: #007acc;
    color: #fff;
    cursor: pointer;
}

.btn:hover {
    filter: brightness(1.1);
}

.btn.ghost {
    background: transparent;
    color: #e5e7eb;
}

.btn.outline {
    background: transparent;
    color: #e5e7eb;
    border-color: #4b5563;
}

/* Light theme overrides */
.page--light {
    background-color: #f8fafc;
    color: #1f2937;
    --panel-surface: #ffffff;
    --panel-surface-alt: #f8fafc;
    --panel-border: #e2e8f0;
    --panel-border-strong: #cbd5f5;
    --panel-divider: rgba(148, 163, 184, 0.35);
    --panel-heading: #0f172a;
    --panel-muted: #64748b;
    --panel-accent: #2563eb;
    --panel-accent-soft: rgba(37, 99, 235, 0.12);
    --tree-row-hover: rgba(148, 163, 184, 0.18);
    --tree-row-active: rgba(59, 130, 246, 0.18);
    --tree-text: #1f2937;
    --tree-icon: #475569;
    --tree-connector: rgba(148, 163, 184, 0.4);
    --tree-badge-text: #1f2937;
    --tree-badge-idle: rgba(148, 163, 184, 0.24);
    --tree-badge-processing: rgba(234, 179, 8, 0.35);
    --tree-badge-ready: rgba(34, 197, 94, 0.28);
    --tree-badge-error: rgba(239, 68, 68, 0.32);
    --scrollbar-track: #e2e8f0;
    --scrollbar-thumb: #cbd5f5;
    --scrollbar-thumb-hover: #93c5fd;
}

.page--light .topBar {
    background: linear-gradient(90deg, #ffffff, #f1f5f9);
    border-bottom: 1px solid #cbd5f5;
    box-shadow: 0 2px 6px rgba(148, 163, 184, 0.35);
    color: #0f172a;
}

.page--light .topBar_iconBtn {
    background: #ffffff;
    border-color: #cbd5f5;
    color: #1f2937;
}

.page--light .topBar_iconBtn:hover:not(:disabled) {
    background: #e2e8f0;
    border-color: #93c5fd;
    color: #1d4ed8;
}

.page--light .topBar_iconBtn.active {
    background: linear-gradient(135deg, rgba(59, 130, 246, 0.18), rgba(14, 165, 233, 0.18));
    color: #1d4ed8;
}

.page--light .topBar_addProject {
    background-color: #2563eb;
    box-shadow: 0 4px 12px rgba(148, 163, 184, 0.35);
}

.page--light .topBar_addProject:hover {
    background-color: #1d4ed8;
}

.page--light .mainContent {
    background-color: #f8fafc;
}

.page--light .workSpace {
    background: #ffffff;
    border-color: #e2e8f0;
}

.page--light .toolColumn {
    background: #e2e8f0;
    border-right: 1px solid #cbd5f5;
}

.page--light .toolColumn_btn {
    background: #ffffff;
    border-color: #cbd5f5;
    color: #1f2937;
}

.page--light .toolColumn_btn:hover {
    background: #e2e8f0;
    border-color: #93c5fd;
    color: #1d4ed8;
}

.page--light .toolColumn_btn.active {
    background: linear-gradient(135deg, rgba(59, 130, 246, 0.18), rgba(14, 165, 233, 0.18));
    color: #1d4ed8;
}

.page--light .panelHeader {
    color: #475569;
}

.page--light .reportViewerContent {
    background: #ffffff;
    border-color: #e2e8f0;
    color: #1f2937;
}

.page--light .reportViewerProcessingOverlay {
    background: rgba(148, 163, 184, 0.35);
}

.page--light .reportViewerProcessingText {
    color: #1f2937;
}

.page--light .reportViewerPlaceholder {
    color: #64748b;
}

.page--light .reportTabs {
    gap: 10px;
}

.page--light .reportTab {
    background: #e2e8f0;
    border-color: #cbd5f5;
    color: #1f2937;
}

.page--light .reportTab.active {
    background: linear-gradient(135deg, rgba(59, 130, 246, 0.18), rgba(14, 165, 233, 0.18));
    border-color: rgba(59, 130, 246, 0.45);
    color: #1d4ed8;
}

.page--light .reportTitle {
    color: #0f172a;
}

.page--light .reportViewerTimestamp {
    color: #64748b;
}

.page--light .reportBody {
    background: #ffffff;
    border-color: #e2e8f0;
    color: #1f2937;
}

.page--light .reportStructuredToggleButton {
    background: #e2e8f0;
    border-color: #cbd5f5;
    color: #1f2937;
}

.page--light .reportStructuredToggleButton.active {
    background: linear-gradient(135deg, rgba(59, 130, 246, 0.2), rgba(14, 165, 233, 0.2));
    color: #1d4ed8;
}

.page--light .reportJsonPreviewDetails {
    background: #f8fafc;
    border-color: #cbd5f5;
}

.page--light .reportJsonPreviewSummary {
    color: #1d4ed8;
}

.page--light .reportJsonPreview {
    background: #ffffff;
    border-top-color: rgba(59, 130, 246, 0.2);
    color: #1f2937;
}

.page--light .reportExportButton {
    background: #2563eb;
    border-color: #2563eb;
    color: #ffffff;
}

.page--light .reportExportButton:hover:not(:disabled) {
    background: #1d4ed8;
    border-color: #1d4ed8;
    color: #ffffff;
}

.page--light .reportExportButton:disabled {
    background: #e2e8f0;
    border-color: #cbd5f5;
    color: #94a3b8;
}

.page--light .reportSummaryCard {
    background: #f1f5f9;
    border-color: #e2e8f0;
    color: #1f2937;
}

.page--light .reportSummaryLabel {
    color: #475569;
}

.page--light .reportSummaryList {
    color: #1f2937;
}

.page--light .reportSummaryItemLabel {
    color: #0f172a;
}

.page--light .reportSummaryText {
    color: #1f2937;
}

.page--light .reportSummaryValue {
    color: #0f172a;
}

.page--light .reportSummaryItemValue {
    color: #1d4ed8;
}

.page--light .reportStaticSection,
.page--light .reportDmlDetails {
    background: #f8fafc;
    border-color: #e2e8f0;
    color: #1f2937;
}

.page--light .reportStaticHeader h4 {
    color: #0f172a;
}

.page--light .reportDmlHeader h4 {
    color: inherit;
}

.page--light .reportStaticEngine,
.page--light .reportDmlTimestamp,
.page--light .reportDmlEmpty {
    color: #64748b;
}

.page--light .reportStaticBlock h5 {
    color: #1f2937;
}

.page--light .reportStaticItemLabel {
    color: #0f172a;
}

.page--light .reportStaticItemValue {
    color: #1d4ed8;
}

.page--light .reportDmlStatus {
    color: #1d4ed8;
}

.page--light .reportDmlSummaryToggle {
    color: #1d4ed8;
}

.page--light .reportDmlDetails:not([open]) .reportDmlSummaryToggle:hover {
    color: #1f2937;
}

.page--light .reportDmlDetails[open] .reportDmlSummaryToggle:hover {
    background: rgba(148, 163, 184, 0.32);
}

.page--light .reportDmlSegment {
    background: #f1f5f9;
    border-color: #e2e8f0;
}

.page--light .reportDmlSegment summary {
    color: #1f2937;
}

.page--light .reportDmlSegment pre {
    background: #ffffff;
    color: #1f2937;
}

.page--light .reportDmlSql {
    background: rgba(59, 130, 246, 0.12);
    color: #1d4ed8;
}

.page--light .reportDmlAnalysis {
    background: rgba(14, 165, 233, 0.12);
    color: #0f172a;
}

.page--light .reportDmlSummary {
    background: #f1f5f9;
    color: #1f2937;
}

.page--light .reportErrorPanel {
    background: rgba(248, 113, 113, 0.12);
    border-color: rgba(248, 113, 113, 0.35);
    color: #b91c1c;
}

.page--light .reportErrorHint {
    color: #b91c1c;
}

.page--light .reportChunks {
    background: #f8fafc;
    border-color: #e2e8f0;
    color: #1f2937;
}

.page--light .reportChunkTitle,
.page--light .reportChunkIssueMeta,
.page--light .reportChunkEmpty {
    color: #64748b;
}

.page--light .reportChunkIssueMessage {
    color: #0f172a;
}

.page--light .reportChunkIssueContext {
    color: #1d4ed8;
}

.page--light .reportChunkBody {
    background: #ffffff;
    border-color: #e2e8f0;
    color: #1f2937;
}

.page--light .pvName {
    color: #0f172a;
}

.page--light .pvMeta {
    color: #64748b;
}

.page--light .pvBox {
    background: #ffffff;
    border-color: #e2e8f0;
    color: #1f2937;
}

.page--light .codeScroll {
    background: #f8fafc;
    color: #1f2937;
}

.page--light .codeLineNo {
    color: #94a3b8;
}

.page--light .codeSelectionHighlight {
    background: rgba(59, 130, 246, 0.18);
    color: #1d4ed8;
}

.page--light .modalBackdrop {
    background: rgba(148, 163, 184, 0.35);
}

.page--light .modalCard {
    background: #ffffff;
    color: #1f2937;
    border-color: #e2e8f0;
    box-shadow: 0 16px 32px rgba(148, 163, 184, 0.4);
}

.page--light .dropZone {
    border-color: #cbd5f5;
    background: #f8fafc;
    color: #64748b;
}

.page--light .dropZone:hover {
    background: #e2e8f0;
}

.page--light .btn {
    background: #2563eb;
    border-color: #2563eb;
    color: #ffffff;
}

.page--light .btn.ghost {
    background: transparent;
    color: #1d4ed8;
}

.page--light .btn.outline {
    background: transparent;
    border-color: #93c5fd;
    color: #1d4ed8;
}

</style>





































































<|MERGE_RESOLUTION|>--- conflicted
+++ resolved
@@ -384,28 +384,6 @@
         (combinedSummaryRecord && typeof combinedSummaryRecord === "object"
             ? combinedSummaryRecord
             : null) || globalSummary;
-<<<<<<< HEAD
-=======
-
-    const combinedSummaryText = pickString(
-        combinedSummarySource?.message,
-        typeof combinedSummarySource?.summary === "string" ? combinedSummarySource.summary : "",
-        combinedSummarySource?.note,
-        typeof combinedSummarySource === "string" ? combinedSummarySource : ""
-    );
-
-    const combinedSummaryByRule =
-        (combinedSummarySource?.by_rule && typeof combinedSummarySource.by_rule === "object"
-            ? combinedSummarySource.by_rule
-            : null) ||
-        (combinedSummarySource?.byRule && typeof combinedSummarySource.byRule === "object"
-            ? combinedSummarySource.byRule
-            : null);
-
-    const combinedDistributions = buildIssueDistributions(aggregatedIssues, {
-        summaryByRule: combinedSummaryByRule
-    });
->>>>>>> d2c75c0c
 
     let combinedTotalIssues = null;
     if (combinedSummarySource && typeof combinedSummarySource === "object") {
@@ -445,11 +423,7 @@
         omitKeys: ["sources", "by_rule", "byRule", "source", "label"]
     });
 
-<<<<<<< HEAD
     const combinedSummaryTextValue = pickString(
-=======
-    const combinedSummaryText = pickString(
->>>>>>> d2c75c0c
         combinedSummarySource?.message,
         typeof combinedSummarySource?.summary === "string" ? combinedSummarySource.summary : "",
         combinedSummarySource?.note,
@@ -693,11 +667,7 @@
         sourceSummaries,
         combinedSummary: combinedSummarySource,
         combinedSummaryDetails,
-<<<<<<< HEAD
         combinedSummaryText: combinedSummaryTextValue,
-=======
-        combinedSummaryText,
->>>>>>> d2c75c0c
         combinedSeverityBreakdown: combinedDistributions.severityBreakdown,
         combinedRuleBreakdown: combinedDistributions.ruleBreakdown,
         combinedTotalIssues: Number.isFinite(combinedTotalIssues)
