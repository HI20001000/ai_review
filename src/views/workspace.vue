--- conflicted
+++ resolved
@@ -18,12 +18,7 @@
 import {
     collectStaticReportIssues,
     mergeStaticReportIntoAnalysis,
-<<<<<<< HEAD
     buildStaticRawSourceText
-=======
-    buildStaticRawSourceText,
-    buildStaticReportDetails
->>>>>>> 09549325
 } from "../scripts/reports/staticReport.js";
 import {
     collectAiReviewIssues,
@@ -306,7 +301,6 @@
         report.state?.analysis?.rawReport,
         report.state?.analysis?.originalResult,
         report.state?.rawReport
-<<<<<<< HEAD
     );
     if (directCandidate) {
         const directParsed = parseReportJson(directCandidate) || null;
@@ -335,8 +329,6 @@
         staticIssues,
         aiIssues,
         aggregatedIssues
-=======
->>>>>>> 09549325
     );
     if (directCandidate) {
         const directParsed = parseReportJson(directCandidate) || null;
@@ -349,67 +341,13 @@
         }
     }
 
-<<<<<<< HEAD
-=======
-    if (parsedReport) {
-        const stringified = stringifyReportCandidate(parsedReport, "combined report payload");
-        if (stringified) {
-            return stringified;
-        }
-    }
-
-    const state = report.state;
-    const payload = buildCombinedReportPayload(state);
-
-    try {
-        return JSON.stringify(payload);
-    } catch (error) {
-        console.warn("[reports] Failed to stringify aggregated report payload", error);
-    }
-
->>>>>>> 09549325
     return "";
 });
 
 const activeReportStaticRawSourceText = computed(() => {
     const report = activeReport.value;
     if (!report) return "";
-<<<<<<< HEAD
     return buildStaticRawSourceText(report.state);
-=======
-
-    const parsedReport = isPlainObject(report.state?.parsedReport) ? report.state.parsedReport : null;
-    const reports = parsedReport && isPlainObject(parsedReport.reports) ? parsedReport.reports : null;
-    const staticSource = pickReportObjectCandidate(
-        reports?.static_analyzer,
-        reports?.staticAnalyzer,
-        report.state?.analysis?.staticReport
-    );
-    if (staticSource) {
-        const stringified = stringifyReportCandidate(staticSource, "static analyzer report");
-        if (stringified) {
-            return stringified;
-        }
-    }
-
-    const fallbackText = pickJsonStringCandidate(
-        report.state?.analysis?.rawReport,
-        report.state?.analysis?.originalResult,
-        report.state?.rawReport
-    );
-    if (fallbackText) {
-        return fallbackText;
-    }
-
-    const issues = collectStaticReportIssues(report.state);
-    try {
-        return JSON.stringify({ issues });
-    } catch (error) {
-        console.warn("[reports] Failed to stringify static issue payload", error);
-    }
-
-    return "";
->>>>>>> 09549325
 });
 
 const activeReportDifyRawSourceText = computed(() => {
@@ -1303,34 +1241,6 @@
     return { success: false, value: null };
 }
 
-<<<<<<< HEAD
-=======
-function isPlainObject(value) {
-    return Boolean(value) && typeof value === "object" && !Array.isArray(value);
-}
-
-function pickReportObjectCandidate(...candidates) {
-    for (const candidate of candidates) {
-        if (isPlainObject(candidate)) {
-            return candidate;
-        }
-    }
-    return null;
-}
-
-function stringifyReportCandidate(value, label) {
-    if (!isPlainObject(value)) {
-        return "";
-    }
-    try {
-        return JSON.stringify(value);
-    } catch (error) {
-        console.warn(`[reports] Failed to stringify ${label}`, error);
-    }
-    return "";
-}
-
->>>>>>> 09549325
 function buildWorksheetFromValue(value) {
     const hierarchical = buildHierarchicalWorksheet(value);
     if (hierarchical) {
