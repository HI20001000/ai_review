--- conflicted
+++ resolved
@@ -1168,12 +1168,6 @@
 function cloneIssueWithSource(issue, sourceKey, options = {}) {
     if (!issue || typeof issue !== "object" || Array.isArray(issue)) {
         return issue;
-<<<<<<< HEAD
-=======
-    }
-    if (issue.source || issue.analysis_source || issue.analysisSource) {
-        return issue;
->>>>>>> 3eb087ba
     }
     return { ...issue, source: sourceKey };
 }
@@ -1217,7 +1211,6 @@
     return cloned;
 }
 
-<<<<<<< HEAD
 function remapIssuesToSource(issues, sourceKey, options = {}) {
     if (!Array.isArray(issues)) {
         return [];
@@ -1232,15 +1225,6 @@
     if (Array.isArray(value)) {
         return value.map((item) => sortObjectKeys(item));
     }
-=======
-function sortObjectKeys(value) {
-    if (!value || typeof value !== "object") {
-        return value;
-    }
-    if (Array.isArray(value)) {
-        return value.map((item) => sortObjectKeys(item));
-    }
->>>>>>> 3eb087ba
     const sorted = {};
     Object.keys(value)
         .sort()
@@ -1256,24 +1240,20 @@
             return JSON.stringify(sortObjectKeys(issue));
         } catch (_error) {
             return String(issue);
-<<<<<<< HEAD
-=======
-        }
-    });
-
-    return dedupeIssues(results);
-}
-
-function collectAggregatedIssues(state) {
-    if (!state) return [];
-    const issues = [
-        ...collectIssuesForSource(state, ["static_analyzer"]),
-        ...collectIssuesForSource(state, ["dml_prompt"]),
-        ...collectIssuesForSource(state, ["dify_workflow"])
-    ];
-    const combined = dedupeIssues(issues);
-    if (combined.length > 0) {
-        return combined;
+        }
+        results.push(candidate);
+    };
+
+    const parsedIssues = state.parsedReport?.issues;
+    if (Array.isArray(parsedIssues)) {
+        parsedIssues.forEach((issue) => {
+            const sourceValue =
+                issue?.source || issue?.analysis_source || issue?.analysisSource || issue?.from;
+            const normalised = normaliseReportSourceKey(sourceValue);
+            if (normalised && sourceSet.has(normalised)) {
+                pushIssue(issue);
+            }
+        });
     }
     if (typeof issue === "string") {
         return issue;
@@ -1306,7 +1286,6 @@
         let candidate = issue;
         if (fallbackSourceKey) {
             candidate = cloneIssueWithSource(candidate, fallbackSourceKey, { force: forceSource });
->>>>>>> 3eb087ba
         }
         results.push(candidate);
     };
@@ -1322,56 +1301,7 @@
             }
         });
     }
-    if (typeof issue === "string") {
-        return issue;
-    }
-    return String(issue);
-}
-
-<<<<<<< HEAD
-function dedupeIssues(list) {
-    const seen = new Set();
-    const result = [];
-    for (const issue of list || []) {
-        const key = createIssueKey(issue);
-        if (seen.has(key)) continue;
-        seen.add(key);
-        result.push(issue);
-    }
-    return result;
-}
-
-function collectIssuesForSource(state, sourceKeys) {
-    if (!state) return [];
-    const sources = Array.isArray(sourceKeys) ? sourceKeys : [sourceKeys];
-    const sourceSet = new Set(sources.map((key) => normaliseReportSourceKey(key)));
-    const results = [];
-
-    const pushIssue = (issue, fallbackSourceKey = null, forceSource = false) => {
-        if (issue === null || issue === undefined) {
-            return;
-        }
-        let candidate = issue;
-        if (fallbackSourceKey) {
-            candidate = cloneIssueWithSource(candidate, fallbackSourceKey, { force: forceSource });
-        }
-        results.push(candidate);
-    };
-
-    const parsedIssues = state.parsedReport?.issues;
-    if (Array.isArray(parsedIssues)) {
-        parsedIssues.forEach((issue) => {
-            const sourceValue =
-                issue?.source || issue?.analysis_source || issue?.analysisSource || issue?.from;
-            const normalised = normaliseReportSourceKey(sourceValue);
-            if (normalised && sourceSet.has(normalised)) {
-                pushIssue(issue);
-            }
-        });
-    }
-
-=======
->>>>>>> 3eb087ba
+
     const reports = state.parsedReport?.reports;
     if (reports && typeof reports === "object") {
         sources.forEach((sourceKey) => {
@@ -1389,7 +1319,6 @@
                 if (difyAggregated && Array.isArray(difyAggregated.issues) && difyAggregated.issues.length) {
                     difyAggregated.issues.forEach((issue) => pushIssue(issue, sourceKey, true));
                     enrichedCount += difyAggregated.issues.length;
-<<<<<<< HEAD
                 }
 
                 if (!enrichedCount && Array.isArray(difyEntry?.issues) && difyEntry.issues.length) {
@@ -1406,24 +1335,6 @@
                     enrichedCount += aggregated.issues.length;
                 }
 
-=======
-                }
-
-                if (!enrichedCount && Array.isArray(difyEntry?.issues) && difyEntry.issues.length) {
-                    difyEntry.issues.forEach((issue) => pushIssue(issue, sourceKey, true));
-                    enrichedCount += difyEntry.issues.length;
-                }
-
-                const aggregated =
-                    reportEntry?.aggregated && typeof reportEntry.aggregated === "object"
-                        ? reportEntry.aggregated
-                        : null;
-                if (!enrichedCount && aggregated && Array.isArray(aggregated.issues) && aggregated.issues.length) {
-                    aggregated.issues.forEach((issue) => pushIssue(issue, sourceKey));
-                    enrichedCount += aggregated.issues.length;
-                }
-
->>>>>>> 3eb087ba
                 if (!enrichedCount && Array.isArray(state.dify?.issues) && state.dify.issues.length) {
                     state.dify.issues.forEach((issue) => pushIssue(issue, sourceKey, true));
                     enrichedCount += state.dify.issues.length;
@@ -1509,7 +1420,6 @@
 
     const difyIssues = collectIssuesForSource(state, ["dify_workflow"]);
     if (difyIssues.length > 0) {
-<<<<<<< HEAD
         return dedupeIssues([
             ...remapIssuesToSource(difyIssues, "static_analyzer", { force: true }),
             ...aiIssues
@@ -1535,32 +1445,15 @@
         : [];
     if (dmlIssues.length > 0) {
         return dmlIssues;
-=======
-        return dedupeIssues(difyIssues);
-    }
-
-    const parsedIssues = Array.isArray(state.parsedReport?.issues)
-        ? dedupeIssues(state.parsedReport.issues)
-        : [];
-    if (parsedIssues.length > 0) {
-        return parsedIssues;
-    }
-
-    const staticFallback = Array.isArray(state.analysis?.staticReport?.issues)
-        ? dedupeIssues(state.analysis.staticReport.issues)
-        : [];
-    if (staticFallback.length > 0) {
-        return staticFallback;
-    }
-
-    const dmlIssues = Array.isArray(state.dml?.issues)
-        ? dedupeIssues(state.dml.issues)
-        : [];
-    if (dmlIssues.length > 0) {
-        return dmlIssues;
-    }
-
-    return combined;
+    }
+    if (!state.issueSummary || typeof state.issueSummary !== "object") {
+        state.issueSummary = { totalIssues: total };
+        return;
+    }
+    state.issueSummary.totalIssues = total;
+}
+
+    return [];
 }
 
 function updateIssueSummaryTotals(state) {
@@ -1569,7 +1462,6 @@
     const total = Number.isFinite(combinedIssues.length) ? combinedIssues.length : null;
     if (total === null) {
         return;
->>>>>>> 3eb087ba
     }
     if (!state.issueSummary || typeof state.issueSummary !== "object") {
         state.issueSummary = { totalIssues: total };
@@ -1578,26 +1470,6 @@
     state.issueSummary.totalIssues = total;
 }
 
-<<<<<<< HEAD
-    return [];
-}
-
-function updateIssueSummaryTotals(state) {
-    if (!state) return;
-    const combinedIssues = collectAggregatedIssues(state);
-    const total = Number.isFinite(combinedIssues.length) ? combinedIssues.length : null;
-    if (total === null) {
-        return;
-    }
-    if (!state.issueSummary || typeof state.issueSummary !== "object") {
-        state.issueSummary = { totalIssues: total };
-        return;
-    }
-    state.issueSummary.totalIssues = total;
-}
-
-=======
->>>>>>> 3eb087ba
 function extractSummaryCandidate(state, sourceKey) {
     if (!state) return null;
     const reports = state.parsedReport?.reports;
@@ -3615,7 +3487,6 @@
                     baseAnalysis.staticReport && typeof baseAnalysis.staticReport === "object"
                         ? baseAnalysis.staticReport
                         : null;
-<<<<<<< HEAD
                 const mergedStatic = existingStatic ? { ...existingStatic } : {};
                 Object.assign(mergedStatic, staticReport);
                 if (staticReport.summary && typeof staticReport.summary === "object") {
@@ -3624,18 +3495,6 @@
                             ? existingStatic.summary
                             : {}),
                         ...staticReport.summary
-=======
-                const mergedStatic = { ...staticReport };
-                if (existingStatic) {
-                    Object.assign(mergedStatic, existingStatic);
-                }
-                if (staticReport.summary && typeof staticReport.summary === "object") {
-                    mergedStatic.summary = {
-                        ...staticReport.summary,
-                        ...(existingStatic?.summary && typeof existingStatic.summary === "object"
-                            ? existingStatic.summary
-                            : {})
->>>>>>> 3eb087ba
                     };
                 } else if (existingStatic?.summary && typeof existingStatic.summary === "object") {
                     mergedStatic.summary = { ...existingStatic.summary };
