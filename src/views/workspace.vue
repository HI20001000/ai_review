<script setup>
import { ref, reactive, watch, onMounted, onBeforeUnmount, computed, nextTick } from "vue";
import JSZip from "jszip";
import { usePreview } from "../scripts/composables/usePreview.js";
import { useTreeStore } from "../scripts/composables/useTreeStore.js";
import { useProjectsStore } from "../scripts/composables/useProjectsStore.js";
import { useAiAssistant } from "../scripts/composables/useAiAssistant.js";
import * as fileSystemService from "../scripts/services/fileSystemService.js";
import { generateReportViaDify, fetchProjectReports } from "../scripts/services/reportService.js";
import PanelRail from "../components/workspace/PanelRail.vue";
import ChatAiWindow from "../components/ChatAiWindow.vue";

const workspaceLogoModules = import.meta.glob("../assets/InfoMacro_logo.jpg", {
    eager: true,
    import: "default"
});
const workspaceLogoSrc = Object.values(workspaceLogoModules)[0] ?? "";

const preview = usePreview();

const projectsStore = useProjectsStore({
    preview,
    fileSystem: fileSystemService
});

const treeStore = useTreeStore({
    getProjectRootHandleById: projectsStore.getProjectRootHandleById,
    getFileHandleByPath: fileSystemService.getFileHandleByPath,
    previewing: preview.previewing,
    isTextLike: preview.isTextLike,
    MAX_TEXT_BYTES: preview.MAX_TEXT_BYTES,
    selectedProjectId: projectsStore.selectedProjectId
});

projectsStore.setTreeStore(treeStore);

const aiAssistant = useAiAssistant({ treeStore, projectsStore, fileSystem: fileSystemService, preview });

const {
    showUploadModal,
    projects,
    selectedProjectId,
    supportsFS,
    loadProjectsFromDB,
    cleanupLegacyHandles,
    openProject,
    collapseProject,
    deleteProject,
    handleDrop,
    handleDragOver,
    handleFolderInput,
    pickFolderAndImport,
    updateCapabilityFlags,
    getProjectRootHandleById,
    safeAlertFail
} = projectsStore;

const {
    tree,
    activeTreePath,
    activeTreeRevision,
    isLoadingTree,
    openNode,
    selectTreeNode
} = treeStore;

const {
    open: openAssistantSession,
    close: closeAssistantSession,
    contextItems,
    messages,
    addActiveNode,
    addSnippetContext,
    removeContext,
    clearContext,
    sendUserMessage,
    isProcessing,
    isInteractionLocked: isChatLocked,
    connection,
    retryHandshake
} = aiAssistant;

const { previewing } = preview;

const previewLineItems = computed(() => {
    if (previewing.value.kind !== "text") return [];
    const text = previewing.value.text ?? "";
    const lines = text.split(/\r\n|\r|\n/);
    if (lines.length === 0) {
        return [{ number: 1, content: "\u00A0" }];
    }
    return lines.map((line, index) => ({
        number: index + 1,
        content: line === "" ? "\u00A0" : line,
        raw: line
    }));
});

const middlePaneWidth = ref(360);
const mainContentRef = ref(null);
const codeScrollRef = ref(null);
const codeSelection = ref(null);
let pointerDownInCode = false;
let shouldClearAfterPointerClick = false;
let lastPointerDownWasOutsideCode = false;
const showCodeLineNumbers = ref(true);
const isChatWindowOpen = ref(false);
const activeRailTool = ref("projects");
const chatWindowState = reactive({ x: 0, y: 80, width: 420, height: 520 });
const chatDragState = reactive({ active: false, offsetX: 0, offsetY: 0 });
const chatResizeState = reactive({
    active: false,
    startX: 0,
    startY: 0,
    startWidth: 0,
    startHeight: 0,
    startLeft: 0,
    startTop: 0,
    edges: {
        left: false,
        right: false,
        top: false,
        bottom: false
    }
});
const hasInitializedChatWindow = ref(false);
const isTreeCollapsed = ref(false);
const reportStates = reactive({});
const reportTreeCache = reactive({});
const reportBatchStates = reactive({});
const activeReportTarget = ref(null);
const isProjectToolActive = computed(() => activeRailTool.value === "projects");
const isReportToolActive = computed(() => activeRailTool.value === "reports");
const shouldPrepareReportTrees = computed(
    () => isProjectToolActive.value || isReportToolActive.value
);
const panelMode = computed(() => (isReportToolActive.value ? "reports" : "projects"));
const reportProjectEntries = computed(() => {
    const list = Array.isArray(projects.value) ? projects.value : [];
    return list.map((project) => {
        const projectKey = normaliseProjectId(project.id);
        return {
            project,
            cache: reportTreeCache[projectKey] || {
                nodes: [],
                loading: false,
                error: "",
                expandedPaths: [],
                hydratedReports: false,
                hydratingReports: false,
                reportHydrationError: ""
            }
        };
    });
});

const activePreviewTarget = computed(() => {
    const projectId = normaliseProjectId(selectedProjectId.value);
    const path = activeTreePath.value || "";
    if (!projectId || !path) return null;
    return { projectId, path };
});

const reportPanelConfig = computed(() => {
    const viewMode = isReportToolActive.value ? "reports" : "projects";
    const showProjectActions = isReportToolActive.value;
    const showIssueBadge = isReportToolActive.value;
    const showFileActions = isReportToolActive.value;
    const allowSelectWithoutReport = !isReportToolActive.value;
    const projectIssueGetter = showIssueBadge ? getProjectIssueCount : null;

    return {
        panelTitle: viewMode === "reports" ? "代碼審查" : "Project Files",
        showProjectActions,
        showIssueBadge,
        showFileActions,
        allowSelectWithoutReport,
        entries: reportProjectEntries.value,
        normaliseProjectId,
        isNodeExpanded: isReportNodeExpanded,
        toggleNode: toggleReportNode,
        getReportState: getReportStateForFile,
        onGenerate: generateReportForFile,
        onSelect: viewMode === "reports" ? selectReport : openProjectFileFromReportTree,
        getStatusLabel,
        onReloadProject: loadReportTreeForProject,
        onGenerateProject: generateProjectReports,
        getProjectBatchState,
        getProjectIssueCount: projectIssueGetter,
        activeTarget: isReportToolActive.value
            ? activeReportTarget.value
            : activePreviewTarget.value
    };
});
const readyReports = computed(() => {
    const list = [];
    const projectList = Array.isArray(projects.value) ? projects.value : [];
    const projectMap = new Map(projectList.map((project) => [String(project.id), project]));

    Object.entries(reportStates).forEach(([key, state]) => {
        if (state.status !== "ready") return;
        const parsed = parseReportKey(key);
        const project = projectMap.get(parsed.projectId);
        if (!project || !parsed.path) return;
        list.push({
            key,
            project,
            path: parsed.path,
            state
        });
    });

    list.sort((a, b) => {
        if (a.project.name === b.project.name) return a.path.localeCompare(b.path);
        return a.project.name.localeCompare(b.project.name);
    });

    return list;
});

const projectIssueTotals = computed(() => {
    const totals = new Map();
    Object.entries(reportStates).forEach(([key, state]) => {
        const summary = state?.issueSummary;
        if (!summary || !Number.isFinite(summary.totalIssues)) return;
        const parsed = parseReportKey(key);
        if (!parsed.projectId) return;
        const previous = totals.get(parsed.projectId);
        const base = typeof previous === "number" && Number.isFinite(previous) ? previous : 0;
        totals.set(parsed.projectId, base + summary.totalIssues);
    });
    return totals;
});
const hasReadyReports = computed(() => readyReports.value.length > 0);
const activeReport = computed(() => {
    const target = activeReportTarget.value;
    if (!target) return null;
    const key = toReportKey(target.projectId, target.path);
    if (!key) return null;
    const state = reportStates[key];
    if (
        !state ||
        (state.status !== "ready" && state.status !== "error" && state.status !== "processing")
    ) {
        return null;
    }
    const projectList = Array.isArray(projects.value) ? projects.value : [];
    const project = projectList.find((item) => String(item.id) === target.projectId);
    if (!project) return null;
    return {
        project,
        state,
        path: target.path
    };
});

const viewerHasContent = computed(() => {
    const report = activeReport.value;
    if (!report) return false;
    return (
        report.state.status === "ready" ||
        report.state.status === "error" ||
        report.state.status === "processing"
    );
});

const hasChunkDetails = computed(() => {
    const report = activeReport.value;
    if (!report) return false;
    const chunks = report.state.chunks;
    return Array.isArray(chunks) && chunks.length > 1;
});

const activeReportDetails = computed(() => {
    const report = activeReport.value;
    if (!report || report.state.status !== "ready") return null;
    const parsed = report.state.parsedReport;
    if (!parsed || typeof parsed !== "object") return null;

    const reports = parsed.reports && typeof parsed.reports === "object" ? parsed.reports : null;
    const staticReport = reports?.static_analyzer || reports?.staticAnalyzer || null;
    const dmlReport = reports?.dml_prompt || reports?.dmlPrompt || null;

    const aggregatedIssues = collectAggregatedIssues(report.state);
    const fallbackIssues = Array.isArray(parsed.issues)
        ? parsed.issues
        : Array.isArray(staticReport?.issues)
        ? staticReport.issues
        : [];
    const useAggregatedIssues = aggregatedIssues.length > 0 || fallbackIssues.length === 0;
    const issues = useAggregatedIssues ? aggregatedIssues : fallbackIssues;
    const rawStaticSummary =
        staticReport && typeof staticReport === "object" && staticReport.summary !== undefined
            ? staticReport.summary
            : null;
    const summary = (parsed.summary ?? rawStaticSummary) ?? null;

    let total = useAggregatedIssues ? aggregatedIssues.length : report.state.issueSummary?.totalIssues;
    if (!Number.isFinite(total)) {
        const summaryObject = summary && typeof summary === "object" ? summary : null;
        if (summaryObject) {
            const candidate = Number(summaryObject.total_issues ?? summaryObject.totalIssues);
            if (Number.isFinite(candidate)) {
                total = candidate;
            }
        }
        if (!Number.isFinite(total)) {
            let computedTotal = 0;
            for (const issue of issues) {
                if (Array.isArray(issue?.issues) && issue.issues.length) {
                    const filtered = issue.issues.filter((entry) => typeof entry === "string" && entry.trim());
                    computedTotal += filtered.length || issue.issues.length;
                } else if (typeof issue?.message === "string" && issue.message.trim()) {
                    computedTotal += 1;
                }
            }
            total = computedTotal;
        }
    }

    const summaryText = typeof summary === "string" ? summary.trim() : "";
    const summaryObject = summary && typeof summary === "object" ? summary : null;
    const staticSummaryObject =
        rawStaticSummary && typeof rawStaticSummary === "object" ? rawStaticSummary : summaryObject;
    const staticSummaryDetails = buildSummaryDetailList(staticSummaryObject, {
        omitKeys: ["by_rule", "byRule", "sources"]
    });
    const staticMetadata =
        staticReport && typeof staticReport.metadata === "object" && !Array.isArray(staticReport.metadata)
            ? staticReport.metadata
            : null;
    const staticMetadataDetails = buildSummaryDetailList(staticMetadata);

    const severityCounts = new Map();
    const ruleCounts = new Map();

    const toStringList = (value) => {
        if (Array.isArray(value)) {
            return value.map((item) => {
                if (item == null) return "";
                return typeof item === "string" ? item : String(item);
            });
        }
        if (value == null) return [];
        return [typeof value === "string" ? value : String(value)];
    };

    const toNumberList = (value) => {
        if (Array.isArray(value)) {
            return value
                .map((item) => {
                    const numeric = Number(item);
                    return Number.isFinite(numeric) ? numeric : null;
                })
                .filter((item) => item !== null);
        }
        const numeric = Number(value);
        return Number.isFinite(numeric) ? [numeric] : [];
    };

    const normalisedIssues = issues.map((issue, index) => {
        const ruleList = toStringList(issue?.rule_ids);
        if (!ruleList.length) {
            ruleList.push(...toStringList(issue?.ruleId));
            ruleList.push(...toStringList(issue?.rule_id));
            ruleList.push(...toStringList(issue?.rule));
        }

        const severityList = toStringList(issue?.severity_levels);
        if (!severityList.length) {
            severityList.push(...toStringList(issue?.severity));
            severityList.push(...toStringList(issue?.level));
        }

        const messageList = toStringList(issue?.issues);
        if (!messageList.length) {
            messageList.push(...toStringList(issue?.message));
            messageList.push(...toStringList(issue?.description));
        }

        const recommendationList = toStringList(issue?.recommendation);
        if (!recommendationList.length) {
            recommendationList.push(...toStringList(issue?.修改建議));
            recommendationList.push(...toStringList(issue?.modificationAdvice));
        }

        const evidenceList = toStringList(issue?.evidence_list);
        if (!evidenceList.length) {
            evidenceList.push(...toStringList(issue?.evidence));
        }

        const columnList = toNumberList(issue?.column);
        if (!columnList.length) {
            columnList.push(...toNumberList(issue?.columns));
        }

        const detailCount = Math.max(
            messageList.length,
            ruleList.length,
            severityList.length,
            recommendationList.length,
            columnList.length,
            evidenceList.length
        );

        const details = [];
        for (let detailIndex = 0; detailIndex < detailCount; detailIndex += 1) {
            const ruleCandidate = ruleList[detailIndex] ?? ruleList[0] ?? "";
            const messageCandidate = messageList[detailIndex] ?? messageList[0] ?? "";
            const severityCandidate = severityList[detailIndex] ?? severityList[0] ?? "";
            const recommendationCandidate = recommendationList[detailIndex] ?? recommendationList[0] ?? "";
            const evidenceCandidate = evidenceList[detailIndex] ?? evidenceList[0] ?? "";
            const columnCandidate = columnList[detailIndex] ?? columnList[0] ?? null;

            const ruleId = typeof ruleCandidate === "string" ? ruleCandidate.trim() : String(ruleCandidate ?? "").trim();
            const message = typeof messageCandidate === "string" ? messageCandidate.trim() : String(messageCandidate ?? "").trim();
            const severityRaw =
                typeof severityCandidate === "string" ? severityCandidate.trim() : String(severityCandidate ?? "").trim();
            const severityKey = severityRaw ? severityRaw.toUpperCase() : "未標示";
            let severityClass = "info";
            if (!severityRaw || severityKey === "未標示") {
                severityClass = "muted";
            } else if (severityKey.includes("CRIT") || severityKey.includes("ERR")) {
                severityClass = "error";
            } else if (severityKey.includes("WARN")) {
                severityClass = "warn";
            }
            const columnNumber = Number(columnCandidate);
            const column = Number.isFinite(columnNumber) ? columnNumber : null;
            const suggestion =
                typeof recommendationCandidate === "string"
                    ? recommendationCandidate.trim()
                    : String(recommendationCandidate ?? "").trim();
            const evidence = typeof evidenceCandidate === "string" ? evidenceCandidate : String(evidenceCandidate ?? "");

            details.push({
                key: `${index}-detail-${detailIndex}`,
                index: details.length + 1,
                ruleId,
                severity: severityRaw,
                severityLabel: severityKey,
                severityClass,
                message,
                column,
                suggestion,
                evidence
            });
        }

        if (!details.length) {
            details.push({
                key: `${index}-detail-0`,
                index: 1,
                ruleId: "",
                severity: "",
                severityLabel: "未標示",
                severityClass: "muted",
                message: "",
                column: null,
                suggestion: "",
                evidence: typeof issue?.evidence === "string" ? issue.evidence : ""
            });
        }

        details.forEach((detail) => {
            const severityLabel = detail.severityLabel || "未標示";
            severityCounts.set(severityLabel, (severityCounts.get(severityLabel) || 0) + 1);
            if (detail.ruleId) {
                ruleCounts.set(detail.ruleId, (ruleCounts.get(detail.ruleId) || 0) + 1);
            }
        });

        const objectName =
            (typeof issue?.object === "string" && issue.object.trim()) ||
            (typeof issue?.object_name === "string" && issue.object_name.trim()) ||
            "";

        let line = Number(issue?.line);
        if (!Number.isFinite(line)) line = null;

        const snippet = typeof issue?.snippet === "string" ? issue.snippet : "";
        const snippetLines = snippet ? snippet.replace(/\r\n?/g, "\n").split("\n") : [];

        const codeLines = snippetLines.map((lineText, idx) => {
            const rawText = lineText.replace(/\r$/, "");
            const number = line !== null ? line + idx : null;
            const displayNumber = number !== null ? String(number) : "";
            const safeHtml = escapeHtml(rawText);
            return {
                key: `${index}-line-${idx}`,
                number,
                displayNumber,
                raw: rawText,
                html: safeHtml.length ? safeHtml : "&nbsp;",
                highlight: false
            };
        });

        if (codeLines.length) {
            let highlightApplied = false;
            if (line !== null) {
                codeLines.forEach((codeLine) => {
                    if (codeLine.number === line) {
                        codeLine.highlight = true;
                        highlightApplied = true;
                    }
                });
            }

            if (!highlightApplied) {
                const fallbackIndex = codeLines.findIndex((item) => item.raw.trim().length > 0);
                const indexToHighlight = fallbackIndex >= 0 ? fallbackIndex : 0;
                if (codeLines[indexToHighlight]) {
                    codeLines[indexToHighlight].highlight = true;
                }
            }
        }

        const suggestionList = details
            .map((detail) => (typeof detail.suggestion === "string" ? detail.suggestion.trim() : ""))
            .filter((value) => value);

        const fixedCode =
            (typeof issue?.fixed_code === "string" && issue.fixed_code.trim()) ||
            (typeof issue?.fixedCode === "string" && issue.fixedCode.trim()) ||
            "";

        const primaryDetail = details[0];
        const primaryRuleId = details.find((detail) => detail.ruleId)?.ruleId || "";
        const primaryMessage = primaryDetail?.message || "";
        const primarySeverity = primaryDetail?.severity || "";
        const primarySeverityLabel = primaryDetail?.severityLabel || "未標示";
        const primarySeverityClass = primaryDetail?.severityClass || "info";
        const primaryEvidence =
            (typeof issue?.evidence === "string" && issue.evidence) || primaryDetail?.evidence || "";

        const columns = columnList;
        const columnPrimary = columns.length ? columns[0] : null;

        return {
            key: `${primaryRuleId || "issue"}-${index}`,
            index: index + 1,
            ruleId: primaryRuleId,
            ruleIds: ruleList.map((value) => (typeof value === "string" ? value.trim() : String(value ?? "").trim())).filter(Boolean),
            severity: primarySeverity,
            severityLabel: primarySeverityLabel,
            severityClass: primarySeverityClass,
            message: primaryMessage,
            objectName,
            line,
            column: columns,
            columnPrimary,
            snippet,
            evidence: primaryEvidence,
            suggestion: suggestionList[0] || "",
            suggestionList,
            fixedCode,
            codeLines,
            details
        };
    });

    if (summaryObject?.by_rule && typeof summaryObject.by_rule === "object") {
        for (const [rule, count] of Object.entries(summaryObject.by_rule)) {
            const key = typeof rule === "string" && rule.trim() ? rule.trim() : "";
            const numeric = Number(count);
            if (!Number.isFinite(numeric)) continue;
            const previous = ruleCounts.get(key) || 0;
            ruleCounts.set(key || "未分類", Math.max(previous, numeric));
        }
    }

    const severityBreakdown = Array.from(severityCounts.entries()).map(([label, count]) => ({
        label,
        count
    }));

    severityBreakdown.sort((a, b) => b.count - a.count || a.label.localeCompare(b.label));

    const ruleBreakdown = Array.from(ruleCounts.entries())
        .filter(([, count]) => Number.isFinite(count) && count > 0)
        .map(([label, count]) => ({
            label: label || "未分類",
            count
        }));

    ruleBreakdown.sort((a, b) => b.count - a.count || a.label.localeCompare(b.label));

    const globalSummary = parsed.summary && typeof parsed.summary === "object" ? parsed.summary : null;
    const combinedSummaryDetails = buildSummaryDetailList(globalSummary, {
        omitKeys: ["sources", "by_rule", "byRule"]
    });

    const normaliseKey = (value) => (typeof value === "string" ? value.toLowerCase() : "");
    const pickString = (...candidates) => {
        for (const candidate of candidates) {
            if (typeof candidate === "string") {
                const trimmed = candidate.trim();
                if (trimmed) {
                    return trimmed;
                }
            }
        }
        return "";
    };
    const pickFirstValue = (...candidates) => {
        for (const candidate of candidates) {
            if (candidate !== null && candidate !== undefined && candidate !== "") {
                return candidate;
            }
        }
        return null;
    };
    const buildSourceMetrics = (...sources) => {
        const metrics = [];
        const seen = new Set();
        const pushMetric = (label, rawValue, transform = (value) => value) => {
            if (!label || rawValue === undefined || rawValue === null) return;
            const value = transform(rawValue);
            if (value === null || value === undefined || value === "") return;
            if (seen.has(label)) return;
            seen.add(label);
            metrics.push({ label, value });
        };

        for (const source of sources) {
            if (!source || typeof source !== "object") continue;
            pushMetric(
                "問題數",
                source.total_issues ?? source.totalIssues,
                (candidate) => {
                    const numeric = Number(candidate);
                    return Number.isFinite(numeric) ? numeric : Number(candidate ?? 0) || 0;
                }
            );
            if (source.by_rule || source.byRule) {
                const byRuleEntries = Object.entries(source.by_rule || source.byRule || {});
                pushMetric("規則數", byRuleEntries.length, (count) => Number(count) || 0);
            }
            pushMetric(
                "拆分語句",
                source.total_segments ?? source.totalSegments,
                (candidate) => {
                    const numeric = Number(candidate);
                    return Number.isFinite(numeric) ? numeric : Number(candidate ?? 0) || 0;
                }
            );
            pushMetric(
                "已分析段數",
                source.analyzed_segments ?? source.analyzedSegments,
                (candidate) => {
                    const numeric = Number(candidate);
                    return Number.isFinite(numeric) ? numeric : Number(candidate ?? 0) || 0;
                }
            );
        }

        return metrics;
    };
    const mergeMetrics = (base, extra) => {
        if (!Array.isArray(base) || !base.length) return Array.isArray(extra) ? [...extra] : [];
        if (!Array.isArray(extra) || !extra.length) return [...base];
        const merged = [...base];
        const seen = new Set(base.map((item) => item.label));
        extra.forEach((item) => {
            if (!item || typeof item !== "object") return;
            if (seen.has(item.label)) return;
            seen.add(item.label);
            merged.push(item);
        });
        return merged;
    };

    const sourceSummaries = [];
    if (globalSummary?.sources && typeof globalSummary.sources === "object") {
        for (const [key, value] of Object.entries(globalSummary.sources)) {
            if (!value || typeof value !== "object") continue;
            const keyLower = normaliseKey(key);
            let label = key;
            if (keyLower === "static_analyzer" || keyLower === "staticanalyzer") {
                label = "靜態分析器";
            } else if (keyLower === "dml_prompt" || keyLower === "dmlprompt") {
                label = "AI審查";
            } else if (keyLower === "dify_workflow" || keyLower === "difyworkflow") {
                label = "聚合報告";
            }

            const metrics = buildSourceMetrics(value);
            const status = pickString(value.status);
            const errorMessage = pickString(value.error_message, value.errorMessage);
            const generatedAt = pickFirstValue(value.generated_at, value.generatedAt);

            sourceSummaries.push({
                key,
                keyLower,
                label,
                metrics,
                status,
                errorMessage,
                generatedAt
            });
        }
    }

    const enhanceSourceSummary = (keyLower, label, options = {}) => {
        const entry = sourceSummaries.find((item) => item.keyLower === keyLower);
        const metrics = buildSourceMetrics(...(options.metricsSources || []));
        const status = pickString(...(options.statusCandidates || []));
        const errorMessage = pickString(...(options.errorCandidates || []));
        const generatedAt = pickFirstValue(...(options.generatedAtCandidates || []));

        if (entry) {
            entry.label = label;
            if (metrics.length) {
                entry.metrics = mergeMetrics(entry.metrics, metrics);
            }
            if (!entry.status) {
                entry.status = status;
            }
            if (!entry.errorMessage) {
                entry.errorMessage = errorMessage;
            }
            if (!entry.generatedAt) {
                entry.generatedAt = generatedAt;
            }
        } else if (metrics.length || status || errorMessage || generatedAt) {
            sourceSummaries.push({
                key: options.key || keyLower,
                keyLower,
                label,
                metrics,
                status,
                errorMessage,
                generatedAt
            });
        }
    };

    const staticSourceValue =
        globalSummary?.sources?.static_analyzer || globalSummary?.sources?.staticAnalyzer || null;
    const staticAnalysis =
        report.state?.analysis?.staticReport && typeof report.state.analysis.staticReport === "object"
            ? report.state.analysis.staticReport
            : null;
    enhanceSourceSummary("static_analyzer", "靜態分析器", {
        metricsSources: [staticSourceValue, staticSummaryObject],
        statusCandidates: [
            staticSourceValue?.status,
            staticSummaryObject?.status,
            staticSummaryObject?.status_label,
            staticSummaryObject?.statusLabel,
            staticAnalysis?.summary?.status,
            staticAnalysis?.status,
            report.state?.analysis?.enrichmentStatus
        ],
        errorCandidates: [
            staticSourceValue?.error_message,
            staticSourceValue?.errorMessage,
            staticSummaryObject?.error_message,
            staticSummaryObject?.errorMessage,
            staticAnalysis?.summary?.error_message,
            staticAnalysis?.summary?.errorMessage,
            staticAnalysis?.error
        ],
        generatedAtCandidates: [
            staticSourceValue?.generated_at,
            staticSourceValue?.generatedAt,
            staticSummaryObject?.generated_at,
            staticSummaryObject?.generatedAt,
            staticAnalysis?.generatedAt,
            staticAnalysis?.summary?.generated_at,
            staticAnalysis?.summary?.generatedAt,
            report.state?.generatedAt,
            report.state?.analysis?.generatedAt
        ]
    });

    const dmlSourceValue = globalSummary?.sources?.dml_prompt || globalSummary?.sources?.dmlPrompt || null;

    let dmlDetails = null;
    let dmlSummary = null;
    if (dmlReport && typeof dmlReport === "object") {
        dmlSummary = dmlReport.summary && typeof dmlReport.summary === "object" ? dmlReport.summary : null;
        const dmlChunks = Array.isArray(dmlReport.chunks) ? dmlReport.chunks : [];
        const dmlSegments = Array.isArray(dmlReport.segments)
            ? dmlReport.segments.map((segment, index) => {
                  const chunk = dmlChunks[index] || null;
                  const sql = typeof segment?.text === "string" ? segment.text : String(segment?.sql || "");
                  const analysisText = typeof chunk?.answer === "string" ? chunk.answer : "";
                  return {
                      key: `${index}-segment`,
                      index: Number.isFinite(Number(segment?.index)) ? Number(segment.index) : index + 1,
                      sql,
                      startLine: Number.isFinite(Number(segment?.startLine)) ? Number(segment.startLine) : null,
                      endLine: Number.isFinite(Number(segment?.endLine)) ? Number(segment.endLine) : null,
                      startColumn: Number.isFinite(Number(segment?.startColumn)) ? Number(segment.startColumn) : null,
                      endColumn: Number.isFinite(Number(segment?.endColumn)) ? Number(segment.endColumn) : null,
                      analysis: analysisText,
                      raw: chunk?.raw || null
                  };
              })
            : [];
        const aggregatedText = typeof dmlReport.report === "string" ? dmlReport.report.trim() : "";
        const humanReadableText = typeof dmlReport.reportText === "string" ? dmlReport.reportText.trim() : "";
        const aggregatedIssues = Array.isArray(dmlReport.issues) ? dmlReport.issues : [];
        const aggregatedObject =
            dmlReport.aggregated && typeof dmlReport.aggregated === "object"
                ? dmlReport.aggregated
                : null;
        const errorMessage =
            typeof dmlReport.error === "string"
                ? dmlReport.error
                : typeof dmlSummary?.error_message === "string"
                ? dmlSummary.error_message
                : typeof dmlSummary?.errorMessage === "string"
                ? dmlSummary.errorMessage
                : "";
        const status = typeof dmlSummary?.status === "string" ? dmlSummary.status : "";
        const generatedAt = dmlReport.generatedAt || dmlSummary?.generated_at || dmlSummary?.generatedAt || null;
        const conversationId =
            typeof dmlReport.conversationId === "string" ? dmlReport.conversationId : "";
        dmlDetails = {
            summary: dmlSummary,
            segments: dmlSegments,
            reportText: humanReadableText || aggregatedText,
            aggregatedText: aggregatedText,
            aggregated: aggregatedObject,
            issues: aggregatedIssues,
            error: errorMessage,
            status,
            generatedAt,
            conversationId
        };
    }

    enhanceSourceSummary("dml_prompt", "AI審查", {
        metricsSources: [dmlSourceValue, dmlDetails?.summary, dmlDetails?.aggregated],
        statusCandidates: [
            dmlSourceValue?.status,
            dmlDetails?.status,
            dmlSummary?.status,
            report.state?.analysis?.dmlSummary?.status,
            report.state?.analysis?.dmlReport?.summary?.status
        ],
        errorCandidates: [
            dmlSourceValue?.error_message,
            dmlSourceValue?.errorMessage,
            dmlDetails?.error,
            dmlSummary?.error_message,
            dmlSummary?.errorMessage,
            report.state?.analysis?.dmlErrorMessage
        ],
        generatedAtCandidates: [
            dmlSourceValue?.generated_at,
            dmlSourceValue?.generatedAt,
            dmlDetails?.generatedAt,
            dmlReport?.generatedAt,
            dmlSummary?.generated_at,
            dmlSummary?.generatedAt,
            report.state?.analysis?.dmlGeneratedAt
        ]
    });

    const combinedSourceValue =
        globalSummary?.sources?.dify_workflow || globalSummary?.sources?.difyWorkflow || null;
    enhanceSourceSummary("dify_workflow", "聚合報告", {
        metricsSources: [combinedSourceValue, globalSummary],
        statusCandidates: [
            combinedSourceValue?.status,
            globalSummary?.status,
            report.state?.analysis?.dify?.status
        ],
        errorCandidates: [
            combinedSourceValue?.error_message,
            combinedSourceValue?.errorMessage,
            globalSummary?.error_message,
            globalSummary?.errorMessage,
            report.state?.analysis?.difyErrorMessage,
            report.state?.difyErrorMessage
        ],
        generatedAtCandidates: [
            combinedSourceValue?.generated_at,
            combinedSourceValue?.generatedAt,
            globalSummary?.generated_at,
            globalSummary?.generatedAt
        ]
    });

    const finalSourceSummaries = sourceSummaries.map(({ keyLower, ...item }) => item);

    return {
        totalIssues: Number.isFinite(total) ? Number(total) : null,
        summary,
        summaryObject,
        summaryText,
        staticSummary: staticSummaryObject,
        staticSummaryDetails,
        staticMetadata,
        staticMetadataDetails,
        issues: normalisedIssues,
        severityBreakdown,
        ruleBreakdown,
        raw: parsed,
        sourceSummaries: finalSourceSummaries,
        combinedSummary: parsed.summary && typeof parsed.summary === "object" ? parsed.summary : null,
        combinedSummaryDetails,
        staticReport,
        dmlReport: dmlDetails
    };
});


const hasStructuredReport = computed(() => Boolean(activeReportDetails.value));
const summarySourceItems = computed(() => {
    const sources = activeReportDetails.value?.sourceSummaries;
    return Array.isArray(sources) ? sources : [];
});
const combinedSummaryItems = computed(() => {
    const items = activeReportDetails.value?.combinedSummaryDetails;
    return Array.isArray(items) ? items : [];
});
const ruleBreakdownItems = computed(() => {
    const items = activeReportDetails.value?.ruleBreakdown;
    return Array.isArray(items) ? items : [];
});
const severityBreakdownItems = computed(() => {
    const items = activeReportDetails.value?.severityBreakdown;
    return Array.isArray(items) ? items : [];
});
const activeReportSummaryText = computed(() => {
    const text = activeReportDetails.value?.summaryText;
    return typeof text === "string" ? text : "";
});
const shouldShowNoIssueSummary = computed(() => {
    const details = activeReportDetails.value;
    return Boolean(details) && !activeReportSummaryText.value && details.totalIssues === 0;
});
const activeReportTotalIssuesDisplay = computed(() => {
    const value = activeReportDetails.value?.totalIssues;
    if (value === null || value === undefined) {
        return "—";
    }
    if (typeof value === "number" && Number.isFinite(value)) {
        return String(value);
    }
    return String(value);
});
const staticSummaryDetailsItems = computed(() => {
    const items = activeReportDetails.value?.staticSummaryDetails;
    return Array.isArray(items) ? items : [];
});
const staticMetadataDetailsItems = computed(() => {
    const items = activeReportDetails.value?.staticMetadataDetails;
    return Array.isArray(items) ? items : [];
});
const hasStaticDetailContent = computed(
    () => staticSummaryDetailsItems.value.length > 0 || staticMetadataDetailsItems.value.length > 0
);
const staticEngineName = computed(() => {
    const engine = activeReportDetails.value?.staticMetadata?.engine;
    return typeof engine === "string" ? engine : "";
});
const staticSourceName = computed(() => {
    const source = activeReportDetails.value?.staticSummary?.analysis_source;
    return typeof source === "string" ? source : "";
});
const dmlReportDetails = computed(() => {
    const report = activeReportDetails.value?.dmlReport;
    return report && typeof report === "object" ? report : null;
});
const dmlSegments = computed(() => {
    const segments = dmlReportDetails.value?.segments;
    return Array.isArray(segments) ? segments : [];
});
const hasDmlSegments = computed(() => dmlSegments.value.length > 0);
const activeReportSourceText = computed(() => {
    const report = activeReport.value;
    if (!report) return "";
    const text = report.state?.sourceText;
    return typeof text === "string" ? text : "";
});

const activeReportSourceLines = computed(() => {
    const text = activeReportSourceText.value;
    if (!text) {
        return [];
    }
    const normalised = text.replace(/\r\n?/g, "\n").split("\n");
    if (!normalised.length) {
        return [];
    }
    return normalised.map((raw, index) => ({
        number: index + 1,
        raw,
        html: escapeHtml(raw) || "&nbsp;"
    }));
});

const reportIssueLines = computed(() => {
    const details = activeReportDetails.value;
    const sourceLines = activeReportSourceLines.value;
    const issues = Array.isArray(details?.issues) ? details.issues : [];

    let maxLine = sourceLines.length;
    const issuesByLine = new Map();
    const orphanIssues = [];

    for (const issue of issues) {
        const lineNumber = Number(issue?.line);
        if (Number.isFinite(lineNumber) && lineNumber > 0) {
            const key = Math.max(1, Math.floor(lineNumber));
            const bucket = issuesByLine.get(key) || [];
            bucket.push(issue);
            issuesByLine.set(key, bucket);
            if (key > maxLine) {
                maxLine = key;
            }
        } else {
            orphanIssues.push(issue);
        }
    }

    const result = [];

    const ensureLineEntry = (lineNumber) => {
        const index = lineNumber - 1;
        if (index < sourceLines.length) {
            return sourceLines[index];
        }
        return { number: lineNumber, raw: "", html: "&nbsp;" };
    };

    for (let lineNumber = 1; lineNumber <= Math.max(1, maxLine); lineNumber += 1) {
        const baseLine = ensureLineEntry(lineNumber);
        const lineIssues = issuesByLine.get(lineNumber) || [];
        const hasIssue = lineIssues.length > 0;

        result.push({
            key: `code-${lineNumber}`,
            type: "code",
            number: lineNumber,
            displayNumber: String(lineNumber),
            html: baseLine.html,
            hasIssue,
            issues: lineIssues
        });

        if (hasIssue) {
            result.push(buildIssueMetaLine("issues", lineNumber, lineIssues));
            result.push(buildIssueMetaLine("fix", lineNumber, lineIssues));
        }
    }

    if (orphanIssues.length) {
        result.push(buildIssueMetaLine("issues", "orphan", orphanIssues, true));
        result.push(buildIssueMetaLine("fix", "orphan", orphanIssues, true));
    }

    return result;
});

const hasReportIssueLines = computed(() => reportIssueLines.value.length > 0);

const reportIssuesViewMode = ref("code");
const structuredReportViewMode = ref("combined");

const canShowStructuredSummary = computed(() => Boolean(activeReportDetails.value));

const canShowStructuredStatic = computed(() => {
    const details = activeReportDetails.value;
    if (!details) return false;

    if (details.staticReport && typeof details.staticReport === "object") {
        if (Object.keys(details.staticReport).length > 0) {
            return true;
        }
    }

    if (Array.isArray(details.staticSummaryDetails) && details.staticSummaryDetails.length) {
        return true;
    }

    if (Array.isArray(details.staticMetadataDetails) && details.staticMetadataDetails.length) {
        return true;
    }

    if (details.staticSummary) {
        if (typeof details.staticSummary === "string") {
            if (details.staticSummary.trim().length) return true;
        } else if (typeof details.staticSummary === "object") {
            if (Object.keys(details.staticSummary).length) return true;
        }
    }

    if (details.staticMetadata && typeof details.staticMetadata === "object") {
        if (Object.keys(details.staticMetadata).length) {
            return true;
        }
    }

    return false;
});

const canShowStructuredDml = computed(() => {
    const report = activeReportDetails.value?.dmlReport;
    if (!report) return false;

    if (Array.isArray(report.segments) && report.segments.length) {
        return true;
    }

    if (Array.isArray(report.issues) && report.issues.length) {
        return true;
    }

    if (typeof report.aggregatedText === "string" && report.aggregatedText.trim().length) {
        return true;
    }

    if (report.aggregated && typeof report.aggregated === "object") {
        if (Object.keys(report.aggregated).length) {
            return true;
        }
    }

    if (typeof report.reportText === "string" && report.reportText.trim().length) {
        return true;
    }

    if (typeof report.error === "string" && report.error.trim().length) {
        return true;
    }

    if (typeof report.status === "string" && report.status.trim().length) {
        return true;
    }

    if (report.generatedAt) {
        return true;
    }

    return false;
});

const hasStructuredReportToggle = computed(
    () => canShowStructuredSummary.value || canShowStructuredStatic.value || canShowStructuredDml.value
);

function normaliseReportSourceKey(value) {
    if (typeof value !== "string") return "";
    return value.replace(/[^a-z0-9]/gi, "").toLowerCase();
}

function findEntryBySourceKey(container, sourceKey) {
    if (!container || typeof container !== "object") {
        return null;
    }
    const target = normaliseReportSourceKey(sourceKey);
    if (!target) return null;
    for (const [key, value] of Object.entries(container)) {
        if (normaliseReportSourceKey(key) === target) {
            return value && typeof value === "object" ? value : null;
        }
    }
    return null;
}

<<<<<<< HEAD
function cloneIssueWithSource(issue, sourceKey, options = {}) {
=======
const cloneIssueWithSource = (issue, sourceKey, options = {}) => {
>>>>>>> b373a289
    if (!issue || typeof issue !== "object" || Array.isArray(issue)) {
        return issue;
    }
    return { ...issue, source: sourceKey };
}

    const target = normaliseReportSourceKey(sourceKey);
    if (!target) {
        return issue;
    }

    const existingKeys = [
        normaliseReportSourceKey(issue.source),
        normaliseReportSourceKey(issue.analysis_source),
        normaliseReportSourceKey(issue.analysisSource)
    ].filter(Boolean);

    if (!options.force) {
        if (existingKeys.includes(target)) {
            if (issue.source === sourceKey) {
                return issue;
            }
            return { ...issue, source: sourceKey };
        }
        if (existingKeys.length > 0) {
            return issue;
        }
    }
    return result;
}

function collectIssuesForSource(state, sourceKeys) {
    if (!state) return [];
    const sources = Array.isArray(sourceKeys) ? sourceKeys : [sourceKeys];
    const sourceSet = new Set(sources.map((key) => normaliseReportSourceKey(key)));
    const results = [];

    const cloned = { ...issue, source: sourceKey };
    if (options.force) {
        delete cloned.analysis_source;
        delete cloned.analysisSource;
<<<<<<< HEAD
    }
    return cloned;
}

function remapIssuesToSource(issues, sourceKey, options = {}) {
    if (!Array.isArray(issues)) {
        return [];
    }
    return issues.map((issue) => cloneIssueWithSource(issue, sourceKey, options));
}

function sortObjectKeys(value) {
    if (!value || typeof value !== "object") {
        return value;
    }
    if (Array.isArray(value)) {
        return value.map((item) => sortObjectKeys(item));
    }
    const sorted = {};
    Object.keys(value)
        .sort()
        .forEach((key) => {
            sorted[key] = sortObjectKeys(value[key]);
        });
    return sorted;
}

=======
    }
    return cloned;
};

function remapIssuesToSource(issues, sourceKey, options = {}) {
    if (!Array.isArray(issues)) {
        return [];
    }
    return issues.map((issue) => cloneIssueWithSource(issue, sourceKey, options));
}

function sortObjectKeys(value) {
    if (!value || typeof value !== "object") {
        return value;
    }
    if (Array.isArray(value)) {
        return value.map((item) => sortObjectKeys(item));
    }
    const sorted = {};
    Object.keys(value)
        .sort()
        .forEach((key) => {
            sorted[key] = sortObjectKeys(value[key]);
        });
    return sorted;
}

>>>>>>> b373a289
function createIssueKey(issue) {
    if (issue && typeof issue === "object") {
        try {
            return JSON.stringify(sortObjectKeys(issue));
        } catch (_error) {
            return String(issue);
        }
        results.push(candidate);
    };

    const parsedIssues = state.parsedReport?.issues;
    if (Array.isArray(parsedIssues)) {
        parsedIssues.forEach((issue) => {
            const sourceValue =
                issue?.source || issue?.analysis_source || issue?.analysisSource || issue?.from;
            const normalised = normaliseReportSourceKey(sourceValue);
            if (normalised && sourceSet.has(normalised)) {
                pushIssue(issue);
            }
        });
    }
    if (typeof issue === "string") {
        return issue;
    }
    if (typeof issue === "string") {
        return issue;
    }
    return String(issue);
}

function dedupeIssues(list) {
    const seen = new Set();
    const result = [];
    for (const issue of list || []) {
        const key = createIssueKey(issue);
        if (seen.has(key)) continue;
        seen.add(key);
        result.push(issue);
    }
    return result;
}

function collectIssuesForSource(state, sourceKeys) {
    if (!state) return [];
    const sources = Array.isArray(sourceKeys) ? sourceKeys : [sourceKeys];
    const sourceSet = new Set(sources.map((key) => normaliseReportSourceKey(key)));
    const results = [];

    const pushIssue = (issue, fallbackSourceKey = null, forceSource = false) => {
        if (issue === null || issue === undefined) {
            return;
        }
        let candidate = issue;
        if (fallbackSourceKey) {
            candidate = cloneIssueWithSource(candidate, fallbackSourceKey, { force: forceSource });
        }
        results.push(candidate);
    };

    const removeIssuesBySource = (normalisedKey) => {
        if (!normalisedKey) {
            return;
        }
        for (let index = results.length - 1; index >= 0; index -= 1) {
            const existing = results[index];
            if (!existing || typeof existing !== "object") {
                continue;
            }
            const existingKey =
                normaliseReportSourceKey(existing.source) ||
                normaliseReportSourceKey(existing.analysis_source) ||
                normaliseReportSourceKey(existing.analysisSource) ||
                normaliseReportSourceKey(existing.from);
            if (existingKey === normalisedKey) {
                results.splice(index, 1);
            }
        }
    };

    const parsedIssues = state.parsedReport?.issues;
    if (Array.isArray(parsedIssues)) {
        parsedIssues.forEach((issue) => {
            const sourceValue =
                issue?.source || issue?.analysis_source || issue?.analysisSource || issue?.from;
            const normalised = normaliseReportSourceKey(sourceValue);
            if (normalised && sourceSet.has(normalised)) {
                if (normalised === normaliseReportSourceKey("static_analyzer")) {
                    return;
<<<<<<< HEAD
                }
                pushIssue(issue);
            }
        });
    }

    const reports = state.parsedReport?.reports;
    if (reports && typeof reports === "object") {
        sources.forEach((sourceKey) => {
            const reportEntry = findEntryBySourceKey(reports, sourceKey);
            const normalisedKey = normaliseReportSourceKey(sourceKey);

            if (normalisedKey === normaliseReportSourceKey("static_analyzer")) {
                const staticKey = normaliseReportSourceKey("static_analyzer");
                const enrichedIssues = [];

                const difyEntry = findEntryBySourceKey(reports, "dify_workflow");
                if (Array.isArray(difyEntry?.issues) && difyEntry.issues.length) {
                    enrichedIssues.push(
                        ...remapIssuesToSource(difyEntry.issues, sourceKey, { force: true })
                    );
                }

                const difyAggregated =
                    difyEntry?.aggregated && typeof difyEntry.aggregated === "object"
                        ? difyEntry.aggregated
                        : null;
                if (!enrichedIssues.length && difyAggregated && Array.isArray(difyAggregated.issues)) {
                    enrichedIssues.push(
                        ...remapIssuesToSource(difyAggregated.issues, sourceKey, { force: true })
                    );
                }

                const aggregated =
                    reportEntry?.aggregated && typeof reportEntry.aggregated === "object"
                        ? reportEntry.aggregated
                        : null;
                if (!enrichedIssues.length && aggregated && Array.isArray(aggregated.issues)) {
                    enrichedIssues.push(...remapIssuesToSource(aggregated.issues, sourceKey));
                }

                if (!enrichedIssues.length && Array.isArray(state.dify?.issues) && state.dify.issues.length) {
                    enrichedIssues.push(
                        ...remapIssuesToSource(state.dify.issues, sourceKey, { force: true })
                    );
                }

                if (!enrichedIssues.length && reportEntry && Array.isArray(reportEntry.issues)) {
                    enrichedIssues.push(...remapIssuesToSource(reportEntry.issues, sourceKey));
                }

                if (enrichedIssues.length) {
                    removeIssuesBySource(staticKey);
                    dedupeIssues(enrichedIssues).forEach((issue) => pushIssue(issue));
                }
            } else {
                if (reportEntry && Array.isArray(reportEntry.issues)) {
                    reportEntry.issues.forEach((issue) => pushIssue(issue, sourceKey));
                }
                const aggregated =
                    reportEntry?.aggregated && typeof reportEntry.aggregated === "object"
                        ? reportEntry.aggregated
                        : null;
                if (aggregated && Array.isArray(aggregated.issues)) {
                    aggregated.issues.forEach((issue) => pushIssue(issue, sourceKey));
                }
            }
        });
    }

    sources.forEach((sourceKey) => {
        const normalisedKey = normaliseReportSourceKey(sourceKey);
        if (normalisedKey === normaliseReportSourceKey("dml_prompt")) {
            const dmlState = state.dml && typeof state.dml === "object" ? state.dml : null;
            if (Array.isArray(dmlState?.issues)) {
                dmlState.issues.forEach((issue) => pushIssue(issue, sourceKey));
            }
            const aggregatedIssues =
                dmlState?.aggregated && typeof dmlState.aggregated === "object"
                    ? dmlState.aggregated.issues
                    : null;
            if (Array.isArray(aggregatedIssues)) {
                aggregatedIssues.forEach((issue) => pushIssue(issue, sourceKey));
            }
        } else if (normalisedKey === normaliseReportSourceKey("static_analyzer")) {
            const staticKey = normaliseReportSourceKey("static_analyzer");
            const hasStaticIssues = results.some((existing) => {
                if (!existing || typeof existing !== "object") {
                    return false;
                }
=======
                }
                pushIssue(issue);
            }
        });
    }

    const reports = state.parsedReport?.reports;
    if (reports && typeof reports === "object") {
        sources.forEach((sourceKey) => {
            const reportEntry = findEntryBySourceKey(reports, sourceKey);
            const normalisedKey = normaliseReportSourceKey(sourceKey);

            if (normalisedKey === normaliseReportSourceKey("static_analyzer")) {
                const staticKey = normaliseReportSourceKey("static_analyzer");
                const enrichedIssues = [];

                const difyEntry = findEntryBySourceKey(reports, "dify_workflow");
                if (Array.isArray(difyEntry?.issues) && difyEntry.issues.length) {
                    enrichedIssues.push(
                        ...remapIssuesToSource(difyEntry.issues, sourceKey, { force: true })
                    );
                }

                const difyAggregated =
                    difyEntry?.aggregated && typeof difyEntry.aggregated === "object"
                        ? difyEntry.aggregated
                        : null;
                if (!enrichedIssues.length && difyAggregated && Array.isArray(difyAggregated.issues)) {
                    enrichedIssues.push(
                        ...remapIssuesToSource(difyAggregated.issues, sourceKey, { force: true })
                    );
                }

                const aggregated =
                    reportEntry?.aggregated && typeof reportEntry.aggregated === "object"
                        ? reportEntry.aggregated
                        : null;
                if (!enrichedIssues.length && aggregated && Array.isArray(aggregated.issues)) {
                    enrichedIssues.push(...remapIssuesToSource(aggregated.issues, sourceKey));
                }

                if (!enrichedIssues.length && Array.isArray(state.dify?.issues) && state.dify.issues.length) {
                    enrichedIssues.push(
                        ...remapIssuesToSource(state.dify.issues, sourceKey, { force: true })
                    );
                }

                if (!enrichedIssues.length && reportEntry && Array.isArray(reportEntry.issues)) {
                    enrichedIssues.push(...remapIssuesToSource(reportEntry.issues, sourceKey));
                }

                if (enrichedIssues.length) {
                    removeIssuesBySource(staticKey);
                    dedupeIssues(enrichedIssues).forEach((issue) => pushIssue(issue));
                }
            } else {
                if (reportEntry && Array.isArray(reportEntry.issues)) {
                    reportEntry.issues.forEach((issue) => pushIssue(issue, sourceKey));
                }
                const aggregated =
                    reportEntry?.aggregated && typeof reportEntry.aggregated === "object"
                        ? reportEntry.aggregated
                        : null;
                if (aggregated && Array.isArray(aggregated.issues)) {
                    aggregated.issues.forEach((issue) => pushIssue(issue, sourceKey));
                }
            }
        });
    }

    sources.forEach((sourceKey) => {
        const normalisedKey = normaliseReportSourceKey(sourceKey);
        if (normalisedKey === normaliseReportSourceKey("dml_prompt")) {
            const dmlState = state.dml && typeof state.dml === "object" ? state.dml : null;
            if (Array.isArray(dmlState?.issues)) {
                dmlState.issues.forEach((issue) => pushIssue(issue, sourceKey));
            }
            const aggregatedIssues =
                dmlState?.aggregated && typeof dmlState.aggregated === "object"
                    ? dmlState.aggregated.issues
                    : null;
            if (Array.isArray(aggregatedIssues)) {
                aggregatedIssues.forEach((issue) => pushIssue(issue, sourceKey));
            }
        } else if (normalisedKey === normaliseReportSourceKey("static_analyzer")) {
            const staticKey = normaliseReportSourceKey("static_analyzer");
            const hasStaticIssues = results.some((existing) => {
                if (!existing || typeof existing !== "object") {
                    return false;
                }
>>>>>>> b373a289
                const existingKey =
                    normaliseReportSourceKey(existing.source) ||
                    normaliseReportSourceKey(existing.analysis_source) ||
                    normaliseReportSourceKey(existing.analysisSource);
                return existingKey === staticKey;
            });
            if (hasStaticIssues) {
                return;
            }
            const staticReport =
                state.analysis && typeof state.analysis.staticReport === "object"
                    ? state.analysis.staticReport
                    : null;
            const aggregatedIssues =
                staticReport?.aggregated && typeof staticReport.aggregated === "object"
                    ? staticReport.aggregated.issues
                    : null;
            if (Array.isArray(aggregatedIssues) && aggregatedIssues.length) {
                dedupeIssues(remapIssuesToSource(aggregatedIssues, sourceKey)).forEach((issue) =>
                    pushIssue(issue)
                );
                return;
            }

            if (Array.isArray(staticReport?.issues)) {
                dedupeIssues(remapIssuesToSource(staticReport.issues, sourceKey)).forEach((issue) =>
                    pushIssue(issue)
                );
            }
        }
    });

    return dedupeIssues(results);
}

function collectAggregatedIssues(state) {
    if (!state) return [];
    const staticIssues = collectIssuesForSource(state, ["static_analyzer"]);
    const aiIssues = collectIssuesForSource(state, ["dml_prompt"]);
    const combined = dedupeIssues([...staticIssues, ...aiIssues]);
    if (combined.length > 0) {
        return combined;
    }

    const difyIssues = collectIssuesForSource(state, ["dify_workflow"]);
    if (difyIssues.length > 0) {
        return dedupeIssues([
            ...remapIssuesToSource(difyIssues, "static_analyzer", { force: true }),
            ...aiIssues
        ]);
    }

    const parsedIssues = Array.isArray(state.parsedReport?.issues)
        ? remapIssuesToSource(state.parsedReport.issues, "static_analyzer")
        : [];
    if (parsedIssues.length > 0) {
        return dedupeIssues([...parsedIssues, ...aiIssues]);
    }

    const staticFallback = Array.isArray(state.analysis?.staticReport?.issues)
        ? remapIssuesToSource(state.analysis.staticReport.issues, "static_analyzer")
        : [];
    if (staticFallback.length > 0) {
        return dedupeIssues([...staticFallback, ...aiIssues]);
    }

    const dmlIssues = Array.isArray(state.dml?.issues)
        ? dedupeIssues(state.dml.issues)
        : [];
    if (dmlIssues.length > 0) {
        return dmlIssues;
<<<<<<< HEAD
=======
    }
    if (!state.issueSummary || typeof state.issueSummary !== "object") {
        state.issueSummary = { totalIssues: total };
        return;
>>>>>>> b373a289
    }
    state.issueSummary.totalIssues = total;
}

    return [];
}

function updateIssueSummaryTotals(state) {
    if (!state) return;
    const combinedIssues = collectAggregatedIssues(state);
    const total = Number.isFinite(combinedIssues.length) ? combinedIssues.length : null;
    if (total === null) {
        return;
    }
    if (!state.issueSummary || typeof state.issueSummary !== "object") {
        state.issueSummary = { totalIssues: total };
        return;
    }
    state.issueSummary.totalIssues = total;
}

function extractSummaryCandidate(state, sourceKey) {
    if (!state) return null;
    const reports = state.parsedReport?.reports;
    const reportEntry = findEntryBySourceKey(reports, sourceKey);
    if (reportEntry && typeof reportEntry.summary === "object" && !Array.isArray(reportEntry.summary)) {
        return reportEntry.summary;
    }

    const globalSummary = state.parsedReport?.summary;
    const sourceSummaries =
        globalSummary && typeof globalSummary.sources === "object" ? globalSummary.sources : null;
    const sourceSummary = findEntryBySourceKey(sourceSummaries, sourceKey);
    if (sourceSummary && typeof sourceSummary === "object" && !Array.isArray(sourceSummary)) {
        return sourceSummary;
    }

    const normalisedKey = normaliseReportSourceKey(sourceKey);
    if (normalisedKey === normaliseReportSourceKey("static_analyzer")) {
        const staticSummary = state.analysis?.staticReport?.summary;
        if (staticSummary && typeof staticSummary === "object" && !Array.isArray(staticSummary)) {
            return staticSummary;
        }
    }
    if (normalisedKey === normaliseReportSourceKey("dml_prompt")) {
        const dmlSummary = state.analysis?.dmlReport?.summary;
        if (dmlSummary && typeof dmlSummary === "object" && !Array.isArray(dmlSummary)) {
            return dmlSummary;
        }
    }
    if (normalisedKey === normaliseReportSourceKey("dify_workflow")) {
        const difySummary = state.analysis?.dify?.summary;
        if (difySummary && typeof difySummary === "object" && !Array.isArray(difySummary)) {
            return difySummary;
        }
    }

    return null;
}

function normaliseTimestampValue(value) {
    if (!value) return null;
    if (value instanceof Date) {
        return Number.isNaN(value.getTime()) ? null : value.toISOString();
    }
    if (typeof value === "number") {
        const date = new Date(value);
        return Number.isNaN(date.getTime()) ? null : date.toISOString();
    }
    if (typeof value === "string") {
        const trimmed = value.trim();
        return trimmed || null;
    }
    return null;
}

function buildSummaryRecord(summarySource, options) {
    const issues = Array.isArray(options.issues) ? options.issues : [];
    const record = {
        source: options.source,
        label: options.label,
        total_issues: issues.length
    };

    if (summarySource && typeof summarySource === "object" && !Array.isArray(summarySource)) {
        const statusValue =
            typeof summarySource.status === "string"
                ? summarySource.status
                : typeof summarySource.status_label === "string"
                ? summarySource.status_label
                : typeof summarySource.statusLabel === "string"
                ? summarySource.statusLabel
                : "";
        if (statusValue && statusValue.trim()) {
            record.status = statusValue.trim();
        }
        const generatedAtValue =
            summarySource.generated_at ??
            summarySource.generatedAt ??
            summarySource.generated_at_display ??
            summarySource.generatedAtDisplay ??
            null;
        const normalisedTimestamp = normaliseTimestampValue(generatedAtValue);
        if (normalisedTimestamp) {
            record.generated_at = normalisedTimestamp;
<<<<<<< HEAD
=======
        }
        const errorValue =
            typeof summarySource.error_message === "string"
                ? summarySource.error_message
                : typeof summarySource.errorMessage === "string"
                ? summarySource.errorMessage
                : "";
        if (errorValue && errorValue.trim()) {
            record.error_message = errorValue.trim();
        }
        const messageValue =
            typeof summarySource.message === "string" ? summarySource.message : summarySource.note;
        if (messageValue && typeof messageValue === "string" && messageValue.trim()) {
            record.message = messageValue.trim();
        }
    } else if (typeof summarySource === "string") {
        const trimmed = summarySource.trim();
        if (trimmed) {
            record.message = trimmed;
>>>>>>> b373a289
        }
        const errorValue =
            typeof summarySource.error_message === "string"
                ? summarySource.error_message
                : typeof summarySource.errorMessage === "string"
                ? summarySource.errorMessage
                : "";
        if (errorValue && errorValue.trim()) {
            record.error_message = errorValue.trim();
        }
        const messageValue =
            typeof summarySource.message === "string" ? summarySource.message : summarySource.note;
        if (messageValue && typeof messageValue === "string" && messageValue.trim()) {
            record.message = messageValue.trim();
        }
    } else if (typeof summarySource === "string") {
        const trimmed = summarySource.trim();
        if (trimmed) {
            record.message = trimmed;
        }
    }

    return record;
}

function buildSourceSummaryRecord(state, options) {
    const summaryCandidate = extractSummaryCandidate(state, options.sourceKey);
    return buildSummaryRecord(summaryCandidate, {
        source: options.sourceKey,
        label: options.label,
        issues: options.issues
    });
}

function buildCombinedSummaryRecord(state, options) {
    const globalSummary = state?.parsedReport?.summary || null;
    return buildSummaryRecord(globalSummary, {
        source: "combined",
        label: options.label || "聚合報告",
        issues: options.issues
    });
}

function buildAggregatedSummaryRecords(state, staticIssues, aiIssues, aggregatedIssues = null) {
    const records = [];
    records.push(
        buildSourceSummaryRecord(state, {
            sourceKey: "static_analyzer",
            label: "靜態分析器",
            issues: staticIssues
        })
    );
    records.push(
        buildSourceSummaryRecord(state, {
            sourceKey: "dml_prompt",
            label: "AI審查",
            issues: aiIssues
        })
    );
    records.push(
        buildCombinedSummaryRecord(state, {
            label: "聚合報告",
            issues:
                Array.isArray(aggregatedIssues) && aggregatedIssues.length
                    ? aggregatedIssues
                    : dedupeIssues([...staticIssues, ...aiIssues])
        })
    );
    return records;
}

const activeReportCombinedRawSourceText = computed(() => {
    const report = activeReport.value;
    if (!report || !report.state?.parsedReport) {
        return "";
    }

    const state = report.state;
    const staticIssues = collectIssuesForSource(state, ["static_analyzer"]);
    const aiIssues = collectIssuesForSource(state, ["dml_prompt"]);
    const aggregatedIssues = collectAggregatedIssues(state);
    const summaryRecords = buildAggregatedSummaryRecords(
        state,
        staticIssues,
        aiIssues,
        aggregatedIssues
    );

    try {
        return JSON.stringify({ summary: summaryRecords, issues: aggregatedIssues });
    } catch (error) {
        console.warn("[reports] Failed to stringify aggregated report payload", error);
    }

    const direct = state?.report;
    if (typeof direct === "string" && direct.trim()) {
        return direct;
    }

    const analysisResult = state?.analysis?.result;
    if (typeof analysisResult === "string" && analysisResult.trim()) {
        return analysisResult;
    }

    return "";
});

const activeReportStaticRawSourceText = computed(() => {
    const report = activeReport.value;
    if (!report || !report.state?.parsedReport) return "";

    const issues = collectIssuesForSource(report.state, ["static_analyzer"]);
    try {
        return JSON.stringify({ issues });
    } catch (error) {
        console.warn("[reports] Failed to stringify static issue payload", error);
    }

    return "";
});

const activeReportDifyRawSourceText = computed(() => {
    const report = activeReport.value;
    if (!report || !report.state?.parsedReport) return "";

    const issues = collectIssuesForSource(report.state, ["dml_prompt"]);
    try {
        return JSON.stringify({ issues });
    } catch (error) {
        console.warn("[reports] Failed to stringify AI review issue payload", error);
    }

    return record;
}

function buildSourceSummaryRecord(state, options) {
    const summaryCandidate = extractSummaryCandidate(state, options.sourceKey);
    return buildSummaryRecord(summaryCandidate, {
        source: options.sourceKey,
        label: options.label,
        issues: options.issues
    });
}

function buildCombinedSummaryRecord(state, options) {
    const globalSummary = state?.parsedReport?.summary || null;
    return buildSummaryRecord(globalSummary, {
        source: "combined",
        label: options.label || "聚合報告",
        issues: options.issues
    });
}

function buildAggregatedSummaryRecords(state, staticIssues, aiIssues, aggregatedIssues = null) {
    const records = [];
    records.push(
        buildSourceSummaryRecord(state, {
            sourceKey: "static_analyzer",
            label: "靜態分析器",
            issues: staticIssues
        })
    );
    records.push(
        buildSourceSummaryRecord(state, {
            sourceKey: "dml_prompt",
            label: "AI審查",
            issues: aiIssues
        })
    );
    records.push(
        buildCombinedSummaryRecord(state, {
            label: "聚合報告",
            issues:
                Array.isArray(aggregatedIssues) && aggregatedIssues.length
                    ? aggregatedIssues
                    : dedupeIssues([...staticIssues, ...aiIssues])
        })
    );
    return records;
}

const activeReportCombinedRawSourceText = computed(() => {
    const report = activeReport.value;
    if (!report || !report.state?.parsedReport) {
        return "";
    }

    const state = report.state;
    const staticIssues = collectIssuesForSource(state, ["static_analyzer"]);
    const aiIssues = collectIssuesForSource(state, ["dml_prompt"]);
    const aggregatedIssues = collectAggregatedIssues(state);
    const summaryRecords = buildAggregatedSummaryRecords(
        state,
        staticIssues,
        aiIssues,
        aggregatedIssues
    );

    try {
        return JSON.stringify({ summary: summaryRecords, issues: aggregatedIssues });
    } catch (error) {
        console.warn("[reports] Failed to stringify aggregated report payload", error);
    }

    const direct = state?.report;
    if (typeof direct === "string" && direct.trim()) {
        return direct;
    }

    const analysisResult = state?.analysis?.result;
    if (typeof analysisResult === "string" && analysisResult.trim()) {
        return analysisResult;
    }

    return "";
});

const activeReportStaticRawSourceText = computed(() => {
    const report = activeReport.value;
    if (!report || !report.state?.parsedReport) return "";

    const issues = collectIssuesForSource(report.state, ["static_analyzer"]);
    try {
        return JSON.stringify({ issues });
    } catch (error) {
        console.warn("[reports] Failed to stringify static issue payload", error);
    }

    return "";
});

const activeReportDifyRawSourceText = computed(() => {
    const report = activeReport.value;
    if (!report || !report.state?.parsedReport) return "";

    const issues = collectIssuesForSource(report.state, ["dml_prompt"]);
    try {
        return JSON.stringify({ issues });
    } catch (error) {
        console.warn("[reports] Failed to stringify AI review issue payload", error);
    }

    return "";
});

function formatReportRawText(rawText) {
    if (typeof rawText !== "string") return "";
    let candidate = rawText.trim();
    if (!candidate) return "";

    let depth = 0;
    while (depth < 2) {
        try {
            const parsed = JSON.parse(candidate);
            if (typeof parsed === "string") {
                candidate = parsed.trim();
                depth += 1;
                continue;
            }
            return JSON.stringify(parsed, null, 2);
        } catch (error) {
            break;
        }
    }

    return candidate;
}

const activeReportCombinedRawText = computed(() =>
    formatReportRawText(activeReportCombinedRawSourceText.value)
);
const activeReportCombinedRawValue = computed(() =>
    parseReportRawValue(activeReportCombinedRawSourceText.value)
);
const canExportActiveReportCombinedRaw = computed(() => activeReportCombinedRawValue.value.success);

const activeReportStaticRawText = computed(() => formatReportRawText(activeReportStaticRawSourceText.value));
const activeReportStaticRawValue = computed(() => parseReportRawValue(activeReportStaticRawSourceText.value));
const canExportActiveReportStaticRaw = computed(() => activeReportStaticRawValue.value.success);

const activeReportDifyRawText = computed(() => formatReportRawText(activeReportDifyRawSourceText.value));
const activeReportDifyRawValue = computed(() => parseReportRawValue(activeReportDifyRawSourceText.value));
const canExportActiveReportDifyRaw = computed(() => activeReportDifyRawValue.value.success);

const isExportingReportJsonExcel = ref(false);

const canShowCodeIssues = computed(() => {
    const report = activeReport.value;
    if (!report) return false;
    if (report.state?.sourceLoading || report.state?.sourceError) {
        return true;
    }
    return hasReportIssueLines.value;
});

const canShowCombinedReportJson = computed(() => activeReportCombinedRawText.value.trim().length > 0);
const canShowStaticReportJson = computed(() => activeReportStaticRawText.value.trim().length > 0);
const canShowDifyReportJson = computed(() => activeReportDifyRawText.value.trim().length > 0);

const activeReportDifyErrorMessage = computed(() => {
    const report = activeReport.value;
    if (!report) return "";

    const direct = typeof report.state?.difyErrorMessage === "string" ? report.state.difyErrorMessage : "";
    if (direct && direct.trim()) {
        return direct.trim();
    }

    const nested = typeof report.state?.analysis?.difyErrorMessage === "string"
        ? report.state.analysis.difyErrorMessage
        : "";
    if (nested && nested.trim()) {
        return nested.trim();
    }

    return "";
});

const shouldShowDifyUnavailableNotice = computed(() => {
    const report = activeReport.value;
    if (!report) return false;
    if (!canShowStaticReportJson.value) return false;
    if (canShowDifyReportJson.value) return false;
    return true;
});

const reportDifyUnavailableNotice = computed(() => {
    if (!shouldShowDifyUnavailableNotice.value) return "";
    const detail = activeReportDifyErrorMessage.value;
    if (detail) {
        return `無法取得 AI審查報告（Dify）：${detail}。目前僅顯示靜態分析器報告。`;
    }
    return "無法取得 AI審查報告（Dify），僅顯示靜態分析器報告。";
});

const shouldShowReportIssuesSection = computed(
    () =>
        Boolean(activeReportDetails.value) ||
        canShowCombinedReportJson.value ||
        canShowStaticReportJson.value ||
        canShowDifyReportJson.value
);

const activeReportIssueCount = computed(() => {
    const details = activeReportDetails.value;
    if (!details) return null;
    if (Number.isFinite(details.totalIssues)) return Number(details.totalIssues);
    const list = Array.isArray(details.issues) ? details.issues : [];
    return list.length;
});

function setReportIssuesViewMode(mode) {
    if (!mode) return;
    if (mode !== "code" && mode !== "combined" && mode !== "static" && mode !== "dify") return;
    if (mode === reportIssuesViewMode.value) return;
    if (mode === "code" && !canShowCodeIssues.value) return;
    if (mode === "combined" && !canShowCombinedReportJson.value) return;
    if (mode === "static" && !canShowStaticReportJson.value) return;
    if (mode === "dify" && !canShowDifyReportJson.value) return;
    reportIssuesViewMode.value = mode;
}

function setStructuredReportViewMode(mode) {
    if (!mode) return;
    if (mode !== "combined" && mode !== "static" && mode !== "dml") return;
    if (mode === structuredReportViewMode.value) return;
    if (mode === "combined" && !canShowStructuredSummary.value) return;
    if (mode === "static" && !canShowStructuredStatic.value) return;
    if (mode === "dml" && !canShowStructuredDml.value) return;
    structuredReportViewMode.value = mode;
}

function ensureReportIssuesViewMode(preferred) {
    const order = [];
    if (preferred) {
        order.push(preferred);
    }
    order.push("code", "combined", "static", "dify");

    for (const mode of order) {
        if (mode === "code" && canShowCodeIssues.value) {
            if (reportIssuesViewMode.value !== "code") {
                reportIssuesViewMode.value = "code";
            }
            return;
        }
        if (mode === "combined" && canShowCombinedReportJson.value) {
            if (reportIssuesViewMode.value !== "combined") {
                reportIssuesViewMode.value = "combined";
            }
            return;
        }
        if (mode === "static" && canShowStaticReportJson.value) {
            if (reportIssuesViewMode.value !== "static") {
                reportIssuesViewMode.value = "static";
            }
            return;
        }
        if (mode === "dify" && canShowDifyReportJson.value) {
            if (reportIssuesViewMode.value !== "dify") {
                reportIssuesViewMode.value = "dify";
            }
            return;
        }
    }

    if (reportIssuesViewMode.value !== "code") {
        reportIssuesViewMode.value = "code";
    }
}

function ensureStructuredReportViewMode(preferred) {
    const order = [];
    if (preferred) {
        order.push(preferred);
    }
    order.push("combined", "static", "dml");

    for (const mode of order) {
        if (mode === "combined" && canShowStructuredSummary.value) {
            if (structuredReportViewMode.value !== "combined") {
                structuredReportViewMode.value = "combined";
            }
            return;
        }
        if (mode === "static" && canShowStructuredStatic.value) {
            if (structuredReportViewMode.value !== "static") {
                structuredReportViewMode.value = "static";
            }
            return;
        }
        if (mode === "dml" && canShowStructuredDml.value) {
            if (structuredReportViewMode.value !== "dml") {
                structuredReportViewMode.value = "dml";
            }
            return;
        }
    }

    if (structuredReportViewMode.value !== "combined") {
        structuredReportViewMode.value = "combined";
    }
}

watch(activeReport, (report) => {
    if (!report) {
        reportIssuesViewMode.value = "code";
        structuredReportViewMode.value = "combined";
        return;
    }
    ensureReportIssuesViewMode("code");
    ensureStructuredReportViewMode("combined");
});

watch(
    [canShowCodeIssues, canShowCombinedReportJson, canShowStaticReportJson, canShowDifyReportJson],
    () => {
        ensureReportIssuesViewMode(reportIssuesViewMode.value);
    },
    { immediate: true }
);

watch(
    [canShowStructuredSummary, canShowStructuredStatic, canShowStructuredDml],
    () => {
        ensureStructuredReportViewMode(structuredReportViewMode.value);
    },
    { immediate: true }
);

function getReportJsonValueForMode(mode) {
    if (mode === "dify") {
        return activeReportDifyRawValue.value;
    }
    if (mode === "combined") {
        return activeReportCombinedRawValue.value;
    }
    return activeReportStaticRawValue.value;
}

function getReportJsonLabel(mode) {
    if (mode === "combined") {
        return "聚合報告 JSON";
    }
    if (mode === "dify") {
        return "AI審查 JSON";
    }
    return "靜態分析器 JSON";
}

async function exportActiveReportJsonToExcel(mode) {
    if (isExportingReportJsonExcel.value) return;
    const raw = getReportJsonValueForMode(mode);
    if (!raw.success) {
        const label = getReportJsonLabel(mode);
        alert(`${label} 不是有效的 JSON 格式，無法匯出 Excel。`);
        return;
    }

    try {
        isExportingReportJsonExcel.value = true;
        const worksheet = buildWorksheetFromValue(raw.value);
        const blob = await createExcelBlobFromWorksheet(worksheet);
        const fileName = buildActiveReportExcelFileName(mode);
        triggerBlobDownload(blob, fileName);
    } catch (error) {
        console.error("[reports] Failed to export report JSON to Excel", error);
        const message = error?.message || String(error);
        alert(`匯出 Excel 失敗：${message}`);
    } finally {
        isExportingReportJsonExcel.value = false;
    }
}

function parseReportRawValue(rawText) {
    if (typeof rawText !== "string") {
        return { success: false, value: null };
    }
    let candidate = rawText.trim();
    if (!candidate) {
        return { success: false, value: null };
    }

    const maxDepth = 3;
    for (let depth = 0; depth < maxDepth; depth += 1) {
        try {
            const parsed = JSON.parse(candidate);
            if (typeof parsed === "string") {
                const trimmed = parsed.trim();
                if (trimmed && trimmed !== candidate && /^[\[{]/.test(trimmed)) {
                    candidate = trimmed;
                    continue;
                }
                return { success: true, value: parsed };
            }
            return { success: true, value: parsed };
        } catch (error) {
            break;
        }
    }

    return { success: false, value: null };
}

function isPlainObject(value) {
    return Boolean(value) && typeof value === "object" && !Array.isArray(value);
}

function buildWorksheetFromValue(value) {
    const hierarchical = buildHierarchicalWorksheet(value);
    if (hierarchical) {
        return hierarchical;
    }

    const categorized = buildCategorizedWorksheet(value);
    if (categorized) {
        return categorized;
    }

    const rows = buildGenericWorksheetRows(value);
    return { rows, merges: [] };
}

function buildSummaryDetailList(source, options = {}) {
    if (!source || typeof source !== "object" || Array.isArray(source)) {
        return [];
    }

    const omit = new Set(options.omitKeys || []);
    const details = [];

    for (const [key, rawValue] of Object.entries(source)) {
        if (omit.has(key)) continue;
        if (rawValue === null || rawValue === undefined) continue;
        if (typeof rawValue === "object") continue;

        let value;
        if (typeof rawValue === "boolean") {
            value = rawValue ? "是" : "否";
        } else {
            value = String(rawValue);
        }

        const label = typeof key === "string" && key.trim() ? key : "-";
        details.push({ label, value });
    }

    return details;
}

function buildHierarchicalWorksheet(value) {
    if (!isPlainObject(value) && !Array.isArray(value)) {
        return null;
    }

    const rootChildren = createTreeChildren(value);
    if (rootChildren.length === 0) {
        return null;
    }

    const root = { label: null, value: undefined, children: rootChildren };
    assignTreeDepth(root, -1);
    computeTreeRowSpan(root);
    assignTreeStartRow(root, 1);

    const leafRecords = [];
    collectTreeLeafRows(root, [], leafRecords);
    if (leafRecords.length === 0) {
        return null;
    }

    const maxLabelCount = leafRecords.reduce(
        (max, record) => Math.max(max, record.labels.length),
        0
    );
    const totalColumns = maxLabelCount + 1;

    const rows = leafRecords.map((record) => {
        const cells = new Array(totalColumns);
        for (let index = 0; index < totalColumns; index += 1) {
            cells[index] = createSheetCell(null);
        }

        record.labels.forEach((label, index) => {
            cells[index] = createSheetCell(label, { forceString: true });
        });

        const valueColumnIndex = record.labels.length;
        cells[valueColumnIndex] = createSheetCell(record.value);

        return cells;
    });

    const merges = [];
    collectTreeMerges(root, merges);

    return { rows, merges };
}

function createTreeChildren(value) {
    if (isPlainObject(value)) {
        const entries = Object.entries(value);
        if (entries.length === 0) {
            return [];
        }
        return entries.map(([key, childValue]) => createTreeNode(key, childValue));
    }

    if (Array.isArray(value)) {
        if (value.length === 0) {
            return [];
        }
        return value.map((item, index) => createTreeNode(deduceArrayItemLabel(item, index), item));
    }

    return [];
}

function createTreeNode(label, value) {
    if (isPlainObject(value)) {
        const children = createTreeChildren(value);
        if (children.length === 0) {
            return { label, value: "", children: [] };
        }
        return { label, value: undefined, children };
    }

    if (Array.isArray(value)) {
        const children = createTreeChildren(value);
        if (children.length === 0) {
            return { label, value: "", children: [] };
        }
        return { label, value: undefined, children };
    }

    return { label, value, children: [] };
}

function deduceArrayItemLabel(item, index) {
    if (isPlainObject(item)) {
        const candidateKeys = ["name", "label", "key", "id", "title"];
        for (const key of candidateKeys) {
            const value = item[key];
            if (typeof value === "string" && value.trim()) {
                return value;
            }
            if (typeof value === "number" && Number.isFinite(value)) {
                return String(value);
            }
        }
    }

    return `[${index}]`;
}

function assignTreeDepth(node, depth) {
    node.depth = depth;
    if (!node.children || node.children.length === 0) {
        return;
    }

    const nextDepth = depth + 1;
    node.children.forEach((child) => assignTreeDepth(child, nextDepth));
}

function computeTreeRowSpan(node) {
    if (!node.children || node.children.length === 0) {
        node.rowSpan = 1;
        return 1;
    }

    let total = 0;
    node.children.forEach((child) => {
        total += computeTreeRowSpan(child);
    });

    node.rowSpan = Math.max(total, 1);
    return node.rowSpan;
}

function assignTreeStartRow(node, startRow) {
    node.startRow = startRow;
    if (!node.children || node.children.length === 0) {
        return;
    }

    let cursor = startRow;
    node.children.forEach((child) => {
        assignTreeStartRow(child, cursor);
        cursor += child.rowSpan;
    });
}

function collectTreeLeafRows(node, path, rows) {
    const nextPath = node.label !== null && node.label !== undefined ? [...path, node] : path;

    if (!node.children || node.children.length === 0) {
        const labels = nextPath
            .filter((entry) => entry.label !== null && entry.label !== undefined)
            .map((entry) => entry.label);
        rows.push({ labels, value: node.value });
        return;
    }

    node.children.forEach((child) => {
        collectTreeLeafRows(child, nextPath, rows);
    });
}

function collectTreeMerges(node, merges) {
    if (node.label !== null && node.label !== undefined && node.rowSpan > 1 && node.depth >= 0) {
        merges.push({
            startRow: node.startRow,
            endRow: node.startRow + node.rowSpan - 1,
            startColumn: node.depth,
            endColumn: node.depth
        });
    }

    if (!node.children || node.children.length === 0) {
        return;
    }

    node.children.forEach((child) => collectTreeMerges(child, merges));
}

function buildCategorizedWorksheet(value) {
    const fromMap = buildCategorizedWorksheetFromMap(value);
    if (fromMap) {
        return fromMap;
    }

    const fromArray = buildCategorizedWorksheetFromArray(value);
    if (fromArray) {
        return fromArray;
    }

    return null;
}

function buildCategorizedWorksheetFromMap(value) {
    if (!isPlainObject(value)) {
        return null;
    }

    const categoryEntries = Object.entries(value);
    if (categoryEntries.length === 0) {
        return null;
    }

    const normalized = categoryEntries.map(([categoryName, entries]) => ({
        categoryName,
        entries: Array.isArray(entries) ? entries.filter((item) => isPlainObject(item)) : []
    }));

    if (normalized.every(({ entries }) => entries.length === 0)) {
        return null;
    }

    const columnKeys = [];
    const seen = new Set();
    for (const { entries } of normalized) {
        for (const item of entries) {
            for (const key of Object.keys(item)) {
                if (!seen.has(key)) {
                    seen.add(key);
                    columnKeys.push(key);
                }
            }
        }
    }

    if (columnKeys.length === 0) {
        return null;
    }

    const rows = [
        [createSheetCell("分類", { forceString: true }), ...columnKeys.map((key) => createSheetCell(key, { forceString: true }))]
    ];
    const merges = [];
    let rowCursor = 2;

    for (const { categoryName, entries } of normalized) {
        const safeEntries = entries.length > 0 ? entries : [{}];
        const rowCount = safeEntries.length;

        safeEntries.forEach((item, index) => {
            const firstCell = index === 0 ? createSheetCell(categoryName, { forceString: true }) : createSheetCell(null);
            const rowCells = [firstCell];
            for (const key of columnKeys) {
                rowCells.push(createSheetCell(item[key]));
            }
            rows.push(rowCells);
        });

        if (rowCount > 1) {
            merges.push({ startRow: rowCursor, endRow: rowCursor + rowCount - 1, startColumn: 0, endColumn: 0 });
        }
        rowCursor += rowCount;
    }

    return { rows, merges };
}

function buildCategorizedWorksheetFromArray(value) {
    if (!Array.isArray(value) || value.length === 0) {
        return null;
    }

    const items = value.filter((item) => isPlainObject(item));
    if (items.length === 0) {
        return null;
    }

    const categoryKey = findCategoryKey(items);
    if (!categoryKey) {
        return null;
    }

    const columnKeys = [];
    const seen = new Set();
    for (const item of items) {
        for (const key of Object.keys(item)) {
            if (key === categoryKey) continue;
            if (!seen.has(key)) {
                seen.add(key);
                columnKeys.push(key);
            }
        }
    }

    if (columnKeys.length === 0) {
        return null;
    }

    const groups = [];
    const groupMap = new Map();
    for (const item of items) {
        const label = formatCategoryLabel(item[categoryKey]);
        if (!groupMap.has(label)) {
            const container = { label, rows: [] };
            groupMap.set(label, container);
            groups.push(container);
        }
        groupMap.get(label).rows.push(item);
    }

    const rows = [
        [createSheetCell("分類", { forceString: true }), ...columnKeys.map((key) => createSheetCell(key, { forceString: true }))]
    ];
    const merges = [];
    let rowCursor = 2;

    for (const { label, rows: groupRows } of groups) {
        const rowCount = groupRows.length;
        groupRows.forEach((item, index) => {
            const firstCell = index === 0 ? createSheetCell(label, { forceString: true }) : createSheetCell(null);
            const rowCells = [firstCell];
            for (const key of columnKeys) {
                rowCells.push(createSheetCell(item[key]));
            }
            rows.push(rowCells);
        });

        if (rowCount > 1) {
            merges.push({ startRow: rowCursor, endRow: rowCursor + rowCount - 1, startColumn: 0, endColumn: 0 });
        }
        rowCursor += rowCount;
    }

    return { rows, merges };
}

function findCategoryKey(items) {
    const keyInfo = new Map();
    const priorityPattern = /(category|分類|分類別|類別|類型|类型|group|分組|分组|module|模組|模块|section|type)/iu;

    for (const item of items) {
        for (const key of Object.keys(item)) {
            const value = item[key];
            if (value === undefined) {
                continue;
            }
            let info = keyInfo.get(key);
            if (!info) {
                info = {
                    values: new Set(),
                    total: 0,
                    stringLike: 0,
                    priority: priorityPattern.test(key) ? 1 : 0
                };
                keyInfo.set(key, info);
            }
            info.total += 1;
            if (typeof value === "string" || typeof value === "number") {
                info.stringLike += 1;
                info.values.add(String(value));
            } else if (value === null) {
                info.stringLike += 1;
                info.values.add("");
            } else {
                info.priority = -Infinity;
            }
        }
        return rows;
    }

    const candidates = [];
    keyInfo.forEach((info, key) => {
        if (info.priority === -Infinity) return;
        if (info.stringLike === 0) return;
        if (info.values.size === info.total) return;
        candidates.push({ key, priority: info.priority, diversity: info.values.size });
    });

    if (candidates.length === 0) {
        return null;
    }

    candidates.sort((a, b) => {
        if (b.priority !== a.priority) {
            return b.priority - a.priority;
        }
        return a.diversity - b.diversity;
    });

    return candidates[0].key;
}

function formatCategoryLabel(value) {
    if (value === null || value === undefined) {
        return "";
    }
    return String(value);
}

function buildGenericWorksheetRows(value) {
    if (Array.isArray(value)) {
        const rows = [];
        const allPlainObjects = value.every((item) => isPlainObject(item));
        if (allPlainObjects && value.length > 0) {
            const keySet = new Set();
            for (const item of value) {
                for (const key of Object.keys(item)) {
                    keySet.add(key);
                }
            }
            const headers = keySet.size > 0 ? Array.from(keySet) : [];
            if (headers.length > 0) {
                rows.push(headers.map((key) => createSheetCell(key, { forceString: true })));
                for (const item of value) {
                    rows.push(headers.map((key) => createSheetCell(item[key])));
                }
                return rows;
            }
        }

        const header = [createSheetCell("index", { forceString: true }), createSheetCell("value", { forceString: true })];
        rows.push(header);
        if (value.length > 0) {
            value.forEach((item, index) => {
                rows.push([createSheetCell(index), createSheetCell(item)]);
            });
        }
        return rows;
    }

    if (isPlainObject(value)) {
        const rows = [
            [createSheetCell("key", { forceString: true }), createSheetCell("value", { forceString: true })]
        ];
        const entries = Object.entries(value);
        if (entries.length > 0) {
            for (const [key, entryValue] of entries) {
                rows.push([createSheetCell(key, { forceString: true }), createSheetCell(entryValue)]);
            }
        }
        return rows;
    }

    return [
        [createSheetCell("value", { forceString: true })],
        [createSheetCell(value)]
    ];
}

function createSheetCell(value, { forceString = false } = {}) {
    if (forceString) {
        return { type: "string", text: value === null || value === undefined ? "" : String(value) };
    }
    if (value === null || value === undefined) {
        return { type: "empty", text: "" };
    }
    if (typeof value === "number" && Number.isFinite(value)) {
        return { type: "number", text: String(value) };
    }
    if (typeof value === "boolean") {
        return { type: "boolean", text: value ? "1" : "0" };
    }
    if (value instanceof Date) {
        return { type: "string", text: value.toISOString() };
    }
    if (typeof value === "string") {
        return { type: "string", text: value };
    }
    try {
        return { type: "string", text: JSON.stringify(value) };
    } catch (error) {
        return { type: "string", text: String(value) };
    }
}

async function createExcelBlobFromWorksheet(worksheet) {
    const sheetXml = buildSheetXml(worksheet.rows, worksheet.merges);

    const zip = new JSZip();
    zip.file("[Content_Types].xml", CONTENT_TYPES_XML);
    zip.folder("_rels").file(".rels", ROOT_RELS_XML);
    const xlFolder = zip.folder("xl");
    xlFolder.file("workbook.xml", WORKBOOK_XML);
    xlFolder.file("styles.xml", STYLES_XML);
    xlFolder.folder("_rels").file("workbook.xml.rels", WORKBOOK_RELS_XML);
    xlFolder.folder("worksheets").file("sheet1.xml", sheetXml);

    return zip.generateAsync({ type: "blob" });
}

const MIN_COLUMN_WIDTH = 6;
const MAX_COLUMN_WIDTH = 80;
const COLUMN_WIDTH_PADDING = 2;

function buildSheetXml(rows, merges = []) {
    const rowXml = [];
    let maxColumnCount = 0;
    const columnWidths = [];

    rows.forEach((cells, rowIndex) => {
        if (!Array.isArray(cells) || cells.length === 0) {
            return;
        }
        const cellXml = cells
            .map((cell, cellIndex) => {
                if (!cell) return "";
                const column = columnLetter(cellIndex);
                const cellRef = `${column}${rowIndex + 1}`;
                const cellWidth = deduceCellWidth(cell);
                if (cellWidth > (columnWidths[cellIndex] ?? 0)) {
                    columnWidths[cellIndex] = cellWidth;
                }
                switch (cell.type) {
                    case "number":
                        return `<c r="${cellRef}"><v>${cell.text}</v></c>`;
                    case "boolean":
                        return `<c r="${cellRef}" t="b"><v>${cell.text}</v></c>`;
                    case "string": {
                        const needsPreserve = /(^\s)|([\s]$)|([\r\n])/u.test(cell.text);
                        const preserveAttr = needsPreserve ? ' xml:space="preserve"' : "";
                        return `<c r="${cellRef}" t="inlineStr"><is><t${preserveAttr}>${escapeXml(
                            cell.text
                        )}</t></is></c>`;
                    }
                    default:
                        return `<c r="${cellRef}"/>`;
                }
            })
            .join("");

        rowXml.push(`<row r="${rowIndex + 1}">${cellXml}</row>`);
        if (cells.length > maxColumnCount) {
            maxColumnCount = cells.length;
        }
    });

    if (maxColumnCount > 0) {
        for (let index = 0; index < maxColumnCount; index += 1) {
            if (columnWidths[index] === undefined) {
                columnWidths[index] = 0;
            }
        }
    }

    const colsXml =
        columnWidths.length > 0
            ? `<cols>${columnWidths
                  .map((width, index) => {
                      const adjusted = Math.min(
                          MAX_COLUMN_WIDTH,
                          Math.max(MIN_COLUMN_WIDTH, Math.ceil(width + COLUMN_WIDTH_PADDING))
                      );
                      return `<col min="${index + 1}" max="${index + 1}" width="${adjusted}" customWidth="1"/>`;
                  })
                  .join("")}</cols>`
            : "";

    const dimension =
        rows.length > 0 && maxColumnCount > 0
            ? `<dimension ref="A1:${columnLetter(maxColumnCount - 1)}${rows.length}"/>`
            : "";

    const mergeXml =
        Array.isArray(merges) && merges.length > 0
            ? `<mergeCells count="${merges.length}">${merges
                  .map(({ startRow, endRow, startColumn, endColumn }) => {
                      const startCell = `${columnLetter(startColumn)}${startRow}`;
                      const endCell = `${columnLetter(endColumn ?? startColumn)}${endRow ?? startRow}`;
                      return `<mergeCell ref="${startCell}:${endCell}"/>`;
                  })
                  .join("")}</mergeCells>`
            : "";

    return `<?xml version="1.0" encoding="UTF-8" standalone="yes"?><worksheet xmlns="http://schemas.openxmlformats.org/spreadsheetml/2006/main">${dimension}${colsXml}<sheetData>${rowXml.join(
        ""
    )}</sheetData>${mergeXml}</worksheet>`;
}

function columnLetter(index) {
    let result = "";
    let current = index;
    while (current >= 0) {
        result = String.fromCharCode((current % 26) + 65) + result;
        current = Math.floor(current / 26) - 1;
    }
    return result || "A";
}

function deduceCellWidth(cell) {
    if (!cell || typeof cell.text !== "string") {
        if (cell?.type === "number" || cell?.type === "boolean") {
            return String(cell.text ?? "").length;
        }
        return 0;
    }
    if (!cell.text) {
        return 0;
    }
    return cell.text
        .split(/\r?\n/)
        .reduce((max, line) => Math.max(max, line.length), 0);
}

function escapeXml(value) {
    return String(value)
        .replace(/&/g, "&amp;")
        .replace(/</g, "&lt;")
        .replace(/>/g, "&gt;")
        .replace(/"/g, "&quot;")
        .replace(/'/g, "&apos;");
}

function triggerBlobDownload(blob, fileName) {
    const url = URL.createObjectURL(blob);
    const link = document.createElement("a");
    link.href = url;
    link.download = fileName;
    link.style.display = "none";
    document.body.appendChild(link);
    link.click();
    document.body.removeChild(link);
    URL.revokeObjectURL(url);
}

function buildActiveReportExcelFileName(mode = "raw") {
    const report = activeReport.value;
    const parts = [];
    if (report?.project?.name) {
        parts.push(report.project.name);
    }
    if (report?.path) {
        const segments = report.path.split(/[/\\]+/);
        const last = segments[segments.length - 1];
        if (last) {
            parts.push(last);
        }
    }
    const base = parts.join("_") || "report";
    const safe = base.replace(/[\\/:*?"<>|]+/g, "_").replace(/_+/g, "_").replace(/^_+|_+$/g, "");
    const finalName = safe || "report";

    let suffix = "raw";
    if (mode === "static") {
        suffix = "static";
    } else if (mode === "dify") {
        suffix = "dify";
    }

    return `${finalName}_${suffix}.xlsx`;
}

const CONTENT_TYPES_XML =
    '<?xml version="1.0" encoding="UTF-8" standalone="yes"?>' +
    '<Types xmlns="http://schemas.openxmlformats.org/package/2006/content-types">' +
    '<Default Extension="rels" ContentType="application/vnd.openxmlformats-package.relationships+xml"/>' +
    '<Default Extension="xml" ContentType="application/xml"/>' +
    '<Override PartName="/xl/workbook.xml" ContentType="application/vnd.openxmlformats-officedocument.spreadsheetml.sheet.main+xml"/>' +
    '<Override PartName="/xl/worksheets/sheet1.xml" ContentType="application/vnd.openxmlformats-officedocument.spreadsheetml.worksheet+xml"/>' +
    '<Override PartName="/xl/styles.xml" ContentType="application/vnd.openxmlformats-officedocument.spreadsheetml.styles+xml"/>' +
    "</Types>";

const ROOT_RELS_XML =
    '<?xml version="1.0" encoding="UTF-8" standalone="yes"?>' +
    '<Relationships xmlns="http://schemas.openxmlformats.org/package/2006/relationships">' +
    '<Relationship Id="rId1" Type="http://schemas.openxmlformats.org/officeDocument/2006/relationships/officeDocument" Target="xl/workbook.xml"/>' +
    "</Relationships>";

const WORKBOOK_XML =
    '<?xml version="1.0" encoding="UTF-8" standalone="yes"?>' +
    '<workbook xmlns="http://schemas.openxmlformats.org/spreadsheetml/2006/main" xmlns:r="http://schemas.openxmlformats.org/officeDocument/2006/relationships">' +
    '<sheets><sheet name="Report" sheetId="1" r:id="rId1"/></sheets>' +
    "</workbook>";

const WORKBOOK_RELS_XML =
    '<?xml version="1.0" encoding="UTF-8" standalone="yes"?>' +
    '<Relationships xmlns="http://schemas.openxmlformats.org/package/2006/relationships">' +
    '<Relationship Id="rId1" Type="http://schemas.openxmlformats.org/officeDocument/2006/relationships/worksheet" Target="worksheets/sheet1.xml"/>' +
    '<Relationship Id="rId2" Type="http://schemas.openxmlformats.org/officeDocument/2006/relationships/styles" Target="styles.xml"/>' +
    "</Relationships>";

const STYLES_XML =
    '<?xml version="1.0" encoding="UTF-8" standalone="yes"?>' +
    '<styleSheet xmlns="http://schemas.openxmlformats.org/spreadsheetml/2006/main">' +
    '<fonts count="1"><font/></fonts>' +
    '<fills count="1"><fill><patternFill patternType="none"/></fill></fills>' +
    '<borders count="1"><border/></borders>' +
    '<cellStyleXfs count="1"><xf numFmtId="0" fontId="0" fillId="0" borderId="0"/></cellStyleXfs>' +
    '<cellXfs count="1"><xf numFmtId="0" fontId="0" fillId="0" borderId="0" xfId="0" applyAlignment="1"><alignment vertical="center"/></xf></cellXfs>' +
    '<cellStyles count="1"><cellStyle name="Normal" xfId="0" builtinId="0"/></cellStyles>' +
    '<dxfs count="0"/>' +
    '<tableStyles count="0" defaultTableStyle="TableStyleMedium9" defaultPivotStyle="PivotStyleLight16"/>' +
    "</styleSheet>";

const middlePaneStyle = computed(() => {
    const hasActiveTool = isProjectToolActive.value || isReportToolActive.value;
    const width = hasActiveTool ? middlePaneWidth.value : 0;
    return {
        flex: `0 0 ${width}px`,
        width: `${width}px`
    };
});

const chatWindowStyle = computed(() => ({
    width: `${chatWindowState.width}px`,
    height: `${chatWindowState.height}px`,
    left: `${chatWindowState.x}px`,
    top: `${chatWindowState.y}px`
}));

const isChatToggleDisabled = computed(() => isChatLocked.value && !isChatWindowOpen.value);

function escapeHtml(value) {
    return String(value)
        .replace(/&/g, "&amp;")
        .replace(/</g, "&lt;")
        .replace(/>/g, "&gt;")
        .replace(/"/g, "&quot;")
        .replace(/'/g, "&#39;");
}

function buildIssueMetaLine(type, keySource, issues, isOrphan = false) {
    const label = type === "fix" ? "Fix" : "Issues";
    const keySuffix = typeof keySource === "number" ? keySource : String(keySource || type);
    const html = type === "fix"
        ? buildIssueFixHtml(issues)
        : buildIssueDetailsHtml(issues, isOrphan);
    return {
        key: `${type}-${keySuffix}`,
        type,
        number: typeof keySource === "number" ? keySource : null,
        displayNumber: "",
        iconLabel: label,
        html: html || "&nbsp;",
        hasIssue: true,
        issues,
        isMeta: true,
        isOrphan: Boolean(isOrphan)
    };
}

function buildIssueDetailsHtml(issues, isOrphan = false) {
    if (!Array.isArray(issues) || !issues.length) {
        return '<div class="reportIssueInlineRow reportIssueInlineRow--empty">未檢測到問題</div>';
    }

    const rows = [];

    issues.forEach((issue) => {
        const details = Array.isArray(issue?.details) && issue.details.length ? issue.details : [issue];
        details.forEach((detail, detailIndex) => {
            const lineIndex = Number(detail?.index ?? detailIndex + 1);
            const badges = [];
            if (Number.isFinite(lineIndex)) {
                badges.push(`<span class="reportIssueInlineIndex">#${lineIndex}</span>`);
            }
            if (detail?.ruleId) {
                badges.push(`<span class="reportIssueInlineRule">${escapeHtml(detail.ruleId)}</span>`);
            }
            if (detail?.severityLabel) {
                const severityClass = detail.severityClass || "info";
                badges.push(
                    `<span class="reportIssueInlineSeverity reportIssueInlineSeverity--${severityClass}">${escapeHtml(
                        detail.severityLabel
                    )}</span>`
                );
            }
            if (isOrphan && Number.isFinite(issue?.line)) {
                badges.push(`<span class="reportIssueInlineLine">Line ${escapeHtml(String(issue.line))}</span>`);
            }

            const badgeBlock = badges.length
                ? `<span class="reportIssueInlineBadges">${badges.join(" ")}</span>`
                : "";

            const messageText =
                typeof detail?.message === "string" && detail.message.trim()
                    ? detail.message.trim()
                    : typeof issue?.message === "string" && issue.message.trim()
                      ? issue.message.trim()
                      : "未提供說明";
            const message = `<span class="reportIssueInlineMessage">${escapeHtml(messageText)}</span>`;

            const metaParts = [];
            if (issue?.objectName) {
                metaParts.push(`<span class="reportIssueInlineObject">${escapeHtml(issue.objectName)}</span>`);
            }
            if (Number.isFinite(detail?.column)) {
                metaParts.push(`<span class="reportIssueInlineColumn">列 ${escapeHtml(String(detail.column))}</span>`);
            }
            const meta = metaParts.length
                ? `<span class="reportIssueInlineMeta">${metaParts.join(" · ")}</span>`
                : "";

            rows.push(`<div class="reportIssueInlineRow">${badgeBlock}${message}${meta}</div>`);
        });
    });

    if (!rows.length) {
        return '<div class="reportIssueInlineRow reportIssueInlineRow--empty">未檢測到問題</div>';
    }

    return rows.join("");
}

function buildIssueFixHtml(issues) {
    if (!Array.isArray(issues) || !issues.length) {
        return '<div class="reportIssueInlineRow reportIssueInlineRow--empty">暫無建議</div>';
    }

    const rows = [];
    const suggestionSet = new Set();
    const suggestionQueue = [];
    const fixedCodeSet = new Set();
    const fixedCodeQueue = [];

    const pushSuggestion = (value) => {
        if (typeof value !== "string") return;
        const trimmed = value.trim();
        if (!trimmed || suggestionSet.has(trimmed)) return;
        suggestionSet.add(trimmed);
        suggestionQueue.push(trimmed);
    };

    issues.forEach((issue) => {
        const details = Array.isArray(issue?.details) && issue.details.length ? issue.details : [];
        details.forEach((detail) => {
            if (typeof detail?.suggestion === "string") {
                pushSuggestion(detail.suggestion);
            }
        });

        const suggestionList = Array.isArray(issue?.suggestionList) ? issue.suggestionList : [];
        suggestionList.forEach((item) => {
            if (typeof item === "string") {
                pushSuggestion(item);
            }
        });

        if (typeof issue?.suggestion === "string") {
            pushSuggestion(issue.suggestion);
        }

        const fixedCode = typeof issue?.fixedCode === "string" ? issue.fixedCode.trim() : "";
        if (fixedCode && !fixedCodeSet.has(fixedCode)) {
            fixedCodeSet.add(fixedCode);
            fixedCodeQueue.push(fixedCode);
        }
    });

    suggestionQueue.forEach((text) => {
        rows.push(`<div class="reportIssueInlineRow">${escapeHtml(text)}</div>`);
    });

    fixedCodeQueue.forEach((code) => {
        rows.push(
            `<pre class="reportIssueInlineRow reportIssueInlineCode"><code>${escapeHtml(code)}</code></pre>`
        );
    });

    if (!rows.length) {
        return '<div class="reportIssueInlineRow reportIssueInlineRow--empty">暫無建議</div>';
    }

    return rows.join("");
}

function renderLineContent(line) {
    const rawText = typeof line?.raw === "string" ? line.raw : (line?.content || "").replace(/ /g, " ");
    const selection = codeSelection.value;
    const safe = escapeHtml(rawText);

    if (!selection || !selection.startLine || !selection.endLine || !Number.isFinite(line?.number)) {
        return safe.length ? safe : "&nbsp;";
    }

    const lineNumber = line.number;
    if (lineNumber < selection.startLine || lineNumber > selection.endLine) {
        return safe.length ? safe : "&nbsp;";
    }

    const plain = rawText;
    const lineLength = plain.length;
    const startIndex = lineNumber === selection.startLine ? Math.max(0, (selection.startColumn ?? 1) - 1) : 0;
    const endIndex = lineNumber === selection.endLine
        ? Math.min(lineLength, selection.endColumn ?? lineLength)
        : lineLength;

    const safeBefore = escapeHtml(plain.slice(0, startIndex));
    const highlightEnd = Math.max(startIndex, endIndex);
    const middleRaw = plain.slice(startIndex, highlightEnd);
    const safeMiddle = escapeHtml(middleRaw);
    const safeAfter = escapeHtml(plain.slice(highlightEnd));

    const highlighted = `<span class="codeSelectionHighlight">${safeMiddle.length ? safeMiddle : "&nbsp;"}</span>`;
    const combined = `${safeBefore}${highlighted}${safeAfter}`;
    return combined.length ? combined : "&nbsp;";
}

function clearCodeSelection() {
    if (codeSelection.value) {
        codeSelection.value = null;
    }
    shouldClearAfterPointerClick = false;
    lastPointerDownWasOutsideCode = false;
}

function isWithinCodeLine(target) {
    const root = codeScrollRef.value;
    if (!root || !target) return false;

    let current = target;
    while (current && current !== root) {
        if (current.classList && (current.classList.contains("codeLine") || current.classList.contains("codeLineContent") || current.classList.contains("codeLineNo"))) {
            return true;
        }
        current = current.parentNode;
    }

    return false;
}

function resolveLineInfo(node) {
    if (!node) return null;
    let current = node.nodeType === 3 ? node.parentElement : node;
    while (current && current !== codeScrollRef.value) {
        if (current.classList && current.classList.contains("codeLine")) {
            const lineNumber = Number.parseInt(current.dataset?.line || "", 10);
            const contentEl = current.querySelector(".codeLineContent");
            return {
                lineEl: current,
                contentEl,
                lineNumber: Number.isFinite(lineNumber) ? lineNumber : null
            };
        }
        current = current.parentElement;
    }
    return null;
}

function normaliseSelectionRangeText(range) {
    return range
        .toString()
        .replace(/\u00A0/g, " ")
        .replace(/\r\n|\r/g, "\n");
}

function measureColumn(lineInfo, container, offset, mode) {
    if (!lineInfo?.contentEl || typeof document === "undefined") return null;
    const targetContainer = container?.nodeType === 3 ? container : container;
    if (!lineInfo.contentEl.contains(targetContainer)) {
        if (mode === "end") {
            const fullRange = document.createRange();
            fullRange.selectNodeContents(lineInfo.contentEl);
            return normaliseSelectionRangeText(fullRange).length || null;
        }
        return 1;
    }
    const range = document.createRange();
    range.selectNodeContents(lineInfo.contentEl);
    try {
        range.setEnd(container, offset);
    } catch (error) {
        return null;
    }
    const length = normaliseSelectionRangeText(range).length;
    if (mode === "start") {
        return Math.max(1, length + 1);
    }
    return Math.max(1, length);
}

function buildSelectedSnippet() {
    if (typeof window === "undefined") return null;
    const root = codeScrollRef.value;
    if (!root) return null;
    const selection = window.getSelection?.();
    if (!selection || selection.rangeCount === 0 || selection.isCollapsed) return null;
    const range = selection.getRangeAt(0);
    if (!root.contains(range.startContainer) || !root.contains(range.endContainer)) {
        return null;
    }

    const rawText = normaliseSelectionRangeText(range);
    if (!rawText.trim()) return null;

    const startInfo = resolveLineInfo(range.startContainer);
    const endInfo = resolveLineInfo(range.endContainer);
    if (!startInfo || !endInfo) return null;

    const startLine = startInfo.lineNumber;
    const endLine = endInfo.lineNumber;
    const startColumn = measureColumn(startInfo, range.startContainer, range.startOffset, "start");
    const endColumn = measureColumn(endInfo, range.endContainer, range.endOffset, "end");
    const lineCount = startLine !== null && endLine !== null ? endLine - startLine + 1 : null;

    const path = previewing.value.path || treeStore.activeTreePath.value || "";
    const name = previewing.value.name || path || "選取片段";

    const snippet = {
        path,
        name,
        label: name,
        startLine,
        endLine,
        startColumn,
        endColumn,
        lineCount,
        text: rawText
    };

    codeSelection.value = snippet;
    shouldClearAfterPointerClick = false;
    return snippet;
}

function handleDocumentSelectionChange() {
    if (typeof document === "undefined" || typeof window === "undefined") return;
    if (previewing.value.kind !== "text") return;
    const root = codeScrollRef.value;
    if (!root) return;
    const selection = window.getSelection?.();
    if (!selection || selection.rangeCount === 0) return;
    const range = selection.getRangeAt(0);
    if (!root.contains(range.startContainer) || !root.contains(range.endContainer)) return;

    if (selection.isCollapsed) {
        return;
    }

    const snippet = buildSelectedSnippet();
    if (!snippet) {
        clearCodeSelection();
    }
}

function handleDocumentPointerUp(event) {
    const root = codeScrollRef.value;
    if (!root) {
        pointerDownInCode = false;
        shouldClearAfterPointerClick = false;
        lastPointerDownWasOutsideCode = false;
        return;
    }

    const target = event?.target || null;
    const pointerUpInside = target ? root.contains(target) : false;

    const selection = typeof window !== "undefined" ? window.getSelection?.() : null;
    const selectionInCode =
        !!selection &&
        selection.rangeCount > 0 &&
        root.contains(selection.anchorNode) &&
        root.contains(selection.focusNode);
    const hasActiveSelection = !!selectionInCode && selection && !selection.isCollapsed;

    if (hasActiveSelection) {
        // Ensure the most recent drag selection is captured even if the
        // browser collapses the native selection highlight after mouseup.
        const snippet = buildSelectedSnippet();
        if (!snippet && codeSelection.value) {
            // Re-emit the existing selection so the custom highlight remains
            // visible when the document selection collapses immediately.
            codeSelection.value = { ...codeSelection.value };
        }
        shouldClearAfterPointerClick = false;
        lastPointerDownWasOutsideCode = false;
    } else if (pointerDownInCode && pointerUpInside && shouldClearAfterPointerClick) {
        clearCodeSelection();
    } else if (lastPointerDownWasOutsideCode && !pointerUpInside) {
        // Preserve the current highlight when the interaction happens completely outside the editor
        // by re-emitting the stored selection so Vue keeps the custom highlight rendered.
        if (codeSelection.value) {
            codeSelection.value = { ...codeSelection.value };
        }
    }

    pointerDownInCode = false;
    shouldClearAfterPointerClick = false;
    lastPointerDownWasOutsideCode = false;
}

function handleCodeScrollPointerDown(event) {
    if (event.button !== 0) return;
    if (previewing.value.kind !== "text") return;
    const target = event?.target || null;
    const withinLine = isWithinCodeLine(target);
    pointerDownInCode = withinLine;
    shouldClearAfterPointerClick = withinLine && !!codeSelection.value;
    lastPointerDownWasOutsideCode = !withinLine;
}

function handleDocumentPointerDown(event) {
    const root = codeScrollRef.value;
    if (!root) return;
    const target = event?.target || null;
    const pointerDownInside = target ? root.contains(target) : false;
    if (pointerDownInside) {
        lastPointerDownWasOutsideCode = false;
        return;
    }

    lastPointerDownWasOutsideCode = true;
    pointerDownInCode = false;
    shouldClearAfterPointerClick = false;

    if (codeSelection.value) {
        // Touching other panes should not discard the stored snippet, so keep the
        // highlight alive by nudging Vue's reactivity system.
        codeSelection.value = { ...codeSelection.value };
    }
}

let wrapMeasureFrame = null;
let codeScrollResizeObserver = null;

function runLineWrapMeasurement() {
    if (!showCodeLineNumbers.value) {
        showCodeLineNumbers.value = true;
    }
}

function scheduleLineWrapMeasurement() {
    if (typeof window === "undefined") return;
    if (wrapMeasureFrame !== null) {
        window.cancelAnimationFrame(wrapMeasureFrame);
        wrapMeasureFrame = null;
    }
    wrapMeasureFrame = window.requestAnimationFrame(() => {
        wrapMeasureFrame = null;
        runLineWrapMeasurement();
    });
}

watch(isChatWindowOpen, (visible) => {
    if (visible) {
        openAssistantSession();
        const shouldForce = connection.value.status === "error";
        retryHandshake({ force: shouldForce });
        if (!hasInitializedChatWindow.value) {
            chatWindowState.width = 420;
            chatWindowState.height = 520;
            chatWindowState.x = Math.max(20, window.innerWidth - chatWindowState.width - 40);
            chatWindowState.y = 80;
            hasInitializedChatWindow.value = true;
        } else {
            ensureChatWindowInView();
        }
        nextTick(() => {
            ensureChatWindowInView();
        });
    } else {
        closeAssistantSession();
    }
});

watch(
    () => previewing.value.kind,
    () => {
        scheduleLineWrapMeasurement();
    }
);

watch(
    () => previewing.value.text,
    () => {
        scheduleLineWrapMeasurement();
    },
    { flush: "post" }
);

watch(
    () => previewLineItems.value.length,
    () => {
        scheduleLineWrapMeasurement();
    }
);

watch(
    () => codeScrollRef.value,
    (next, prev) => {
        if (codeScrollResizeObserver && prev) {
            codeScrollResizeObserver.unobserve(prev);
        }
        if (codeScrollResizeObserver && next) {
            codeScrollResizeObserver.observe(next);
        }
        scheduleLineWrapMeasurement();
    }
);

onMounted(() => {
    if (typeof window !== "undefined" && "ResizeObserver" in window) {
        codeScrollResizeObserver = new window.ResizeObserver(() => {
            scheduleLineWrapMeasurement();
        });
        if (codeScrollRef.value) {
            codeScrollResizeObserver.observe(codeScrollRef.value);
        }
    }
    scheduleLineWrapMeasurement();
});

onBeforeUnmount(() => {
    if (wrapMeasureFrame !== null && typeof window !== "undefined") {
        window.cancelAnimationFrame(wrapMeasureFrame);
        wrapMeasureFrame = null;
    }
    if (codeScrollResizeObserver) {
        if (codeScrollRef.value) {
            codeScrollResizeObserver.unobserve(codeScrollRef.value);
        }
        if (typeof codeScrollResizeObserver.disconnect === "function") {
            codeScrollResizeObserver.disconnect();
        }
        codeScrollResizeObserver = null;
    }
});

watch(
    () => previewing.value.kind,
    (kind) => {
        if (kind !== "text") {
            clearCodeSelection();
        }
    }
);

watch(
    () => previewing.value.path,
    () => {
        clearCodeSelection();
    }
);

watch(
    () => activeTreePath.value,
    () => {
        clearCodeSelection();
    }
);

watch(
    () => activeTreeRevision.value,
    () => {
        clearCodeSelection();
    }
);

watch(
    () => previewing.value.text,
    () => {
        if (previewing.value.kind === "text") {
            clearCodeSelection();
        }
    }
);

async function ensureActiveProject() {
    const list = Array.isArray(projects.value) ? projects.value : [];
    if (!list.length) return;

    const selectedIdValue = selectedProjectId.value;
    if (!selectedIdValue) {
        return;
    }

    const current = list.find((project) => project.id === selectedIdValue);
    if (!current) {
        selectedProjectId.value = null;
        return;
    }

    if (!tree.value.length && !isLoadingTree.value) {
        isTreeCollapsed.value = false;
        await openProject(current);
    }
}

watch(
    [projects, selectedProjectId],
    async () => {
        await ensureActiveProject();
    },
    { immediate: true }
);

watch(selectedProjectId, (projectId) => {
    if (projectId === null || projectId === undefined) {
        isTreeCollapsed.value = false;
    }
});

function handleSelectProject(project) {
    if (!project) return;
    const currentId = selectedProjectId.value;
    const treeHasNodes = Array.isArray(tree.value) && tree.value.length > 0;
    if (currentId === project.id) {
        if (isTreeCollapsed.value) {
            isTreeCollapsed.value = false;
            if (!treeHasNodes && !isLoadingTree.value) {
                openProject(project);
            }
        } else {
            if (!isLoadingTree.value && !treeHasNodes) {
                openProject(project);
            } else {
                isTreeCollapsed.value = true;
            }
        }
        return;
    }
    isTreeCollapsed.value = false;
    openProject(project);
}

function toggleProjectTool() {
    if (isProjectToolActive.value) return;
    activeRailTool.value = "projects";
}

function toggleReportTool() {
    if (isReportToolActive.value) return;
    activeRailTool.value = "reports";
}

function normaliseProjectId(projectId) {
    if (projectId === null || projectId === undefined) return "";
    return String(projectId);
}

function toReportKey(projectId, path) {
    const projectKey = normaliseProjectId(projectId);
    if (!projectKey || !path) return "";
    return `${projectKey}::${path}`;
}

function parseReportKey(key) {
    if (!key) return { projectId: "", path: "" };
    const index = key.indexOf("::");
    if (index === -1) {
        return { projectId: key, path: "" };
    }
    return {
        projectId: key.slice(0, index),
        path: key.slice(index + 2)
    };
}

function createDefaultReportState() {
    return {
        status: "idle",
        report: "",
        updatedAt: null,
        updatedAtDisplay: null,
        error: "",
        chunks: [],
        segments: [],
        conversationId: "",
        analysis: null,
        issueSummary: null,
        parsedReport: null,
        rawReport: "",
        dify: null,
        dml: null,
        difyErrorMessage: "",
        dmlErrorMessage: "",
        sourceText: "",
        sourceLoaded: false,
        sourceLoading: false,
        sourceError: ""
    };
}

function parseReportJson(reportText) {
    if (typeof reportText !== "string") return null;
    const trimmed = reportText.trim();
    if (!trimmed) return null;
    if (!/^\s*[\[{]/.test(trimmed)) return null;
    try {
        const parsed = JSON.parse(trimmed);
        if (Array.isArray(parsed)) {
            return { issues: parsed };
        }
        if (parsed && typeof parsed === "object") {
            return parsed;
        }
        return null;
    } catch (_error) {
        return null;
    }
}

function computeIssueSummary(reportText, parsedOverride = null) {
    const parsed = parsedOverride || parseReportJson(reportText);
    if (!parsed || typeof parsed !== "object") {
        return null;
    }
    const summary = parsed?.summary;
    let total = null;
    if (summary && typeof summary === "object") {
        const candidate = summary.total_issues ?? summary.totalIssues;
        const numeric = Number(candidate);
        if (Number.isFinite(numeric)) {
            total = numeric;
        }
        if (!Number.isFinite(total) && summary.sources && typeof summary.sources === "object") {
            const staticSource = summary.sources.static_analyzer || summary.sources.staticAnalyzer;
            if (staticSource && typeof staticSource === "object") {
                const staticTotal = staticSource.total_issues ?? staticSource.totalIssues;
                const staticNumeric = Number(staticTotal);
                if (Number.isFinite(staticNumeric)) {
                    total = staticNumeric;
                }
            }
        }
    }
    if (total === null && Array.isArray(parsed?.issues)) {
        total = parsed.issues.length;
    }
    if (total === null && typeof summary === "string") {
        const normalised = summary.trim();
        if (normalised === "代码正常" || normalised === "代碼正常" || normalised === "OK") {
            total = 0;
        }
    }
    return {
        totalIssues: Number.isFinite(total) ? total : null,
        summary,
        raw: parsed
    };
}

function normaliseReportAnalysisState(state) {
    if (!state) return;

    const rawReport = typeof state.rawReport === "string" ? state.rawReport : "";
    const baseAnalysis =
        state.analysis && typeof state.analysis === "object" && !Array.isArray(state.analysis)
            ? { ...state.analysis }
            : {};
    let difyTarget =
        state.dify && typeof state.dify === "object" && !Array.isArray(state.dify) ? { ...state.dify } : null;

    if (rawReport) {
        if (typeof baseAnalysis.rawReport !== "string") {
            baseAnalysis.rawReport = rawReport;
        }
        if (typeof baseAnalysis.originalResult !== "string") {
            baseAnalysis.originalResult = rawReport;
        }
        if (typeof baseAnalysis.result !== "string") {
            baseAnalysis.result = rawReport;
        }
    }

    const parsedReport = state.parsedReport && typeof state.parsedReport === "object" ? state.parsedReport : null;
    if (parsedReport) {
        const reports =
            parsedReport.reports && typeof parsedReport.reports === "object" ? parsedReport.reports : null;
        if (reports) {
            const staticReport = reports.static_analyzer || reports.staticAnalyzer;
            if (staticReport && typeof staticReport === "object") {
                const existingStatic =
                    baseAnalysis.staticReport && typeof baseAnalysis.staticReport === "object"
                        ? baseAnalysis.staticReport
                        : null;
                const mergedStatic = existingStatic ? { ...existingStatic } : {};
                Object.assign(mergedStatic, staticReport);
                if (staticReport.summary && typeof staticReport.summary === "object") {
                    mergedStatic.summary = {
                        ...(existingStatic?.summary && typeof existingStatic.summary === "object"
                            ? existingStatic.summary
                            : {}),
                        ...staticReport.summary
                    };
                } else if (existingStatic?.summary && typeof existingStatic.summary === "object") {
                    mergedStatic.summary = { ...existingStatic.summary };
                }
                baseAnalysis.staticReport = mergedStatic;

                const enrichment = staticReport.enrichment;
                if (enrichment !== undefined && enrichment !== null) {
                    if (!difyTarget) {
                        difyTarget = {};
                    }
                    if (typeof enrichment === "string" && enrichment.trim()) {
                        if (!difyTarget.report || !difyTarget.report.trim()) {
                            difyTarget.report = enrichment.trim();
                        }
                    } else if (enrichment && typeof enrichment === "object") {
                        difyTarget.raw = enrichment;
                        if (!difyTarget.report || !difyTarget.report.trim()) {
                            try {
                                difyTarget.report = JSON.stringify(enrichment);
                            } catch (error) {
                                console.warn("[Report] Failed to stringify static enrichment", error);
                            }
                        }
                    }
                }

                const enrichmentStatus =
                    typeof baseAnalysis.enrichmentStatus === "string"
                        ? baseAnalysis.enrichmentStatus
                        : typeof state.analysis?.enrichmentStatus === "string"
                        ? state.analysis.enrichmentStatus
                        : "";
                const staticSummary =
                    baseAnalysis.staticReport?.summary && typeof baseAnalysis.staticReport.summary === "object"
                        ? baseAnalysis.staticReport.summary
                        : null;
                if (staticSummary) {
                    if (enrichmentStatus) {
                        const hasStatus =
                            typeof staticSummary.status === "string" ||
                            typeof staticSummary.status_label === "string" ||
                            typeof staticSummary.statusLabel === "string";
                        if (!hasStatus) {
                            staticSummary.status = enrichmentStatus;
                        }
                    }
                    if (
                        !staticSummary.generated_at &&
                        !staticSummary.generatedAt &&
                        (state.generatedAt || state.analysis?.generatedAt)
                    ) {
                        staticSummary.generated_at = state.analysis?.generatedAt || state.generatedAt;
                    }
                }
            }

            const dmlReport = reports.dml_prompt || reports.dmlPrompt;
            if (dmlReport && typeof dmlReport === "object") {
                state.dml = dmlReport;
                const existingDml =
                    baseAnalysis.dmlReport && typeof baseAnalysis.dmlReport === "object"
                        ? baseAnalysis.dmlReport
                        : null;
                const mergedDml = { ...dmlReport };
                if (existingDml) {
                    Object.assign(mergedDml, existingDml);
                }
                if (dmlReport.summary && typeof dmlReport.summary === "object") {
                    mergedDml.summary = {
                        ...dmlReport.summary,
                        ...(existingDml?.summary && typeof existingDml.summary === "object"
                            ? existingDml.summary
                            : {})
                    };
                } else if (existingDml?.summary && typeof existingDml.summary === "object") {
                    mergedDml.summary = { ...existingDml.summary };
                }
                baseAnalysis.dmlReport = mergedDml;
                if (!baseAnalysis.dmlSummary && mergedDml.summary) {
                    baseAnalysis.dmlSummary = mergedDml.summary;
                }
                const dmlSummary =
                    dmlReport.summary && typeof dmlReport.summary === "object" ? dmlReport.summary : null;
                if (!state.dmlErrorMessage) {
                    const dmlError =
                        typeof dmlSummary?.error_message === "string"
                            ? dmlSummary.error_message
                            : typeof dmlSummary?.errorMessage === "string"
                            ? dmlSummary.errorMessage
                            : "";
                    state.dmlErrorMessage = dmlError || "";
                }
            }

            const difyReport = reports.dify_workflow || reports.difyWorkflow;
            if (difyReport && typeof difyReport === "object") {
                if (!difyTarget) {
                    difyTarget = {};
                }
                const difyRaw = difyReport.raw;
                if (typeof difyRaw === "string" && difyRaw.trim()) {
                    if (!difyTarget.report || !difyTarget.report.trim()) {
                        difyTarget.report = difyRaw.trim();
                    }
                } else if (difyRaw && typeof difyRaw === "object") {
                    difyTarget.raw = difyRaw;
                    if (!difyTarget.report || !difyTarget.report.trim()) {
                        try {
                            difyTarget.report = JSON.stringify(difyRaw);
                        } catch (error) {
                            console.warn("[Report] Failed to stringify dify raw payload", error);
                        }
                    }
                } else if (!difyTarget.report || !difyTarget.report.trim()) {
                    try {
                        const fallback = { ...difyReport };
                        delete fallback.raw;
                        difyTarget.report = JSON.stringify(fallback);
                    } catch (error) {
                        console.warn("[Report] Failed to stringify dify workflow report", error);
                    }
                }
                if (!difyTarget.summary && difyReport.summary && typeof difyReport.summary === "object") {
                    difyTarget.summary = difyReport.summary;
                }
                if (!difyTarget.issues && Array.isArray(difyReport.issues)) {
                    difyTarget.issues = difyReport.issues;
                }
                if (!difyTarget.metadata && difyReport.metadata && typeof difyReport.metadata === "object") {
                    difyTarget.metadata = difyReport.metadata;
                }
            }
        }

        const parsedSummaryData =
            parsedReport.summary && typeof parsedReport.summary === "object" ? parsedReport.summary : null;
        if (!state.difyErrorMessage && parsedSummaryData) {
            const sources =
                parsedSummaryData.sources && typeof parsedSummaryData.sources === "object"
                    ? parsedSummaryData.sources
                    : null;
            if (sources) {
                const difySource = sources.dify_workflow || sources.difyWorkflow;
                const difyError =
                    typeof difySource?.error_message === "string"
                        ? difySource.error_message
                        : typeof difySource?.errorMessage === "string"
                        ? difySource.errorMessage
                        : "";
                if (difyError && difyError.trim()) {
                    state.difyErrorMessage = difyError.trim();
                }
            }
        }
    }

    if (difyTarget) {
        const hasReport = typeof difyTarget.report === "string" && difyTarget.report.trim().length > 0;
        if (!hasReport && difyTarget.raw && typeof difyTarget.raw === "object") {
            try {
                difyTarget.report = JSON.stringify(difyTarget.raw);
            } catch (error) {
                console.warn("[Report] Failed to stringify dify raw object for state", error);
            }
        }
        const filteredKeys = Object.keys(difyTarget).filter((key) => {
            const value = difyTarget[key];
            if (value === null || value === undefined) return false;
            if (typeof value === "string") return value.trim().length > 0;
            if (Array.isArray(value)) return value.length > 0;
            if (typeof value === "object") return Object.keys(value).length > 0;
            return true;
        });
        if (filteredKeys.length > 0) {
            state.dify = difyTarget;
        } else {
            state.dify = null;
        }
    } else if (!state.dify) {
        state.dify = null;
    }

    state.analysis = Object.keys(baseAnalysis).length ? baseAnalysis : null;
}

function ensureReportTreeEntry(projectId) {
    const key = normaliseProjectId(projectId);
    if (!key) return null;
    if (!Object.prototype.hasOwnProperty.call(reportTreeCache, key)) {
        reportTreeCache[key] = {
            nodes: [],
            loading: false,
            error: "",
            expandedPaths: [],
            hydratedReports: false,
            hydratingReports: false,
            reportHydrationError: ""
        };
    }
    return reportTreeCache[key];
}

function ensureProjectBatchState(projectId) {
    const key = normaliseProjectId(projectId);
    if (!key) return null;
    if (!Object.prototype.hasOwnProperty.call(reportBatchStates, key)) {
        reportBatchStates[key] = {
            running: false,
            processed: 0,
            total: 0
        };
    }
    return reportBatchStates[key];
}

function getProjectBatchState(projectId) {
    const key = normaliseProjectId(projectId);
    if (!key) return null;
    return reportBatchStates[key] || null;
}

function getProjectIssueCount(projectId) {
    const key = normaliseProjectId(projectId);
    if (!key) return null;
    const totals = projectIssueTotals.value;
    if (!totals.has(key)) return null;
    return totals.get(key);
}

function ensureFileReportState(projectId, path) {
    const key = toReportKey(projectId, path);
    if (!key) return null;
    if (!Object.prototype.hasOwnProperty.call(reportStates, key)) {
        reportStates[key] = createDefaultReportState();
    }
    return reportStates[key];
}

function getReportStateForFile(projectId, path) {
    return ensureFileReportState(projectId, path) || createDefaultReportState();
}

function getStatusLabel(status) {
    switch (status) {
        case "processing":
            return "處理中";
        case "ready":
            return "已完成";
        case "error":
            return "失敗";
        default:
            return "待生成";
    }
}

function isReportNodeExpanded(projectId, path) {
    const entry = ensureReportTreeEntry(projectId);
    if (!entry) return false;
    if (!path) return true;
    return entry.expandedPaths.includes(path);
}

function toggleReportNode(projectId, path) {
    const entry = ensureReportTreeEntry(projectId);
    if (!entry || !path) return;
    const set = new Set(entry.expandedPaths);
    if (set.has(path)) {
        set.delete(path);
    } else {
        set.add(path);
    }
    entry.expandedPaths = Array.from(set);
}

function collectFileNodes(nodes, bucket = []) {
    for (const node of nodes || []) {
        if (node.type === "file") {
            bucket.push(node);
        } else if (node.children && node.children.length) {
            collectFileNodes(node.children, bucket);
        }
    }
    return bucket;
}

function findTreeNodeByPath(nodes, targetPath) {
    if (!targetPath) return null;
    for (const node of nodes || []) {
        if (!node) continue;
        if (node.path === targetPath) {
            return node;
        }
        if (node.children && node.children.length) {
            const found = findTreeNodeByPath(node.children, targetPath);
            if (found) {
                return found;
            }
        }
    }
    return null;
}

function ensureStatesForProject(projectId, nodes) {
    const fileNodes = collectFileNodes(nodes);
    const validPaths = new Set();
    for (const node of fileNodes) {
        if (!node?.path) continue;
        ensureFileReportState(projectId, node.path);
        validPaths.add(node.path);
    }

    Object.keys(reportStates).forEach((key) => {
        const parsed = parseReportKey(key);
        if (parsed.projectId !== normaliseProjectId(projectId)) return;
        if (parsed.path && !validPaths.has(parsed.path)) {
            if (activeReportTarget.value &&
                activeReportTarget.value.projectId === parsed.projectId &&
                activeReportTarget.value.path === parsed.path) {
                activeReportTarget.value = null;
            }
            delete reportStates[key];
        }
    });
}

function parseHydratedTimestamp(value) {
    if (!value) return null;
    if (value instanceof Date) return value;
    if (typeof value === "number" && Number.isFinite(value)) {
        return new Date(value);
    }
    if (typeof value === "string" && value.trim()) {
        const parsed = Date.parse(value);
        if (!Number.isNaN(parsed)) {
            return new Date(parsed);
        }
    }
    return null;
}

function normaliseHydratedReportText(value) {
    if (typeof value === "string") {
        return value;
    }
    if (value === null || value === undefined) {
        return "";
    }
    if (typeof value === "object") {
        try {
            return JSON.stringify(value);
        } catch (error) {
            console.warn("[Report] Failed to stringify hydrated report payload", error, value);
            return "";
        }
    }
    return String(value);
}

function normaliseHydratedReportObject(value) {
    if (!value) return null;
    if (typeof value === "string") {
        const trimmed = value.trim();
        if (!trimmed) return null;
        try {
            return JSON.parse(trimmed);
        } catch (error) {
            console.warn("[Report] Failed to parse hydrated report object", error, value);
            return { report: trimmed };
        }
    }
    if (typeof value === "object") {
        return value;
    }
    return null;
}

function normaliseHydratedString(value) {
    return typeof value === "string" ? value : "";
}

async function hydrateReportsForProject(projectId) {
    const entry = ensureReportTreeEntry(projectId);
    if (!entry) return;
    if (entry.hydratedReports || entry.hydratingReports) return;
    entry.hydratingReports = true;
    entry.reportHydrationError = "";
    try {
        const records = await fetchProjectReports(projectId);
        for (const record of records) {
            if (!record || !record.path) continue;
            const state = ensureFileReportState(projectId, record.path);
            if (!state) continue;
            const hydratedStatus = normaliseHydratedString(record.status).trim();
            state.status = hydratedStatus || (record.report ? "ready" : "idle");
            state.report = normaliseHydratedReportText(record.report);
            state.error = normaliseHydratedString(record.error);
            state.chunks = Array.isArray(record.chunks) ? record.chunks : [];
            state.segments = Array.isArray(record.segments) ? record.segments : [];
            state.conversationId = normaliseHydratedString(record.conversationId);
            state.analysis =
                record.analysis && typeof record.analysis === "object" && !Array.isArray(record.analysis)
                    ? record.analysis
                    : null;
            const hydratedRawReport = normaliseHydratedString(record.rawReport);
            const analysisResult = normaliseHydratedString(record.analysis?.result);
            const analysisOriginal = normaliseHydratedString(record.analysis?.originalResult);
            state.rawReport = hydratedRawReport || analysisResult || analysisOriginal || "";
            state.dify = normaliseHydratedReportObject(record.dify);
            state.dml = normaliseHydratedReportObject(record.dml);
            state.difyErrorMessage = normaliseHydratedString(record.difyErrorMessage);
            state.dmlErrorMessage = normaliseHydratedString(record.dmlErrorMessage);
            if (!state.difyErrorMessage) {
                state.difyErrorMessage = normaliseHydratedString(record.analysis?.difyErrorMessage);
            }
            if (!state.dmlErrorMessage) {
                state.dmlErrorMessage = normaliseHydratedString(record.analysis?.dmlErrorMessage);
            }
            state.parsedReport = parseReportJson(state.report);
            state.issueSummary = computeIssueSummary(state.report, state.parsedReport);
            normaliseReportAnalysisState(state);
            updateIssueSummaryTotals(state);
            const timestamp = parseHydratedTimestamp(record.generatedAt || record.updatedAt || record.createdAt);
            state.updatedAt = timestamp;
            state.updatedAtDisplay = timestamp ? timestamp.toLocaleString() : null;
            if (typeof state.sourceText !== "string") {
                state.sourceText = "";
            }
            state.sourceLoaded = Boolean(state.sourceText);
            state.sourceLoading = false;
            state.sourceError = "";
        }
        entry.hydratedReports = true;
    } catch (error) {
        console.error("[Report] Failed to hydrate saved reports", { projectId, error });
        entry.reportHydrationError = error?.message ? String(error.message) : String(error);
    } finally {
        entry.hydratingReports = false;
    }
}

async function loadReportTreeForProject(projectId) {
    const entry = ensureReportTreeEntry(projectId);
    if (!entry || entry.loading) return;
    entry.loading = true;
    entry.error = "";
    try {
        const nodes = await treeStore.loadTreeFromDB(projectId);
        entry.nodes = nodes;
        ensureStatesForProject(projectId, nodes);
        await hydrateReportsForProject(projectId);
        const nextExpanded = new Set(entry.expandedPaths);
        for (const node of nodes) {
            if (node.type === "dir") {
                nextExpanded.add(node.path);
            }
        }
        entry.expandedPaths = Array.from(nextExpanded);
    } catch (error) {
        console.error("[Report] Failed to load tree for project", projectId, error);
        entry.error = error?.message ? String(error.message) : String(error);
    } finally {
        entry.loading = false;
    }
}

function selectReport(projectId, path) {
    const key = toReportKey(projectId, path);
    if (!key) return;
    const state = reportStates[key];
    if (!state || state.status !== "ready") return;
    activeReportTarget.value = {
        projectId: normaliseProjectId(projectId),
        path
    };
}

async function openProjectFileFromReportTree(projectId, path) {
    const projectKey = normaliseProjectId(projectId);
    if (!projectKey || !path) return;

    const projectList = Array.isArray(projects.value) ? projects.value : [];
    const project = projectList.find(
        (item) => normaliseProjectId(item.id) === projectKey
    );
    if (!project) return;

    if (isTreeCollapsed.value) {
        isTreeCollapsed.value = false;
    }

    if (selectedProjectId.value !== project.id) {
        await openProject(project);
    } else if (!Array.isArray(tree.value) || tree.value.length === 0) {
        await openProject(project);
    }

    const entry = ensureReportTreeEntry(project.id);
    if (entry && !entry.nodes.length && !entry.loading) {
        loadReportTreeForProject(project.id);
    }

    const searchNodes = (entry && entry.nodes && entry.nodes.length)
        ? entry.nodes
        : tree.value;
    let targetNode = findTreeNodeByPath(searchNodes, path);
    if (!targetNode) {
        const name = path.split("/").pop() || path;
        targetNode = { type: "file", path, name, mime: "" };
    }

    treeStore.selectTreeNode(path);
    try {
        await treeStore.openNode(targetNode);
    } catch (error) {
        console.error("[Workspace] Failed to preview file from report tree", {
            projectId: project.id,
            path,
            error
        });
    }
}

async function generateReportForFile(project, node, options = {}) {
    const { autoSelect = true, silent = false } = options;
    if (!project || !node || node.type !== "file") {
        return { status: "skipped" };
    }
    const projectId = normaliseProjectId(project.id);
    const state = ensureFileReportState(projectId, node.path);
    if (!state || state.status === "processing") {
        return { status: "processing" };
    }

    state.status = "processing";
    state.error = "";
    state.report = "";
    state.chunks = [];
    state.segments = [];
    state.conversationId = "";
    state.analysis = null;
    state.issueSummary = null;
    state.parsedReport = null;
    state.rawReport = "";
    state.dify = null;
    state.dml = null;
    state.difyErrorMessage = "";
    state.dmlErrorMessage = "";
    state.sourceText = "";
    state.sourceLoaded = false;
    state.sourceLoading = false;
    state.sourceError = "";

    try {
        const root = await getProjectRootHandleById(project.id);
        const fileHandle = await fileSystemService.getFileHandleByPath(root, node.path);
        const file = await fileHandle.getFile();
        const mime = node.mime || file.type || "";
        if (!preview.isTextLike(node.name, mime)) {
            throw new Error("目前僅支援純文字或程式碼檔案的審查");
        }
        const text = await file.text();
        if (!text.trim()) {
            throw new Error("檔案內容為空");
        }

        state.sourceText = text;
        state.sourceLoaded = true;
        state.sourceLoading = false;
        state.sourceError = "";

        const payload = await generateReportViaDify({
            projectId,
            projectName: project.name,
            path: node.path,
            content: text
        });

        const completedAt = payload?.generatedAt ? new Date(payload.generatedAt) : new Date();
        state.status = "ready";
        state.updatedAt = completedAt;
        state.updatedAtDisplay = completedAt.toLocaleString();
        state.report = payload?.report || "";
        state.chunks = Array.isArray(payload?.chunks) ? payload.chunks : [];
        state.segments = Array.isArray(payload?.segments) ? payload.segments : [];
        state.conversationId = payload?.conversationId || "";
        state.rawReport = typeof payload?.rawReport === "string" ? payload.rawReport : "";
        state.dify = payload?.dify || null;
        state.dml = payload?.dml || null;
        state.difyErrorMessage = typeof payload?.difyErrorMessage === "string" ? payload.difyErrorMessage : "";
        state.dmlErrorMessage = typeof payload?.dmlErrorMessage === "string" ? payload.dmlErrorMessage : "";
        state.analysis = payload?.analysis || null;
        state.parsedReport = parseReportJson(state.report);
        state.issueSummary = computeIssueSummary(state.report, state.parsedReport);
        normaliseReportAnalysisState(state);
        updateIssueSummaryTotals(state);
        state.error = "";

        if (autoSelect) {
            activeReportTarget.value = {
                projectId,
                path: node.path
            };
        }

        return { status: "ready" };
    } catch (error) {
        const message = error?.message ? String(error.message) : String(error);
        state.status = "error";
        state.error = message;
        state.report = "";
        state.chunks = [];
        state.segments = [];
        state.conversationId = "";
        state.analysis = null;
        state.issueSummary = null;
        state.parsedReport = null;
        state.rawReport = "";
        state.dify = null;
        state.dml = null;
        state.difyErrorMessage = "";
        state.dmlErrorMessage = "";
        state.sourceLoading = false;
        if (!state.sourceText) {
            state.sourceLoaded = false;
        }
        const now = new Date();
        state.updatedAt = now;
        state.updatedAtDisplay = now.toLocaleString();

        console.error("[Report] Failed to generate report", {
            projectId,
            path: node?.path,
            error
        });

        if (autoSelect) {
            activeReportTarget.value = {
                projectId,
                path: node.path
            };
        }

        if (!silent) {
            if (error?.name === "SecurityError" || error?.name === "NotAllowedError" || error?.name === "TypeError") {
                await safeAlertFail("生成報告失敗", error);
            } else {
                alert(`生成報告失敗：${message}`);
            }
        }

        return { status: "error", error };
    }
}

async function generateProjectReports(project) {
    if (!project) return;
    const projectId = normaliseProjectId(project.id);
    const batchState = ensureProjectBatchState(projectId);
    if (!batchState || batchState.running) return;

    const entry = ensureReportTreeEntry(project.id);
    if (!entry.nodes.length) {
        await loadReportTreeForProject(project.id);
    }

    if (entry.loading) {
        await new Promise((resolve) => {
            const stop = watch(
                () => entry.loading,
                (loading) => {
                    if (!loading) {
                        stop();
                        resolve();
                    }
                }
            );
        });
    }

    if (entry.error) {
        console.warn("[Report] Cannot start batch generation due to tree error", entry.error);
        alert(`無法生成報告：${entry.error}`);
        return;
    }

    const nodes = collectFileNodes(entry.nodes);
    if (!nodes.length) {
        alert("此專案尚未索引可供審查的檔案");
        return;
    }

    batchState.running = true;
    batchState.processed = 0;
    batchState.total = nodes.length;

    try {
        for (const node of nodes) {
            await generateReportForFile(project, node, { autoSelect: false, silent: true });
            batchState.processed += 1;
        }
    } finally {
        batchState.running = false;
        if (nodes.length) {
            activeReportTarget.value = {
                projectId,
                path: nodes[nodes.length - 1].path
            };
        }
    }
}

watch(
    projects,
    (list) => {
        const projectList = Array.isArray(list) ? list : [];
        const currentIds = new Set(projectList.map((project) => normaliseProjectId(project.id)));

        projectList.forEach((project) => {
            const entry = ensureReportTreeEntry(project.id);
            if (shouldPrepareReportTrees.value && entry && !entry.nodes.length && !entry.loading) {
                loadReportTreeForProject(project.id);
            }
            if (
                shouldPrepareReportTrees.value &&
                entry &&
                !entry.hydratedReports &&
                !entry.hydratingReports
            ) {
                hydrateReportsForProject(project.id);
            }
        });

        Object.keys(reportTreeCache).forEach((projectId) => {
            if (!currentIds.has(projectId)) {
                delete reportTreeCache[projectId];
            }
        });

        Object.keys(reportBatchStates).forEach((projectId) => {
            if (!currentIds.has(projectId)) {
                delete reportBatchStates[projectId];
            }
        });

        Object.keys(reportStates).forEach((key) => {
            const parsed = parseReportKey(key);
            if (!currentIds.has(parsed.projectId)) {
                if (activeReportTarget.value &&
                    activeReportTarget.value.projectId === parsed.projectId &&
                    activeReportTarget.value.path === parsed.path) {
                    activeReportTarget.value = null;
                }
                delete reportStates[key];
            }
        });
    },
    { immediate: true, deep: true }
);

watch(
    shouldPrepareReportTrees,
    (active) => {
        if (!active) return;
        const list = Array.isArray(projects.value) ? projects.value : [];
        list.forEach((project) => {
            const entry = ensureReportTreeEntry(project.id);
            if (entry && !entry.nodes.length && !entry.loading) {
                loadReportTreeForProject(project.id);
            }
            if (entry && !entry.hydratedReports && !entry.hydratingReports) {
                hydrateReportsForProject(project.id);
            }
        });
    }
);

watch(
    readyReports,
    (list) => {
        if (!list.length) {
            activeReportTarget.value = null;
            return;
        }
        const target = activeReportTarget.value;
        const hasActive = target
            ? list.some((entry) => normaliseProjectId(entry.project.id) === target.projectId && entry.path === target.path)
            : false;
        if (!hasActive) {
            const next = list[0];
            activeReportTarget.value = {
                projectId: normaliseProjectId(next.project.id),
                path: next.path
            };
        }
    },
    { immediate: true }
);

watch(
    activeReport,
    async (report) => {
        if (!report) return;
        const state = report.state;
        if (state.sourceLoaded || state.sourceLoading) {
            return;
        }
        state.sourceLoading = true;
        state.sourceError = "";
        try {
            const root = await getProjectRootHandleById(report.project.id);
            if (!root) {
                throw new Error("找不到專案根目錄，無法載入檔案內容");
            }
            const fileHandle = await fileSystemService.getFileHandleByPath(root, report.path);
            if (!fileHandle) {
                throw new Error("找不到對應的檔案");
            }
            const file = await fileHandle.getFile();
            const text = await file.text();
            state.sourceText = typeof text === "string" ? text : "";
            state.sourceLoaded = state.sourceText.length > 0;
            state.sourceError = "";
        } catch (error) {
            state.sourceText = "";
            state.sourceLoaded = false;
            state.sourceError = error?.message ? String(error.message) : "無法載入檔案內容";
            console.error("[Report] Failed to load source text", {
                projectId: report.project.id,
                path: report.path,
                error
            });
        } finally {
            state.sourceLoading = false;
        }
    },
    { immediate: true }
);

function clamp(value, min, max) {
    return Math.min(max, Math.max(min, value));
}

function shouldIgnoreMouseEvent(event) {
    return (
        event?.type === "mousedown" &&
        typeof window !== "undefined" &&
        "PointerEvent" in window
    );
}

function startPreviewResize(event) {
    if (event.button !== 0) return;
    event.preventDefault();

    const startX = event.clientX;
    const startWidth = middlePaneWidth.value;
    const containerEl = mainContentRef.value;
    const workspaceEl = containerEl?.querySelector(".workSpace");
    if (!workspaceEl) return;

    const minWidth = 260;
    const workspaceMinWidth = 320;
    const workspaceRect = workspaceEl.getBoundingClientRect();
    const maxAdditional = Math.max(0, workspaceRect.width - workspaceMinWidth);
    const maxWidth = Math.max(minWidth, startWidth + maxAdditional);

    const handleMove = (pointerEvent) => {
        const delta = pointerEvent.clientX - startX;
        middlePaneWidth.value = clamp(startWidth + delta, minWidth, maxWidth);
    };

    const stop = () => {
        window.removeEventListener("pointermove", handleMove);
        window.removeEventListener("pointerup", stop);
        window.removeEventListener("pointercancel", stop);
    };

    window.addEventListener("pointermove", handleMove);
    window.addEventListener("pointerup", stop);
    window.addEventListener("pointercancel", stop);
}

function clampReportSidebarWidth() {
    const containerEl = mainContentRef.value;
    if (!containerEl) return;

    const navEl = containerEl.querySelector(".toolColumn");
    const availableWidth = containerEl.clientWidth - (navEl?.clientWidth ?? 0);
    if (availableWidth <= 0) return;

    const workspaceMinWidth = 320;
    const minRailWidthDefault = 260;
    const maxRailWidth = Math.max(0, availableWidth - workspaceMinWidth);

    if (maxRailWidth === 0) {
        middlePaneWidth.value = 0;
        return;
    }

    const minRailWidth = Math.min(minRailWidthDefault, maxRailWidth);
    middlePaneWidth.value = clamp(middlePaneWidth.value, minRailWidth, maxRailWidth);
}

async function handleAddActiveContext() {
    const added = await addActiveNode();
    if (added) {
        openChatWindow();
    }
}

function handleAddSelectionContext() {
    let snippet = buildSelectedSnippet();
    if (!snippet) {
        snippet = codeSelection.value ? { ...codeSelection.value } : null;
    }
    if (!snippet) {
        if (typeof safeAlertFail === "function") {
            safeAlertFail("請先在程式碼預覽中選取想加入的內容。");
        }
        return;
    }
    const added = addSnippetContext({ ...snippet });
    if (added) {
        openChatWindow();
        clearCodeSelection();
        if (typeof window !== "undefined") {
            const selection = window.getSelection?.();
            if (selection?.removeAllRanges) {
                selection.removeAllRanges();
            }
        }
    }
}

async function handleSendMessage(content) {
    const text = (content || "").trim();
    if (!text) return;
    openChatWindow();
    console.log("[ChatAI] Sending message:", text);
    await sendUserMessage(text);
}

function openChatWindow() {
    if (!isChatWindowOpen.value) {
        isChatWindowOpen.value = true;
    }
}

function closeChatWindow() {
    if (isChatWindowOpen.value) {
        isChatWindowOpen.value = false;
        stopChatDrag();
        stopChatResize();
    }
}

function toggleChatWindow() {
    if (isChatWindowOpen.value) return;
    if (!isChatToggleDisabled.value) {
        openChatWindow();
    }
}

function ensureChatWindowInView() {
    const maxX = Math.max(0, window.innerWidth - chatWindowState.width);
    const maxY = Math.max(0, window.innerHeight - chatWindowState.height);
    chatWindowState.x = clamp(chatWindowState.x, 0, maxX);
    chatWindowState.y = clamp(chatWindowState.y, 0, maxY);
}

function startChatDrag(event) {
    if (shouldIgnoreMouseEvent(event)) return;
    if (event.button !== 0) return;
    event.preventDefault();
    chatDragState.active = true;
    chatDragState.offsetX = event.clientX - chatWindowState.x;
    chatDragState.offsetY = event.clientY - chatWindowState.y;
    window.addEventListener("pointermove", handleChatDrag);
    window.addEventListener("pointerup", stopChatDrag);
    window.addEventListener("pointercancel", stopChatDrag);
}

function handleChatDrag(event) {
    if (!chatDragState.active) return;
    event.preventDefault();
    const maxX = Math.max(0, window.innerWidth - chatWindowState.width);
    const maxY = Math.max(0, window.innerHeight - chatWindowState.height);
    chatWindowState.x = clamp(event.clientX - chatDragState.offsetX, 0, maxX);
    chatWindowState.y = clamp(event.clientY - chatDragState.offsetY, 0, maxY);
}

function stopChatDrag() {
    chatDragState.active = false;
    window.removeEventListener("pointermove", handleChatDrag);
    window.removeEventListener("pointerup", stopChatDrag);
    window.removeEventListener("pointercancel", stopChatDrag);
}

function startChatResize(payload) {
    const event = payload?.originalEvent ?? payload;
    const edges = payload?.edges ?? { right: true, bottom: true };
    if (!event || shouldIgnoreMouseEvent(event)) return;
    if (event.button !== 0) return;
    if (!edges.left && !edges.right && !edges.top && !edges.bottom) return;

    event.preventDefault();
    chatResizeState.active = true;
    chatResizeState.startX = event.clientX;
    chatResizeState.startY = event.clientY;
    chatResizeState.startWidth = chatWindowState.width;
    chatResizeState.startHeight = chatWindowState.height;
    chatResizeState.startLeft = chatWindowState.x;
    chatResizeState.startTop = chatWindowState.y;
    chatResizeState.edges.left = !!edges.left;
    chatResizeState.edges.right = !!edges.right;
    chatResizeState.edges.top = !!edges.top;
    chatResizeState.edges.bottom = !!edges.bottom;

    window.addEventListener("pointermove", handleChatResize);
    window.addEventListener("pointerup", stopChatResize);
    window.addEventListener("pointercancel", stopChatResize);
}

function handleChatResize(event) {
    if (!chatResizeState.active) return;
    event.preventDefault();
    const deltaX = event.clientX - chatResizeState.startX;
    const deltaY = event.clientY - chatResizeState.startY;
    const minWidth = 320;
    const minHeight = 320;

    if (chatResizeState.edges.left) {
        const proposedLeft = chatResizeState.startLeft + deltaX;
        const maxLeft = chatResizeState.startLeft + chatResizeState.startWidth - minWidth;
        const clampedLeft = clamp(proposedLeft, 0, Math.max(0, maxLeft));
        const widthFromLeft = chatResizeState.startWidth + (chatResizeState.startLeft - clampedLeft);
        const maxWidthFromViewport = Math.max(minWidth, window.innerWidth - clampedLeft);
        chatWindowState.x = clampedLeft;
        chatWindowState.width = clamp(widthFromLeft, minWidth, maxWidthFromViewport);
    }

    if (chatResizeState.edges.top) {
        const proposedTop = chatResizeState.startTop + deltaY;
        const maxTop = chatResizeState.startTop + chatResizeState.startHeight - minHeight;
        const clampedTop = clamp(proposedTop, 0, Math.max(0, maxTop));
        const heightFromTop = chatResizeState.startHeight + (chatResizeState.startTop - clampedTop);
        const maxHeightFromViewport = Math.max(minHeight, window.innerHeight - clampedTop);
        chatWindowState.y = clampedTop;
        chatWindowState.height = clamp(heightFromTop, minHeight, maxHeightFromViewport);
    }

    if (chatResizeState.edges.right) {
        const maxWidth = Math.max(minWidth, window.innerWidth - chatWindowState.x);
        chatWindowState.width = clamp(chatResizeState.startWidth + deltaX, minWidth, maxWidth);
    }

    if (chatResizeState.edges.bottom) {
        const maxHeight = Math.max(minHeight, window.innerHeight - chatWindowState.y);
        chatWindowState.height = clamp(chatResizeState.startHeight + deltaY, minHeight, maxHeight);
    }
}

function stopChatResize() {
    chatResizeState.active = false;
    chatResizeState.edges.left = false;
    chatResizeState.edges.right = false;
    chatResizeState.edges.top = false;
    chatResizeState.edges.bottom = false;
    window.removeEventListener("pointermove", handleChatResize);
    window.removeEventListener("pointerup", stopChatResize);
    window.removeEventListener("pointercancel", stopChatResize);
}

onMounted(async () => {
    await cleanupLegacyHandles();
    updateCapabilityFlags();
    await loadProjectsFromDB();
    clampReportSidebarWidth();
    window.addEventListener("resize", ensureChatWindowInView);
    window.addEventListener("resize", clampReportSidebarWidth);
    if (typeof document !== "undefined") {
        document.addEventListener("pointerdown", handleDocumentPointerDown, true);
        document.addEventListener("selectionchange", handleDocumentSelectionChange);
        document.addEventListener("mouseup", handleDocumentPointerUp);
    }
});

onBeforeUnmount(() => {
    window.removeEventListener("resize", ensureChatWindowInView);
    window.removeEventListener("resize", clampReportSidebarWidth);
    stopChatDrag();
    stopChatResize();
    if (typeof document !== "undefined") {
        document.removeEventListener("pointerdown", handleDocumentPointerDown, true);
        document.removeEventListener("selectionchange", handleDocumentSelectionChange);
        document.removeEventListener("mouseup", handleDocumentPointerUp);
    }
});
</script>



<template>
    <div class="page">
        <div class="topBar">
            <div class="topBar_left">
                <h1 class="topBar_title">
                    <img :src="workspaceLogoSrc" alt="Workspace" class="topBar_logo" />
                </h1>
            </div>
            <div class="topBar_spacer"></div>
            <div class="topBar_right">
                <div class="topBar_addProject" @click="showUploadModal = true">
                    <svg xmlns="http://www.w3.org/2000/svg" viewBox="0 0 512 512">
                        <path d="M256,0C114.6,0,0,114.6,0,256s114.6,256,256,256s256-114.6,256-256S397.4,0,256,0z M405.3,277.3c0,11.8-9.5,21.3-21.3,21.3h-85.3V384c0,11.8-9.5,21.3-21.3,21.3h-42.7c-11.8,0-21.3-9.6-21.3-21.3v-85.3H128c-11.8,0-21.3-9.6-21.3-21.3v-42.7c0-11.8,9.5-21.3,21.3-21.3h85.3V128c0-11.8,9.5-21.3,21.3-21.3h42.7c11.8,0,21.3,9.6,21.3,21.3v85.3H384c11.8,0,21.3,9.6,21.3,21.3V277.3z" />
                    </svg>
                    <p>Add Project</p>
                </div>
            </div>
        </div>

        <div class="mainContent themed-scrollbar" ref="mainContentRef">
            <nav class="toolColumn">
                <button
                    type="button"
                    class="toolColumn_btn"
                    :class="{ active: isProjectToolActive }"
                    @click="toggleProjectTool"
                    :aria-pressed="isProjectToolActive"
                    title="Projects"
                >
                    <svg viewBox="0 0 24 24" aria-hidden="true">
                        <rect x="3" y="5" width="18" height="14" rx="2" ry="2" fill="currentColor" opacity="0.18" />
                        <path
                            d="M5 7h5l1.5 2H19v8H5V7Z"
                            fill="currentColor"
                        />
                    </svg>
                </button>
                <button
                    type="button"
                    class="toolColumn_btn"
                    :class="{ active: isReportToolActive }"
                    @click="toggleReportTool"
                    :aria-pressed="isReportToolActive"
                    title="報告審查"
                >
                    <svg viewBox="0 0 24 24" aria-hidden="true">
                        <rect x="3" y="3" width="18" height="18" rx="9" fill="currentColor" opacity="0.18" />
                        <path
                            d="M14.8 13.4a4.5 4.5 0 1 0-1.4 1.4l3.5 3.5 1.4-1.4-3.5-3.5Zm-3.8.6a3 3 0 1 1 0-6 3 3 0 0 1 0 6Z"
                            fill="currentColor"
                        />
                    </svg>
                </button>
                <button
                    type="button"
                    class="toolColumn_btn toolColumn_btn--chat"
                    :class="{ active: isChatWindowOpen }"
                    :disabled="isChatToggleDisabled"
                    @click="toggleChatWindow"
                    :aria-pressed="isChatWindowOpen"
                    title="Chat AI"
                >
                    <svg viewBox="0 0 24 24" aria-hidden="true">
                        <rect x="3" y="3" width="18" height="18" rx="4" fill="currentColor" opacity="0.12" />
                        <path
                            d="M8.5 8h7c.83 0 1.5.67 1.5 1.5v3c0 .83-.67 1.5-1.5 1.5h-.94l-1.8 1.88c-.31.33-.76.12-.76-.32V14.5h-3.5c-.83 0-1.5-.67-1.5-1.5v-3C7 8.67 7.67 8 8.5 8Z"
                            fill="currentColor"
                        />
                    </svg>
                </button>
            </nav>
            <PanelRail
                :style-width="middlePaneStyle"
                :mode="panelMode"
                :projects="projects"
                :selected-project-id="selectedProjectId"
                :on-select-project="handleSelectProject"
                :on-delete-project="deleteProject"
                :is-tree-collapsed="isTreeCollapsed"
                :show-content="isProjectToolActive || isReportToolActive"
                :tree="tree"
                :active-tree-path="activeTreePath"
                :is-loading-tree="isLoadingTree"
                :open-node="openNode"
                :select-tree-node="selectTreeNode"
                :report-config="reportPanelConfig"
                @resize-start="startPreviewResize"
            />

            <section class="workSpace" :class="{ 'workSpace--reports': isReportToolActive }">
                <template v-if="isReportToolActive">
                    <div class="panelHeader">報告檢視</div>
                    <template v-if="hasReadyReports || viewerHasContent">
                        <div v-if="readyReports.length" class="reportTabs">
                            <button
                                v-for="entry in readyReports"
                                :key="entry.key"
                                type="button"
                                class="reportTab"
                                :class="{
                                    active:
                                        activeReport &&
                                        normaliseProjectId(entry.project.id) === normaliseProjectId(activeReport.project.id) &&
                                        entry.path === activeReport.path
                                }"
                                @click="selectReport(entry.project.id, entry.path)"
                            >
                                {{ entry.project.name }} / {{ entry.path }}
                            </button>
                        </div>
                        <div class="reportViewerContent">
                            <template v-if="activeReport">
                                <div class="reportViewerHeader">
                                    <h3 class="reportTitle">{{ activeReport.project.name }} / {{ activeReport.path }}</h3>
                                    <p class="reportViewerTimestamp">更新於 {{ activeReport.state.updatedAtDisplay || '-' }}</p>
                                </div>
                                <div v-if="activeReport.state.status === 'processing'" class="reportViewerLoading">
                                    <span class="reportViewerSpinner" aria-hidden="true"></span>
                                    <p class="reportViewerLoadingText">正在透過 Dify 執行 AI審查，請稍候…</p>
                                </div>
                                <div v-else-if="activeReport.state.status === 'error'" class="reportErrorPanel">
                                    <p class="reportErrorText">生成失敗：{{ activeReport.state.error || '未知原因' }}</p>
                                    <p class="reportErrorHint">請檢查檔案權限、Dify 設定或稍後再試。</p>
                                </div>
                                <template v-else>
                                    <div v-if="hasStructuredReport" class="reportStructured">
                                        <div
                                            v-if="hasStructuredReportToggle"
                                            class="reportStructuredToggle"
                                            role="group"
                                            aria-label="報告來源"
                                        >
                                            <button
                                                type="button"
                                                class="reportStructuredToggleButton"
                                                :class="{ active: structuredReportViewMode === 'combined' }"
                                                :disabled="!canShowStructuredSummary"
                                                @click="setStructuredReportViewMode('combined')"
                                            >
                                                總報告
                                            </button>
                                            <button
                                                type="button"
                                                class="reportStructuredToggleButton"
                                                :class="{ active: structuredReportViewMode === 'static' }"
                                                :disabled="!canShowStructuredStatic"
                                                @click="setStructuredReportViewMode('static')"
                                            >
                                                靜態分析器
                                            </button>
                                            <button
                                                type="button"
                                                class="reportStructuredToggleButton"
                                                :class="{ active: structuredReportViewMode === 'dml' }"
                                                :disabled="!canShowStructuredDml"
                                                @click="setStructuredReportViewMode('dml')"
                                            >
                                                AI審查
                                            </button>
                                        </div>
                                        <section
                                            v-if="structuredReportViewMode === 'combined' && canShowStructuredSummary"
                                            class="reportSummaryGrid"
                                        >
                                            <div
                                                v-if="summarySourceItems.length"
                                                class="reportSummaryCard reportSummaryCard--span"
                                            >
                                                <span class="reportSummaryLabel">來源摘要</span>
                                                <ul class="reportSummarySources">
                                                    <li
                                                        v-for="item in summarySourceItems"
                                                        :key="item.key"
                                                        class="reportSummarySource"
                                                    >
                                                        <div class="reportSummarySourceHeading">
                                                            <span class="reportSummaryItemLabel">{{ item.label }}</span>
                                                            <span
                                                                v-if="item.status"
                                                                class="reportSummarySourceStatus"
                                                            >
                                                                {{ item.status }}
                                                            </span>
                                                        </div>
                                                        <p
                                                            v-if="item.generatedAt"
                                                            class="reportSummarySourceTimestamp"
                                                        >
                                                            產生於 {{ item.generatedAt }}
                                                        </p>
                                                        <ul
                                                            v-if="item.metrics?.length"
                                                            class="reportSummarySourceMetrics"
                                                        >
                                                            <li
                                                                v-for="metric in item.metrics"
                                                                :key="`${item.key}-${metric.label}`"
                                                            >
                                                                <span class="reportSummaryItemLabel">{{ metric.label }}</span>
                                                                <span class="reportSummaryItemValue">{{ metric.value }}</span>
                                                            </li>
                                                        </ul>
                                                        <p
                                                            v-if="item.errorMessage"
                                                            class="reportSummarySourceError"
                                                        >
                                                            {{ item.errorMessage }}
                                                        </p>
                                                    </li>
                                                </ul>
                                            </div>
                                            <div
                                                v-if="combinedSummaryItems.length"
                                                class="reportSummaryCard reportSummaryCard--span"
                                            >
                                                <span class="reportSummaryLabel">整合摘要</span>
                                                <ul class="reportSummaryList">
                                                    <li
                                                        v-for="item in combinedSummaryItems"
                                                        :key="`combined-${item.label}-${item.value}`"
                                                    >
                                                        <span class="reportSummaryItemLabel">{{ item.label }}</span>
                                                        <span class="reportSummaryItemValue">{{ item.value }}</span>
                                                    </li>
                                                </ul>
                                            </div>
                                            <div class="reportSummaryCard reportSummaryCard--total">
                                                <span class="reportSummaryLabel">問題</span>
                                                <span class="reportSummaryValue">{{ activeReportTotalIssuesDisplay }}</span>
                                            </div>
                                            <div
                                                v-if="activeReportSummaryText"
                                                class="reportSummaryCard reportSummaryCard--span"
                                            >
                                                <span class="reportSummaryLabel">摘要</span>
                                                <p class="reportSummaryText">{{ activeReportSummaryText }}</p>
                                            </div>
                                            <div
                                                v-else-if="shouldShowNoIssueSummary"
                                                class="reportSummaryCard reportSummaryCard--span"
                                            >
                                                <span class="reportSummaryLabel">摘要</span>
                                                <p class="reportSummaryText">未檢測到問題。</p>
                                            </div>
                                            <div
                                                v-if="ruleBreakdownItems.length"
                                                class="reportSummaryCard"
                                            >
                                                <span class="reportSummaryLabel">規則分佈</span>
                                                <ul class="reportSummaryList">
                                                    <li
                                                        v-for="item in ruleBreakdownItems"
                                                        :key="`${item.label}-${item.count}`"
                                                    >
                                                        <span class="reportSummaryItemLabel">{{ item.label }}</span>
                                                        <span class="reportSummaryItemValue">{{ item.count }}</span>
                                                    </li>
                                                </ul>
                                            </div>
                                            <div
                                                v-if="severityBreakdownItems.length"
                                                class="reportSummaryCard"
                                            >
                                                <span class="reportSummaryLabel">嚴重度</span>
                                                <ul class="reportSummaryList">
                                                    <li
                                                        v-for="item in severityBreakdownItems"
                                                        :key="`${item.label}-${item.count}`"
                                                    >
                                                        <span class="reportSummaryItemLabel">{{ item.label }}</span>
                                                        <span class="reportSummaryItemValue">{{ item.count }}</span>
                                                    </li>
                                                </ul>
                                            </div>
                                        </section>

                                        <section
                                            v-if="structuredReportViewMode === 'static' && hasStaticDetailContent"
                                            class="reportStaticSection"
                                        >
                                            <div class="reportStaticHeader">
                                                <h4>靜態分析器</h4>
                                                <span v-if="staticEngineName" class="reportStaticEngine">
                                                    引擎：{{ staticEngineName }}
                                                </span>
                                                <span v-else-if="staticSourceName" class="reportStaticEngine">
                                                    來源：{{ staticSourceName }}
                                                </span>
                                            </div>
                                            <div
                                                v-if="staticSummaryDetailsItems.length"
                                                class="reportStaticBlock"
                                            >
                                                <h5>摘要資訊</h5>
                                                <ul class="reportStaticList">
                                                    <li
                                                        v-for="item in staticSummaryDetailsItems"
                                                        :key="`static-summary-${item.label}-${item.value}`"
                                                    >
                                                        <span class="reportStaticItemLabel">{{ item.label }}</span>
                                                        <span class="reportStaticItemValue">{{ item.value }}</span>
                                                    </li>
                                                </ul>
                                            </div>
                                            <div
                                                v-if="staticMetadataDetailsItems.length"
                                                class="reportStaticBlock"
                                            >
                                                <h5>中繼資料</h5>
                                                <ul class="reportStaticList">
                                                    <li
                                                        v-for="item in staticMetadataDetailsItems"
                                                        :key="`static-metadata-${item.label}-${item.value}`"
                                                    >
                                                        <span class="reportStaticItemLabel">{{ item.label }}</span>
                                                        <span class="reportStaticItemValue">{{ item.value }}</span>
                                                    </li>
                                                </ul>
                                            </div>
                                        </section>

                                        <section
                                            v-if="structuredReportViewMode === 'dml' && dmlReportDetails"
                                            class="reportDmlSection"
                                        >
                                            <div class="reportDmlHeader">
                                                <h4>AI審查</h4>
                                                <span v-if="dmlReportDetails.status" class="reportDmlStatus">
                                                    {{ dmlReportDetails.status }}
                                                </span>
                                                <span v-if="dmlReportDetails.generatedAt" class="reportDmlTimestamp">
                                                    產生於 {{ dmlReportDetails.generatedAt }}
                                                </span>
                                            </div>
                                            <p v-if="dmlReportDetails.error" class="reportDmlError">
                                                {{ dmlReportDetails.error }}
                                            </p>
                                            <div v-if="hasDmlSegments" class="reportDmlSegments">
                                                <details
                                                    v-for="segment in dmlSegments"
                                                    :key="segment.key"
                                                    class="reportDmlSegment"
                                                >
                                                    <summary>
                                                        第 {{ segment.index }} 段
                                                        <span v-if="segment.startLine">
                                                            （第 {{ segment.startLine }} 行起
                                                            <span v-if="segment.endLine">，至第 {{ segment.endLine }} 行止</span>
                                                            ）
                                                        </span>
                                                    </summary>
                                                    <pre class="reportDmlSql codeScroll themed-scrollbar">
                                                        {{ segment.sql }}
                                                    </pre>
                                                    <pre
                                                        v-if="segment.analysis"
                                                        class="reportDmlAnalysis codeScroll themed-scrollbar"
                                                    >
                                                        {{ segment.analysis }}
                                                    </pre>
                                                </details>
                                            </div>
                                            <p v-else class="reportDmlEmpty">尚未取得 AI審查拆分結果。</p>
                                            <pre
                                                v-if="dmlReportDetails.reportText"
                                                class="reportDmlSummary codeScroll themed-scrollbar"
                                            >
                                                {{ dmlReportDetails.reportText }}
                                            </pre>
                                        </section>
                                        <section
                                            v-if="shouldShowReportIssuesSection"
                                            class="reportIssuesSection"
                                        >
                                                <div class="reportIssuesHeader">
                                                    <div class="reportIssuesHeaderInfo">
                                                        <h4>問題清單</h4>
                                                        <span class="reportIssuesTotal">
                                                            <template v-if="activeReportIssueCount !== null">
                                                                共 {{ activeReportIssueCount }} 項
                                                            </template>
                                                            <template v-else>—</template>
                                                        </span>
                                                    </div>
                                                    <div class="reportIssuesToggle" role="group" aria-label="檢視模式">
                                                        <button
                                                            type="button"
                                                            class="reportIssuesToggleButton"
                                                            :class="{ active: reportIssuesViewMode === 'code' }"
                                                            :disabled="!canShowCodeIssues"
                                                            @click="setReportIssuesViewMode('code')"
                                                        >
                                                            報告預覽
                                                        </button>
                                                        <button
                                                            type="button"
                                                            class="reportIssuesToggleButton"
                                                            :class="{ active: reportIssuesViewMode === 'combined' }"
                                                            :disabled="!canShowCombinedReportJson"
                                                            @click="setReportIssuesViewMode('combined')"
                                                        >
                                                            聚合報告 JSON
                                                        </button>
                                                        <button
                                                            type="button"
                                                            class="reportIssuesToggleButton"
                                                            :class="{ active: reportIssuesViewMode === 'static' }"
                                                            :disabled="!canShowStaticReportJson"
                                                            @click="setReportIssuesViewMode('static')"
                                                        >
                                                            靜態分析器 JSON
                                                        </button>
                                                        <button
                                                            type="button"
                                                            class="reportIssuesToggleButton"
                                                            :class="{ active: reportIssuesViewMode === 'dify' }"
                                                            :disabled="!canShowDifyReportJson"
                                                            @click="setReportIssuesViewMode('dify')"
                                                        >
                                                            AI審查 JSON
                                                        </button>
                                                    </div>
                                                </div>
                                                <div class="reportIssuesContent">
                                                    <template v-if="reportIssuesViewMode === 'code'">
                                                        <template v-if="activeReportDetails">
                                                            <div
                                                                v-if="activeReport.state.sourceLoading"
                                                                class="reportIssuesNotice"
                                                            >
                                                                正在載入原始碼…
                                                            </div>
                                                            <div
                                                                v-else-if="activeReport.state.sourceError"
                                                                class="reportIssuesNotice reportIssuesNotice--error"
                                                            >
                                                                無法載入檔案內容：{{ activeReport.state.sourceError }}
                                                            </div>
                                                            <div v-else>
                                                                <div
                                                                    v-if="shouldShowDifyUnavailableNotice"
                                                                    class="reportIssuesNotice reportIssuesNotice--warning"
                                                                >
                                                                    {{ reportDifyUnavailableNotice }}
                                                                </div>
                                                                <div
                                                                    v-if="hasReportIssueLines"
                                                                    class="reportRow reportIssuesRow"
                                                                >
                                                                    <div class="reportRowContent codeScroll themed-scrollbar">
                                                                        <div class="codeEditor">
                                                                            <div
                                                                                v-for="line in reportIssueLines"
                                                                                :key="line.key"
                                                                                class="codeLine"
                                                                                :class="{
                                                                                    'codeLine--issue': line.type === 'code' && line.hasIssue,
                                                                                    'codeLine--meta': line.type !== 'code',
                                                                                    'codeLine--issuesMeta': line.type === 'issues',
                                                                                    'codeLine--fixMeta': line.type === 'fix'
                                                                                }"
                                                                            >
                                                                                <span
                                                                                    class="codeLineNo"
                                                                                    :class="{
                                                                                        'codeLineNo--issue': line.type === 'code' && line.hasIssue,
                                                                                        'codeLineNo--meta': line.type !== 'code',
                                                                                        'codeLineNo--issues': line.type === 'issues',
                                                                                        'codeLineNo--fix': line.type === 'fix'
                                                                                    }"
                                                                                    :data-line="line.displayNumber"
                                                                                    :aria-label="line.type !== 'code' ? line.iconLabel : null"
                                                                                    :aria-hidden="line.type === 'code'"
                                                                                >
                                                                                    <svg
                                                                                        v-if="line.type === 'issues'"
                                                                                        class="codeLineNoIcon codeLineNoIcon--warning"
                                                                                        viewBox="0 0 20 20"
                                                                                        focusable="false"
                                                                                        aria-hidden="true"
                                                                                    >
                                                                                        <path
                                                                                            d="M10.447 2.105a1 1 0 00-1.894 0l-7 14A1 1 0 002.447 18h15.106a1 1 0 00.894-1.447l-7-14zM10 6a1 1 0 01.993.883L11 7v4a1 1 0 01-1.993.117L9 11V7a1 1 0 011-1zm0 8a1 1 0 110 2 1 1 0 010-2z"
                                                                                        />
                                                                                    </svg>
                                                                                    <svg
                                                                                        v-else-if="line.type === 'fix'"
                                                                                        class="codeLineNoIcon codeLineNoIcon--fix"
                                                                                        viewBox="0 0 20 20"
                                                                                        focusable="false"
                                                                                        aria-hidden="true"
                                                                                    >
                                                                                        <path
                                                                                            d="M17.898 2.102a1 1 0 00-1.517.127l-2.156 2.873-1.21-.403a1 1 0 00-1.043.24l-4.95 4.95a1 1 0 000 1.414l1.775 1.775-5.189 5.189a1 1 0 001.414 1.414l5.189-5.189 1.775 1.775a1 1 0 001.414 0l4.95-4.95a1 1 0 00.24-1.043l-.403-1.21 2.873-2.156a1 1 0 00.127-1.517l-.489-.489z"
                                                                                        />
                                                                                    </svg>
                                                                                </span>
                                                                                <span
                                                                                    class="codeLineContent"
                                                                                    :class="{
                                                                                        'codeLineContent--issueHighlight': line.type === 'code' && line.hasIssue,
                                                                                        'codeLineContent--issues': line.type === 'issues',
                                                                                        'codeLineContent--fix': line.type === 'fix'
                                                                                    }"
                                                                                    v-html="line.html"
                                                                                ></span>
                                                                            </div>
                                                                        </div>
                                                                    </div>
                                                                </div>
                                                                <p v-else class="reportIssuesEmpty">尚未能載入完整的代碼內容。</p>
                                                            </div>
                                                        </template>
                                                        <p v-else class="reportIssuesEmpty">尚未能載入完整的代碼內容。</p>
                                                    </template>
                                                    <template v-else-if="reportIssuesViewMode === 'combined'">
                                                        <div v-if="activeReportCombinedRawText.trim().length" class="reportRow">
                                                            <div v-if="canExportActiveReportCombinedRaw" class="reportRowActions">
                                                                <button
                                                                    type="button"
                                                                    class="reportRowActionButton"
                                                                    :disabled="isExportingReportJsonExcel"
                                                                    @click="exportActiveReportJsonToExcel('combined')"
                                                                >
                                                                    <span v-if="isExportingReportJsonExcel">匯出中…</span>
                                                                    <span v-else>匯出 Excel</span>
                                                                </button>
                                                            </div>
                                                            <pre class="reportRowContent codeScroll themed-scrollbar">
                                                                {{ activeReportCombinedRawText }}
                                                            </pre>
                                                            <p v-if="!canExportActiveReportCombinedRaw" class="reportRowNotice">
                                                                聚合報告 JSON 不是有效的 JSON 格式，因此無法匯出 Excel。
                                                            </p>
                                                        </div>
                                                        <p v-else class="reportIssuesEmpty">尚未取得聚合後的報告內容。</p>
                                                    </template>
                                                    <template v-else-if="reportIssuesViewMode === 'static'">
                                                        <div v-if="activeReportStaticRawText.trim().length" class="reportRow">
                                                            <div v-if="canExportActiveReportStaticRaw" class="reportRowActions">
                                                                <button
                                                                    type="button"
                                                                    class="reportRowActionButton"
                                                                    :disabled="isExportingReportJsonExcel"
                                                                    @click="exportActiveReportJsonToExcel('static')"
                                                                >
                                                                    <span v-if="isExportingReportJsonExcel">匯出中…</span>
                                                                    <span v-else>匯出 Excel</span>
                                                                </button>
                                                            </div>
                                                            <pre class="reportRowContent codeScroll themed-scrollbar">
                                                                {{ activeReportStaticRawText }}
                                                            </pre>
                                                            <p v-if="!canExportActiveReportStaticRaw" class="reportRowNotice">
                                                                靜態分析器 JSON 不是有效的 JSON 格式，因此無法匯出 Excel。
                                                            </p>
                                                        </div>
                                                        <p v-else class="reportIssuesEmpty">尚未取得靜態分析器報告內容。</p>
                                                    </template>
                                                    <template v-else-if="reportIssuesViewMode === 'dify'">
                                                        <div v-if="activeReportDifyRawText.trim().length" class="reportRow">
                                                            <div v-if="canExportActiveReportDifyRaw" class="reportRowActions">
                                                                <button
                                                                    type="button"
                                                                    class="reportRowActionButton"
                                                                    :disabled="isExportingReportJsonExcel"
                                                                    @click="exportActiveReportJsonToExcel('dify')"
                                                                >
                                                                    <span v-if="isExportingReportJsonExcel">匯出中…</span>
                                                                    <span v-else>匯出 Excel</span>
                                                                </button>
                                                            </div>
                                                            <pre class="reportRowContent codeScroll themed-scrollbar">
                                                                {{ activeReportDifyRawText }}
                                                            </pre>
                                                            <p v-if="!canExportActiveReportDifyRaw" class="reportRowNotice">
                                                                AI審查 JSON 不是有效的 JSON 格式，因此無法匯出 Excel。
                                                            </p>
                                                        </div>
                                                        <p v-else class="reportIssuesEmpty">尚未取得 AI審查報告內容。</p>
                                                    </template>
                                                    <p v-else class="reportIssuesEmpty">此報告不支援結構化檢視。</p>
                                                </div>
                                            </section>
                                        <section
                                            v-else
                                            class="reportIssuesSection reportIssuesSection--empty"
                                        >
                                            <p class="reportIssuesEmpty">未檢測到任何問題。</p>
                                        </section>

                                    </div>
                                    <pre v-else class="reportBody codeScroll themed-scrollbar">{{ activeReport.state.report }}</pre>
                                    <details v-if="hasChunkDetails" class="reportChunks">
                                        <summary>分段輸出（{{ activeReport.state.chunks.length }}）</summary>
                                        <ol class="reportChunkList">
                                            <li
                                                v-for="chunk in activeReport.state.chunks"
                                                :key="`${chunk.index}-${chunk.total}`"
                                            >
                                                <h4 class="reportChunkTitle">第 {{ chunk.index }} 段</h4>
                                                <pre class="reportChunkBody codeScroll themed-scrollbar">{{ chunk.answer }}</pre>
                                            </li>
                                        </ol>
                                    </details>
                                </template>
                            </template>
                            <template v-else>
                                <div class="reportViewerPlaceholder">請從左側選擇檔案報告。</div>
                            </template>
                        </div>
                    </template>
                    <p v-else class="reportViewerPlaceholder">尚未生成任何報告，請先於左側檔案中啟動生成。</p>
                </template>
                <template v-else-if="previewing.kind && previewing.kind !== 'error'">
                    <div class="pvHeader">
                        <div class="pvName">{{ previewing.name }}</div>
                        <div class="pvMeta">{{ previewing.mime || '-' }} | {{ (previewing.size / 1024).toFixed(1) }} KB</div>
                    </div>

                    <template v-if="previewing.kind === 'text'">
                        <div class="pvBox codeBox">
                            <div
                                class="codeScroll themed-scrollbar"
                                :class="{ 'codeScroll--wrapped': !showCodeLineNumbers }"
                                ref="codeScrollRef"
                                @pointerdown="handleCodeScrollPointerDown"
                            >
                                <div class="codeEditor">
                                    <div
                                        v-for="line in previewLineItems"
                                        :key="line.number"
                                        class="codeLine"
                                        :data-line="line.number"
                                    >
                                        <span
                                            class="codeLineNo"
                                            :data-line="line.number"
                                            aria-hidden="true"
                                        ></span>
                                        <span class="codeLineContent" v-html="renderLineContent(line)"></span>
                                    </div>
                                </div>
                            </div>
                        </div>

                    </template>

                    <div v-else-if="previewing.kind === 'image'" class="pvBox imgBox">
                        <img :src="previewing.url" :alt="previewing.name" />
                    </div>

                    <div v-else-if="previewing.kind === 'pdf'" class="pvBox pdfBox">
                        <iframe :src="previewing.url" title="PDF Preview" style="width:100%;height:100%;border:none;"></iframe>
                    </div>

                    <div v-else class="pvBox">
                        <a class="btn" :href="previewing.url" download>Download file</a>
                        <a class="btn outline" :href="previewing.url" target="_blank">Open in new window</a>
                    </div>
                </template>

                <template v-else-if="previewing.kind === 'error'">
                    <div class="pvError">
                        Cannot preview: {{ previewing.error }}
                    </div>
                </template>

                <template v-else>
                    <div class="pvPlaceholder">Select a file to see its preview here.</div>
                </template>
            </section>
        </div>

        <Teleport to="body">
            <ChatAiWindow
                :visible="isChatWindowOpen"
                :floating-style="chatWindowStyle"
                :context-items="contextItems"
                :messages="messages"
                :loading="isProcessing"
                :disabled="isChatLocked"
                :connection="connection"
                @add-active="handleAddActiveContext"
                @add-selection="handleAddSelectionContext"
                @clear-context="clearContext"
                @remove-context="removeContext"
                @send-message="handleSendMessage"
                @close="closeChatWindow"
                @drag-start="startChatDrag"
                @resize-start="startChatResize"
            />
        </Teleport>

        <div v-if="showUploadModal" class="modalBackdrop" @click.self="showUploadModal = false">
            <div class="modalCard">
                <h3>Import Project Folder</h3>
                <p>Drag a folder here or use the buttons below to import a project. External directories and OPFS are supported.</p>

                <div class="dropZone" @drop="handleDrop" @dragover="handleDragOver">Drop a folder here to import</div>

                <div class="modalBtns">
                    <button class="btn" v-if="supportsFS" @click="pickFolderAndImport">Select folder</button>
                    <label class="btn outline" v-else>Fallback import<input type="file" webkitdirectory directory multiple style="display:none" @change="handleFolderInput"></label>
                    <button class="btn ghost" @click="showUploadModal = false">Cancel</button>
                </div>
                <p class="hint" v-if="!supportsFS">Your browser does not support showDirectoryPicker. Use the fallback input instead.</p>
            </div>
        </div>
    </div>
</template>
<style>
/* 讓 100% 有依據 */
html,
body,
#app {
    height: 100%;
    margin: 0;
    font-family: "Segoe UI", Roboto, Helvetica, Arial, sans-serif;
    color: #e5e7eb;
}

.page {
    min-height: 100vh;
    height: 100vh;
    display: flex;
    flex-direction: column;
    background-color: #1e1e1e;
}

/* 頂欄 */
.topBar {
    box-sizing: border-box;
    height: 60px;
    padding: 0 16px;
    background: linear-gradient(90deg, #2c2c2c, #252526);
    border-bottom: 1px solid #3d3d3d;
    display: flex;
    align-items: center;
    box-shadow: 0 2px 6px rgba(0, 0, 0, 0.5);
}

.topBar_left {
    display: flex;
    align-items: center;
    gap: 12px;
}

.topBar_title {
    margin: 0;
    padding: 0;
    font-size: 0;
    line-height: 1;
}

.topBar_logo {
    display: block;
    height: 36px;
    width: auto;
    object-fit: contain;
}

.topBar_spacer {
    flex: 1 1 auto;
}

.topBar_right {
    display: flex;
    align-items: center;
    gap: 12px;
}

.topBar_iconBtn {
    width: 44px;
    height: 44px;
    border-radius: 12px;
    border: 1px solid #3d3d3d;
    background: #2b2b2b;
    color: #cbd5f5;
    display: inline-flex;
    align-items: center;
    justify-content: center;
    cursor: pointer;
    transition: background 0.2s ease, transform 0.2s ease, border-color 0.2s ease, color 0.2s ease;
}

.topBar_iconBtn svg {
    width: 20px;
    height: 20px;
}

.topBar_iconBtn:hover:not(:disabled) {
    background: #343434;
    border-color: #4b5563;
    color: #e0f2fe;
    transform: translateY(-1px);
}

.topBar_iconBtn:disabled {
    opacity: 0.6;
    cursor: not-allowed;
}

.topBar_iconBtn.active {
    background: linear-gradient(135deg, rgba(59, 130, 246, 0.3), rgba(14, 165, 233, 0.3));
    border-color: rgba(14, 165, 233, 0.6);
    color: #e0f2fe;
}

.topBar_addProject {
    display: flex;
    align-items: center;
    gap: 10px;
    padding: 6px 14px;
    border-radius: 6px;
    background-color: #007acc;
    transition: all 0.25s ease;
}

.topBar_addProject p {
    margin: 0;
    color: white;
    font-weight: 600;
    font-size: 15px;
}

.topBar_addProject svg {
    height: 20px;
    fill: white;
    transition: transform 0.25s ease, fill 0.25s ease;
}

.topBar_addProject:hover {
    background-color: #0288d1;
    transform: translateY(-2px) scale(1.03);
    cursor: pointer;
    box-shadow: 0 4px 12px rgba(0, 0, 0, 0.4);
}

.topBar_addProject:active {
    transform: scale(0.96);
}


.mainContent {
    display: flex;
    flex-direction: row;
    align-items: stretch;
    flex: 1 1 auto;
    min-height: 0;
    background-color: #1e1e1e;
    padding: 0;
    height: calc(100vh - 60px);
    max-height: calc(100vh - 60px);
    overflow: hidden;
}

.workSpace {
    flex: 1 1 auto;
    display: flex;
    flex-direction: column;
    gap: 16px;
    min-height: 0;
    height: 100%;
    max-height: 100%;
    min-width: 0;
    overflow: hidden;
    background: #191919;
    border: 1px solid #323232;
    border-radius: 0;
    padding: 16px;
    box-sizing: border-box;
}

.workSpace--reports {
    flex: 1 1 auto;
    display: flex;
    flex-direction: column;
}

.toolColumn {
    flex: 0 0 64px;
    width: 64px;
    background: #252526;
    border-right: 1px solid #323232;
    display: flex;
    flex-direction: column;
    align-items: center;
    gap: 12px;
    padding: 16px 10px;
    box-sizing: border-box;
}

.toolColumn_btn {
    width: 44px;
    height: 44px;
    border: 1px solid #3d3d3d;
    background: #262626;
    color: #cbd5f5;
    display: inline-flex;
    align-items: center;
    justify-content: center;
    cursor: pointer;
    transition: background 0.2s ease, color 0.2s ease, border-color 0.2s ease, transform 0.2s ease;
    padding: 0;
}

.toolColumn_btn svg {
    width: 33px;
    height: 33px;
}

.toolColumn_btn--chat {
    margin-top: auto;
}

.toolColumn_btn:hover {
    background: #2f2f2f;
    border-color: #4b5563;
    color: #e0f2fe;
    transform: translateY(-1px);
}

.toolColumn_btn.active {
    background: linear-gradient(135deg, rgba(59, 130, 246, 0.25), rgba(14, 165, 233, 0.25));
    border-color: rgba(14, 165, 233, 0.6);
    color: #e0f2fe;
}

.toolColumn_btn:focus-visible {
    outline: 2px solid #60a5fa;
    outline-offset: 2px;
}

.mainContent > * {
    min-height: 0;
}

@media (max-width: 900px) {
    .mainContent {
        flex-direction: column;
    }
    .toolColumn {
        flex-direction: row;
        width: 100%;
        flex: 0 0 auto;
        border-right: none;
        border-bottom: 1px solid #323232;
        justify-content: flex-start;
    }
    .toolColumn_btn {
        transform: none;
    }
    .toolColumn_btn--chat {
        margin-top: 0;
        margin-left: auto;
    }
    .workSpace {
        width: 100%;
        flex: 1 1 auto;
    }
}

.panelHeader {
    font-weight: 700;
    color: #cbd5e1;
    font-size: 14px;
}

.reportViewerContent {
    flex: 1 1 auto;
    display: flex;
    flex-direction: column;
    gap: 12px;
    min-height: 0;
    overflow: auto;
    background: #191919;
    border: 1px solid #323232;
    border-radius: 0;
    padding: 16px;
    box-sizing: border-box;
    min-width: 0;
}

.reportViewerLoading {
    flex: 1 1 auto;
    display: flex;
    flex-direction: column;
    align-items: center;
    justify-content: center;
    gap: 16px;
    padding: 40px 16px;
    text-align: center;
    color: #e2e8f0;
}

.reportViewerSpinner {
    width: 44px;
    height: 44px;
    border-radius: 50%;
    border: 3px solid rgba(148, 163, 184, 0.35);
    border-top-color: #60a5fa;
    animation: reportViewerSpin 1s linear infinite;
}

.reportViewerLoadingText {
    margin: 0;
    font-size: 14px;
    color: #cbd5f5;
}

@keyframes reportViewerSpin {
    0% {
        transform: rotate(0deg);
    }
    100% {
        transform: rotate(360deg);
    }
}

.reportViewerHeader {
    display: flex;
    flex-direction: column;
    gap: 4px;
}

.reportTabs {
    display: flex;
    flex-wrap: wrap;
    gap: 8px;
}

.reportTab {
    border: 1px solid rgba(148, 163, 184, 0.4);
    border-radius: 0;
    background: rgba(148, 163, 184, 0.12);
    color: #e2e8f0;
    font-size: 12px;
    padding: 4px 10px;
    cursor: pointer;
    transition: background 0.2s ease, border-color 0.2s ease;
}

.reportTab.active {
    background: linear-gradient(135deg, rgba(59, 130, 246, 0.25), rgba(14, 165, 233, 0.25));
    border-color: rgba(59, 130, 246, 0.5);
}


.reportTitle {
    margin: 0;
    font-size: 18px;
    color: #f9fafb;
}

.reportViewerTimestamp {
    margin: 0;
    font-size: 12px;
    color: #a5b4fc;
}

.reportBody {
    flex: 1 1 auto;
    margin: 0;
    padding: 16px;
    border-radius: 6px;
    background: #1b1b1b;
    border: 1px solid #2f2f2f;
    color: #d1d5db;
    font-family: Consolas, "Courier New", monospace;
    font-size: 13px;
    line-height: 1.45;
    white-space: pre-wrap;
    word-break: break-word;
    overflow: auto;
    max-height: 100%;
}

.reportStructured {
    display: grid;
    grid-auto-flow: row;
    row-gap: 20px;
    flex: 1 1 auto;
    min-height: 0;
}

.reportStructuredPrimary {
    display: flex;
    flex-direction: column;
    gap: 20px;
    min-height: 0;
}

.reportStructuredSecondary {
    display: flex;
    flex-direction: column;
    gap: 20px;
    min-height: 0;
}

.reportStructuredToggle {
    display: inline-flex;
    flex-wrap: wrap;
    align-items: center;
    gap: 8px;
}

.reportStructuredToggleButton {
    border: 1px solid rgba(148, 163, 184, 0.35);
    border-radius: 4px;
    background: rgba(148, 163, 184, 0.14);
    color: #e2e8f0;
    font-size: 12px;
    padding: 4px 10px;
    cursor: pointer;
    transition: background 0.2s ease, border-color 0.2s ease, color 0.2s ease;
}

.reportStructuredToggleButton.active {
    background: linear-gradient(135deg, rgba(59, 130, 246, 0.28), rgba(14, 165, 233, 0.28));
    border-color: rgba(59, 130, 246, 0.5);
    color: #f8fafc;
}

.reportStructuredToggleButton:disabled {
    opacity: 0.45;
    cursor: not-allowed;
}

.reportStructuredToggle {
    display: inline-flex;
    flex-wrap: wrap;
    align-items: center;
    gap: 8px;
}

.reportStructuredToggleButton {
    border: 1px solid rgba(148, 163, 184, 0.35);
    border-radius: 4px;
    background: rgba(148, 163, 184, 0.14);
    color: #e2e8f0;
    font-size: 12px;
    padding: 4px 10px;
    cursor: pointer;
    transition: background 0.2s ease, border-color 0.2s ease, color 0.2s ease;
}

.reportStructuredToggleButton.active {
    background: linear-gradient(135deg, rgba(59, 130, 246, 0.28), rgba(14, 165, 233, 0.28));
    border-color: rgba(59, 130, 246, 0.5);
    color: #f8fafc;
}

.reportStructuredToggleButton:disabled {
    opacity: 0.45;
    cursor: not-allowed;
}

.reportStructuredToggle {
    display: inline-flex;
    flex-wrap: wrap;
    align-items: center;
    gap: 8px;
}

.reportStructuredToggleButton {
    border: 1px solid rgba(148, 163, 184, 0.35);
    border-radius: 4px;
    background: rgba(148, 163, 184, 0.14);
    color: #e2e8f0;
    font-size: 12px;
    padding: 4px 10px;
    cursor: pointer;
    transition: background 0.2s ease, border-color 0.2s ease, color 0.2s ease;
}

.reportStructuredToggleButton.active {
    background: linear-gradient(135deg, rgba(59, 130, 246, 0.28), rgba(14, 165, 233, 0.28));
    border-color: rgba(59, 130, 246, 0.5);
    color: #f8fafc;
}

.reportStructuredToggleButton:disabled {
    opacity: 0.45;
    cursor: not-allowed;
}

.reportStructuredToggle {
    display: inline-flex;
    flex-wrap: wrap;
    align-items: center;
    gap: 8px;
}

.reportStructuredToggleButton {
    border: 1px solid rgba(148, 163, 184, 0.35);
    border-radius: 4px;
    background: rgba(148, 163, 184, 0.14);
    color: #e2e8f0;
    font-size: 12px;
    padding: 4px 10px;
    cursor: pointer;
    transition: background 0.2s ease, border-color 0.2s ease, color 0.2s ease;
}

.reportStructuredToggleButton.active {
    background: linear-gradient(135deg, rgba(59, 130, 246, 0.28), rgba(14, 165, 233, 0.28));
    border-color: rgba(59, 130, 246, 0.5);
    color: #f8fafc;
}

.reportStructuredToggleButton:disabled {
    opacity: 0.45;
    cursor: not-allowed;
}

.reportStructuredToggle {
    display: inline-flex;
    flex-wrap: wrap;
    align-items: center;
    gap: 8px;
}

.reportStructuredToggleButton {
    border: 1px solid rgba(148, 163, 184, 0.35);
    border-radius: 4px;
    background: rgba(148, 163, 184, 0.14);
    color: #e2e8f0;
    font-size: 12px;
    padding: 4px 10px;
    cursor: pointer;
    transition: background 0.2s ease, border-color 0.2s ease, color 0.2s ease;
}

.reportStructuredToggleButton.active {
    background: linear-gradient(135deg, rgba(59, 130, 246, 0.28), rgba(14, 165, 233, 0.28));
    border-color: rgba(59, 130, 246, 0.5);
    color: #f8fafc;
}

.reportStructuredToggleButton:disabled {
    opacity: 0.45;
    cursor: not-allowed;
}

.reportSummaryGrid {
    display: grid;
    grid-template-columns: repeat(auto-fit, minmax(220px, 1fr));
    gap: 12px;
    width: 100%;
}

.reportSummaryCard {
    border: 1px solid #2f2f2f;
    background: #1f1f1f;
    border-radius: 6px;
    padding: 12px 14px;
    display: flex;
    flex-direction: column;
    gap: 8px;
    min-width: 0;
    word-break: break-word;
}

.reportSummaryCard--total {
    background: #1f1f1f;
    border-color: #2f2f2f;
}

.reportSummaryCard--span {
    grid-column: 1 / -1;
}

@media (max-width: 720px) {
    .reportSummaryCard--span {
        grid-column: span 1;
    }
}

.reportSummaryLabel {
    font-size: 12px;
    font-weight: 600;
    color: #cbd5f5;
    letter-spacing: 0.04em;
    text-transform: uppercase;
}

.reportSummaryValue {
    font-size: 28px;
    font-weight: 700;
    color: #f8fafc;
    line-height: 1;
}

.reportSummaryText {
    margin: 0;
    font-size: 13px;
    color: #e2e8f0;
    line-height: 1.5;
}

.reportSummaryList {
    list-style: none;
    margin: 0;
    padding: 0;
    display: flex;
    flex-direction: column;
    gap: 6px;
    font-size: 13px;
    color: #e2e8f0;
}

.reportSummaryItemLabel {
    font-weight: 600;
    margin-right: 6px;
}

.reportSummaryItemValue {
    color: #cbd5f5;
}

.reportSummarySources {
    list-style: none;
    margin: 0;
    padding: 0;
    display: flex;
    flex-direction: column;
    gap: 12px;
}

.reportSummarySource {
    border: 1px solid rgba(148, 163, 184, 0.18);
    border-radius: 6px;
    padding: 10px 12px;
    display: flex;
    flex-direction: column;
    gap: 6px;
    background: rgba(30, 41, 59, 0.32);
}

.reportSummarySourceHeading {
    display: flex;
    align-items: center;
    gap: 10px;
    flex-wrap: wrap;
}

.reportSummarySourceStatus {
    font-size: 12px;
    font-weight: 600;
    color: #38bdf8;
    text-transform: uppercase;
}

.reportSummarySourceTimestamp {
    margin: 0;
    font-size: 12px;
    color: #94a3b8;
}

.reportSummarySourceMetrics {
    list-style: none;
    margin: 0;
    padding: 0;
    display: flex;
    flex-wrap: wrap;
    gap: 10px 16px;
    font-size: 13px;
    color: #e2e8f0;
    word-break: break-word;
}

.reportSummarySourceMetrics li {
    display: flex;
    gap: 6px;
}

.reportSummarySourceError {
    margin: 0;
    font-size: 12px;
    color: #f87171;
}

.reportStaticSection {
    margin-top: 24px;
    padding: 16px;
    border: 1px solid rgba(148, 163, 184, 0.18);
    border-radius: 8px;
    background: rgba(30, 41, 59, 0.32);
    display: flex;
    flex-direction: column;
    gap: 12px;
}

.reportStaticHeader {
    display: flex;
    flex-wrap: wrap;
    align-items: baseline;
    gap: 8px;
}

.reportStaticHeader h4 {
    margin: 0;
    font-size: 16px;
    font-weight: 600;
    color: #f8fafc;
}

.reportStaticEngine {
    font-size: 12px;
    color: #94a3b8;
}

.reportStaticBlock {
    display: flex;
    flex-direction: column;
    gap: 6px;
}

.reportStaticBlock h5 {
    margin: 0;
    font-size: 13px;
    color: #cbd5f5;
    text-transform: none;
    letter-spacing: 0.02em;
}

.reportStaticList {
    list-style: none;
    margin: 0;
    padding: 0;
    display: flex;
    flex-direction: column;
    gap: 6px;
    font-size: 13px;
    color: #e2e8f0;
}

.reportStaticItemLabel {
    font-weight: 600;
    margin-right: 6px;
}

.reportStaticItemValue {
    color: #cbd5f5;
}

.reportDmlSection {
    margin-top: 24px;
    padding: 16px;
    border: 1px solid rgba(148, 163, 184, 0.18);
    border-radius: 8px;
    background: rgba(15, 23, 42, 0.4);
    display: flex;
    flex-direction: column;
    gap: 12px;
}

.reportDmlHeader {
    display: flex;
    flex-wrap: wrap;
    align-items: baseline;
    gap: 8px;
}

.reportDmlHeader h4 {
    margin: 0;
    font-size: 16px;
    font-weight: 600;
    color: #f8fafc;
}

.reportDmlStatus {
    font-size: 12px;
    font-weight: 600;
    color: #22d3ee;
    text-transform: uppercase;
}

.reportDmlTimestamp {
    font-size: 12px;
    color: #94a3b8;
}

.reportDmlError {
    margin: 0;
    color: #f87171;
    font-size: 13px;
}

.reportDmlSegments {
    display: flex;
    flex-direction: column;
    gap: 8px;
}

.reportDmlSegment {
    border: 1px solid rgba(148, 163, 184, 0.18);
    border-radius: 6px;
    background: rgba(15, 23, 42, 0.35);
}

.reportDmlSegment summary {
    cursor: pointer;
    padding: 8px 12px;
    font-weight: 600;
    color: #e2e8f0;
}

.reportDmlSegment pre {
    margin: 0;
    padding: 12px;
    font-size: 13px;
}

.reportDmlSql {
    background: rgba(15, 23, 42, 0.55);
    color: #e0f2fe;
}

.reportDmlAnalysis {
    background: rgba(8, 47, 73, 0.55);
    color: #fef9c3;
}

.reportDmlSummary {
    margin: 0;
    font-size: 13px;
    background: rgba(15, 23, 42, 0.65);
    color: #cbd5f5;
    border-radius: 6px;
    padding: 12px;
}

.reportDmlEmpty {
    margin: 0;
    font-size: 13px;
    color: #94a3b8;
}


.reportIssuesSection {
    display: flex;
    flex-direction: column;
    gap: 12px;
    flex: 0 0 auto;
    min-height: 0;
    align-self: stretch;
}

.reportIssuesSection--empty {
    padding-top: 12px;
}


.reportIssuesHeader {
    display: flex;
    align-items: center;
    gap: 12px;
    flex-wrap: wrap;
}

.reportIssuesHeaderInfo {
    display: flex;
    align-items: baseline;
    gap: 8px;
    flex: 1 1 auto;
    min-width: 0;
}

.reportIssuesToggle {
    display: inline-flex;
    align-items: center;
    gap: 6px;
    flex-wrap: wrap;
}

.reportIssuesToggleButton {
    border: 1px solid rgba(148, 163, 184, 0.35);
    border-radius: 4px;
    background: rgba(148, 163, 184, 0.14);
    color: #e2e8f0;
    font-size: 12px;
    padding: 4px 10px;
    cursor: pointer;
    transition: background 0.2s ease, border-color 0.2s ease, color 0.2s ease;
}

.reportIssuesToggleButton.active {
    background: linear-gradient(135deg, rgba(59, 130, 246, 0.28), rgba(14, 165, 233, 0.28));
    border-color: rgba(59, 130, 246, 0.5);
    color: #f8fafc;
}

.reportIssuesToggleButton:disabled {
    opacity: 0.45;
    cursor: not-allowed;
}

.reportIssuesContent {
    flex: 1 1 auto;
    min-height: 0;
    display: flex;
    flex-direction: column;
    gap: 12px;
}

.reportIssuesHeader h4 {
    margin: 0;
    font-size: 16px;
    color: #f8fafc;
}

.reportIssuesTotal {
    font-size: 12px;
    color: #94a3b8;
}

.reportIssuesNotice {
    padding: 10px 14px;
    border-radius: 6px;
    background: rgba(148, 163, 184, 0.12);
    color: #e2e8f0;
    font-size: 13px;
}

.reportIssuesNotice--error {
    background: rgba(248, 113, 113, 0.12);
    color: #fda4af;
}

.reportIssuesNotice--warning {
    background: rgba(250, 204, 21, 0.12);
    color: #facc15;
}

.reportRow {
    flex: 1 1 auto;
    min-height: 0;
    border: 1px solid #2f2f2f;
    border-radius: 6px;
    background: #1b1b1b;
    display: flex;
    flex-direction: column;
}

.reportRowActions {
    display: flex;
    justify-content: flex-end;
    padding: 12px 16px 0;
    gap: 8px;
}

.reportRowActionButton {
    border: 1px solid rgba(148, 163, 184, 0.35);
    border-radius: 4px;
    background: rgba(148, 163, 184, 0.14);
    color: #e2e8f0;
    font-size: 12px;
    padding: 4px 12px;
    cursor: pointer;
    transition: background 0.2s ease, border-color 0.2s ease, color 0.2s ease;
}

.reportRowActionButton:hover:not(:disabled) {
    background: rgba(59, 130, 246, 0.2);
    border-color: rgba(59, 130, 246, 0.5);
    color: #f8fafc;
}

.reportRowActionButton:disabled {
    opacity: 0.5;
    cursor: not-allowed;
}

.reportRowContent {
    flex: 1 1 auto;
    margin: 0;
    padding: 16px;
    font-family: Consolas, "Courier New", monospace;
    font-size: 13px;
    line-height: 1.45;
    color: #e2e8f0;
    background: transparent;
    white-space: pre-wrap;
    word-break: break-word;
    min-height: 800px;
}

.reportRowContent.codeScroll {
    overflow: visible;
    max-height: none;
}

.reportRowNotice {
    margin: 0;
    padding: 0 16px 12px;
    font-size: 12px;
    color: #94a3b8;
}

.reportIssuesRow .reportRowContent {
    padding: 0;
}

.reportIssuesRow .reportRowContent.codeScroll {
    display: flex;
    flex-direction: column;
}

.reportIssuesRow .codeEditor {
    padding: 4px 0;
}

.reportIssuesRow .codeLine {
    border-left: 3px solid transparent;
    padding: 2px 0;
}

.reportIssuesRow .codeLine--issue {
    background: rgba(248, 113, 113, 0.12);
    border-left-color: rgba(248, 113, 113, 0.65);
}

.codeLineNo--issue {
    color: #fca5a5;
}

.codeLineContent--issueHighlight {
    color: #fee2e2;
    background: rgba(248, 113, 113, 0.08);
}

.reportIssuesRow .codeLine--meta {
    background: rgba(15, 23, 42, 0.92);
    border-left-color: rgba(148, 163, 184, 0.4);
}

.reportIssuesRow .codeLine--issuesMeta {
    background: rgba(251, 146, 60, 0.18);
    border-left-color: rgba(251, 146, 60, 0.55);
}

.reportIssuesRow .codeLine--fixMeta {
    background: rgba(56, 189, 248, 0.14);
    border-left-color: rgba(56, 189, 248, 0.5);
}

.codeLineNo--meta {
    color: #cbd5f5;
    display: flex;
    align-items: center;
    justify-content: center;
    padding-right: 0;
}

.codeLineNo--meta::before {
    content: "";
}

.codeLineNo--issues {
    color: #f97316;
}

.codeLineNo--fix {
    color: #38bdf8;
}

.codeLineNoIcon {
    width: 16px;
    height: 16px;
    fill: currentColor;
    display: block;
}

.codeLineNoIcon--warning {
    color: inherit;
}

.codeLineContent--issues,
.codeLineContent--fix {
    font-size: 13px;
    line-height: 1.55;
    white-space: pre-wrap;
}

.codeLineContent--issues {
    color: #fed7aa;
}

.codeLineContent--fix {
    color: #bae6fd;
}

.reportIssueInlineRow {
    display: flex;
    flex-wrap: wrap;
    gap: 8px;
    align-items: flex-start;
    margin: 0 0 6px;
    color: #f8fafc;
}

.reportIssueInlineRow:last-child {
    margin-bottom: 0;
}

.reportIssueInlineRow--empty {
    color: #cbd5f5;
    font-style: italic;
}

.reportIssueInlineCode {
    width: 100%;
    background: rgba(148, 163, 184, 0.08);
    border: 1px solid rgba(148, 163, 184, 0.2);
    border-radius: 8px;
    padding: 10px 12px;
    font-family: var(--code-font, "JetBrains Mono", SFMono-Regular, Menlo, Monaco, Consolas, "Liberation Mono", "Courier New", monospace);
    font-size: 13px;
    line-height: 1.55;
    white-space: pre-wrap;
    color: #e2e8f0;
    background-clip: padding-box;
}

.reportIssueInlineCode code {
    font-family: inherit;
}

.reportIssueInlineBadges {
    display: flex;
    align-items: center;
    gap: 6px;
    font-size: 11px;
    font-weight: 600;
    text-transform: uppercase;
    letter-spacing: 0.04em;
    color: #cbd5f5;
}

.reportIssueInlineIndex {
    color: #bfdbfe;
}

.reportIssueInlineRule {
    padding: 2px 8px;
    border-radius: 999px;
    background: rgba(59, 130, 246, 0.2);
    color: #bfdbfe;
    font-weight: 600;
}

.reportIssueInlineSeverity {
    padding: 2px 8px;
    border-radius: 999px;
    font-weight: 600;
    border: 1px solid transparent;
}

.reportIssueInlineSeverity--error {
    background: rgba(248, 113, 113, 0.18);
    color: #fca5a5;
    border-color: rgba(248, 113, 113, 0.35);
}

.reportIssueInlineSeverity--warn {
    background: rgba(234, 179, 8, 0.2);
    color: #facc15;
    border-color: rgba(234, 179, 8, 0.35);
}

.reportIssueInlineSeverity--info {
    background: rgba(59, 130, 246, 0.2);
    color: #bfdbfe;
    border-color: rgba(59, 130, 246, 0.35);
}

.reportIssueInlineSeverity--muted {
    background: rgba(148, 163, 184, 0.2);
    color: #cbd5f5;
    border-color: rgba(148, 163, 184, 0.35);
}

.reportIssueInlineLine {
    padding: 2px 8px;
    border-radius: 999px;
    background: rgba(148, 163, 184, 0.25);
    color: #cbd5f5;
    font-weight: 600;
}

.reportIssueInlineMessage {
    flex: 1 1 220px;
    min-width: 200px;
    font-weight: 600;
}

.reportIssueInlineMeta {
    display: flex;
    flex-wrap: wrap;
    gap: 6px;
    font-size: 12px;
    color: #cbd5f5;
}

.reportIssueInlineObject {
    font-weight: 600;
}

.reportIssueInlineColumn {
    color: #e2e8f0;
}

.reportIssuesEmpty {
    margin: 0;
    font-size: 13px;
    color: #94a3b8;
}

.reportRaw {
    border: 1px solid #2f2f2f;
    border-radius: 6px;
    background: #111827;
    padding: 10px 14px;
}

.reportRaw > summary {
    cursor: pointer;
    font-weight: 600;
    font-size: 13px;
    color: #cbd5f5;
}

.reportRaw > summary::marker {
    color: #94a3b8;
}

.reportErrorPanel {
    margin: 0;
    padding: 16px;
    border-radius: 6px;
    border: 1px solid rgba(248, 113, 113, 0.3);
    background: rgba(248, 113, 113, 0.08);
    color: #fda4af;
}

.reportErrorText {
    margin: 0;
    font-size: 14px;
    font-weight: 600;
}

.reportErrorHint {
    margin: 8px 0 0;
    font-size: 12px;
    color: #fecaca;
}

.reportChunks {
    margin-top: 16px;
    border-radius: 6px;
    border: 1px solid #2f2f2f;
    background: #111827;
    padding: 12px 16px;
    color: #e2e8f0;
}

.reportChunks > summary {
    cursor: pointer;
    font-size: 13px;
    font-weight: 600;
    margin-bottom: 8px;
}

.reportChunkList {
    list-style: none;
    margin: 0;
    padding: 0;
    display: flex;
    flex-direction: column;
    gap: 12px;
}

.reportChunkTitle {
    margin: 0 0 6px;
    font-size: 12px;
    color: #94a3b8;
}

.reportChunkBody {
    margin: 0;
    padding: 12px;
    border-radius: 4px;
    border: 1px solid #2f2f2f;
    background: #1b1b1b;
    color: #d1d5db;
    font-family: Consolas, "Courier New", monospace;
    font-size: 12px;
    line-height: 1.45;
    white-space: pre-wrap;
    word-break: break-word;
    overflow: auto;
}

.reportViewerPlaceholder {
    margin: 0;
    color: #94a3b8;
    font-size: 13px;
}

.pvHeader {
    display: flex;
    flex-wrap: wrap;
    justify-content: space-between;
    gap: 12px;
    line-height: 1.2;
}

.pvName {
    font-size: 16px;
    font-weight: 600;
    color: #f3f4f6;
    word-break: break-all;
}

.pvMeta {
    font-size: 12px;
    color: #94a3b8;
}

.pvBox {
    flex: 1 1 auto;
    background: #1b1b1b;
    border-radius: 6px;
    border: 1px solid #2f2f2f;
    padding: 12px;
    overflow: hidden;
    display: flex;
}

.pvBox:not(.codeBox) {
    overflow: auto;
}

.pvBox.codeBox {
    padding: 12px;
    overflow: hidden;
}

.pvBox.codeBox.reportIssuesBox,
.pvBox.codeBox.reportIssuesBox .codeScroll {
    overflow: visible;
    max-height: none;
}

.codeScroll {
    flex: 1 1 auto;
    overflow: auto;
    max-height: 100%;
    font-family: Consolas, "Courier New", monospace;
    font-size: 13px;
    line-height: 1.45;
    color: #d1d5db;
    background: #1b1b1b;
    cursor: text;
}

.reportBody.codeScroll,
.reportChunkBody.codeScroll {
    -webkit-user-select: text;
    -moz-user-select: text;
    -ms-user-select: text;
    user-select: text;
}

.codeEditor {
    display: block;
    width: 100%;
    min-width: 0;
    outline: none;
    caret-color: transparent;
}

.codeEditor:focus {
    outline: none;
}

.codeLine {
    display: flex;
    align-items: flex-start;
    width: 100%;
}

.codeLineNo {
    position: relative;
    flex: 0 0 auto;
    width: 3.5ch;
    padding: 0 12px 0 0;
    text-align: right;
    color: #9ca3af;
    font-variant-numeric: tabular-nums;
    user-select: none;
}

.codeLineNo::before {
    content: attr(data-line);
    display: block;
}

.codeLineContent {
    flex: 1 1 auto;
    display: block;
    width: 100%;
    padding: 0 12px;
    white-space: pre-wrap;
    word-break: break-word;
    overflow-wrap: anywhere;
    min-width: 0;
    -webkit-user-select: text;
    -moz-user-select: text;
    -ms-user-select: text;
    user-select: text;
}

.codeSelectionHighlight {
    background: rgba(59, 130, 246, 0.35);
    color: #f8fafc;
    border-radius: 2px;
}

.reportBody::selection,
.reportBody *::selection,
.reportChunkBody::selection,
.reportChunkBody *::selection,
.codeScroll::selection,
.codeScroll *::selection,
.codeLineContent::selection,
.codeLineContent *::selection {
    background: rgba(59, 130, 246, 0.45);
    color: #f8fafc;
}

.reportBody::-moz-selection,
.reportBody *::-moz-selection,
.reportChunkBody::-moz-selection,
.reportChunkBody *::-moz-selection,
.codeScroll::-moz-selection,
.codeScroll *::-moz-selection,
.codeLineContent::-moz-selection,
.codeLineContent *::-moz-selection {
    background: rgba(59, 130, 246, 0.45);
    color: #f8fafc;
}


.modalBackdrop {
    position: fixed;
    inset: 0;
    background: rgba(0, 0, 0, .5);
    display: flex;
    align-items: center;
    justify-content: center;
    z-index: 50;
}

.modalCard {
    width: 520px;
    max-width: 90vw;
    background: #252526;
    color: #e5e7eb;
    border: 1px solid #3d3d3d;
    border-radius: 10px;
    padding: 18px;
    box-shadow: 0 10px 30px rgba(0, 0, 0, .6);
}

.modalCard h3 {
    margin: 0 0 6px;
}

.modalCard p {
    margin: 6px 0 12px;
    opacity: .9;
}

.dropZone {
    border: 2px dashed #3d3d3d;
    border-radius: 10px;
    height: 160px;
    display: flex;
    align-items: center;
    justify-content: center;
    margin-bottom: 12px;
    user-select: none;
}

.dropZone:hover {
    background: #2a2a2a;
}

.modalBtns {
    display: flex;
    gap: 10px;
}

.btn {
    padding: 8px 14px;
    border-radius: 8px;
    border: 1px solid #3d3d3d;
    background: #007acc;
    color: #fff;
    cursor: pointer;
}

.btn:hover {
    filter: brightness(1.1);
}

.btn.ghost {
    background: transparent;
    color: #e5e7eb;
}

.btn.outline {
    background: transparent;
    color: #e5e7eb;
    border-color: #4b5563;
}
</style>





































































<|MERGE_RESOLUTION|>--- conflicted
+++ resolved
@@ -1165,11 +1165,7 @@
     return null;
 }
 
-<<<<<<< HEAD
 function cloneIssueWithSource(issue, sourceKey, options = {}) {
-=======
-const cloneIssueWithSource = (issue, sourceKey, options = {}) => {
->>>>>>> b373a289
     if (!issue || typeof issue !== "object" || Array.isArray(issue)) {
         return issue;
     }
@@ -1211,7 +1207,6 @@
     if (options.force) {
         delete cloned.analysis_source;
         delete cloned.analysisSource;
-<<<<<<< HEAD
     }
     return cloned;
 }
@@ -1239,35 +1234,6 @@
     return sorted;
 }
 
-=======
-    }
-    return cloned;
-};
-
-function remapIssuesToSource(issues, sourceKey, options = {}) {
-    if (!Array.isArray(issues)) {
-        return [];
-    }
-    return issues.map((issue) => cloneIssueWithSource(issue, sourceKey, options));
-}
-
-function sortObjectKeys(value) {
-    if (!value || typeof value !== "object") {
-        return value;
-    }
-    if (Array.isArray(value)) {
-        return value.map((item) => sortObjectKeys(item));
-    }
-    const sorted = {};
-    Object.keys(value)
-        .sort()
-        .forEach((key) => {
-            sorted[key] = sortObjectKeys(value[key]);
-        });
-    return sorted;
-}
-
->>>>>>> b373a289
 function createIssueKey(issue) {
     if (issue && typeof issue === "object") {
         try {
@@ -1356,7 +1322,6 @@
             if (normalised && sourceSet.has(normalised)) {
                 if (normalised === normaliseReportSourceKey("static_analyzer")) {
                     return;
-<<<<<<< HEAD
                 }
                 pushIssue(issue);
             }
@@ -1447,98 +1412,6 @@
                 if (!existing || typeof existing !== "object") {
                     return false;
                 }
-=======
-                }
-                pushIssue(issue);
-            }
-        });
-    }
-
-    const reports = state.parsedReport?.reports;
-    if (reports && typeof reports === "object") {
-        sources.forEach((sourceKey) => {
-            const reportEntry = findEntryBySourceKey(reports, sourceKey);
-            const normalisedKey = normaliseReportSourceKey(sourceKey);
-
-            if (normalisedKey === normaliseReportSourceKey("static_analyzer")) {
-                const staticKey = normaliseReportSourceKey("static_analyzer");
-                const enrichedIssues = [];
-
-                const difyEntry = findEntryBySourceKey(reports, "dify_workflow");
-                if (Array.isArray(difyEntry?.issues) && difyEntry.issues.length) {
-                    enrichedIssues.push(
-                        ...remapIssuesToSource(difyEntry.issues, sourceKey, { force: true })
-                    );
-                }
-
-                const difyAggregated =
-                    difyEntry?.aggregated && typeof difyEntry.aggregated === "object"
-                        ? difyEntry.aggregated
-                        : null;
-                if (!enrichedIssues.length && difyAggregated && Array.isArray(difyAggregated.issues)) {
-                    enrichedIssues.push(
-                        ...remapIssuesToSource(difyAggregated.issues, sourceKey, { force: true })
-                    );
-                }
-
-                const aggregated =
-                    reportEntry?.aggregated && typeof reportEntry.aggregated === "object"
-                        ? reportEntry.aggregated
-                        : null;
-                if (!enrichedIssues.length && aggregated && Array.isArray(aggregated.issues)) {
-                    enrichedIssues.push(...remapIssuesToSource(aggregated.issues, sourceKey));
-                }
-
-                if (!enrichedIssues.length && Array.isArray(state.dify?.issues) && state.dify.issues.length) {
-                    enrichedIssues.push(
-                        ...remapIssuesToSource(state.dify.issues, sourceKey, { force: true })
-                    );
-                }
-
-                if (!enrichedIssues.length && reportEntry && Array.isArray(reportEntry.issues)) {
-                    enrichedIssues.push(...remapIssuesToSource(reportEntry.issues, sourceKey));
-                }
-
-                if (enrichedIssues.length) {
-                    removeIssuesBySource(staticKey);
-                    dedupeIssues(enrichedIssues).forEach((issue) => pushIssue(issue));
-                }
-            } else {
-                if (reportEntry && Array.isArray(reportEntry.issues)) {
-                    reportEntry.issues.forEach((issue) => pushIssue(issue, sourceKey));
-                }
-                const aggregated =
-                    reportEntry?.aggregated && typeof reportEntry.aggregated === "object"
-                        ? reportEntry.aggregated
-                        : null;
-                if (aggregated && Array.isArray(aggregated.issues)) {
-                    aggregated.issues.forEach((issue) => pushIssue(issue, sourceKey));
-                }
-            }
-        });
-    }
-
-    sources.forEach((sourceKey) => {
-        const normalisedKey = normaliseReportSourceKey(sourceKey);
-        if (normalisedKey === normaliseReportSourceKey("dml_prompt")) {
-            const dmlState = state.dml && typeof state.dml === "object" ? state.dml : null;
-            if (Array.isArray(dmlState?.issues)) {
-                dmlState.issues.forEach((issue) => pushIssue(issue, sourceKey));
-            }
-            const aggregatedIssues =
-                dmlState?.aggregated && typeof dmlState.aggregated === "object"
-                    ? dmlState.aggregated.issues
-                    : null;
-            if (Array.isArray(aggregatedIssues)) {
-                aggregatedIssues.forEach((issue) => pushIssue(issue, sourceKey));
-            }
-        } else if (normalisedKey === normaliseReportSourceKey("static_analyzer")) {
-            const staticKey = normaliseReportSourceKey("static_analyzer");
-            const hasStaticIssues = results.some((existing) => {
-                if (!existing || typeof existing !== "object") {
-                    return false;
-                }
->>>>>>> b373a289
                 const existingKey =
                     normaliseReportSourceKey(existing.source) ||
                     normaliseReportSourceKey(existing.analysis_source) ||
@@ -1610,13 +1483,6 @@
         : [];
     if (dmlIssues.length > 0) {
         return dmlIssues;
-<<<<<<< HEAD
-=======
-    }
-    if (!state.issueSummary || typeof state.issueSummary !== "object") {
-        state.issueSummary = { totalIssues: total };
-        return;
->>>>>>> b373a289
     }
     state.issueSummary.totalIssues = total;
 }
@@ -1722,28 +1588,6 @@
         const normalisedTimestamp = normaliseTimestampValue(generatedAtValue);
         if (normalisedTimestamp) {
             record.generated_at = normalisedTimestamp;
-<<<<<<< HEAD
-=======
-        }
-        const errorValue =
-            typeof summarySource.error_message === "string"
-                ? summarySource.error_message
-                : typeof summarySource.errorMessage === "string"
-                ? summarySource.errorMessage
-                : "";
-        if (errorValue && errorValue.trim()) {
-            record.error_message = errorValue.trim();
-        }
-        const messageValue =
-            typeof summarySource.message === "string" ? summarySource.message : summarySource.note;
-        if (messageValue && typeof messageValue === "string" && messageValue.trim()) {
-            record.message = messageValue.trim();
-        }
-    } else if (typeof summarySource === "string") {
-        const trimmed = summarySource.trim();
-        if (trimmed) {
-            record.message = trimmed;
->>>>>>> b373a289
         }
         const errorValue =
             typeof summarySource.error_message === "string"
