--- conflicted
+++ resolved
@@ -1496,745 +1496,6 @@
         rowCursor += rowCount;
     }
 
-<<<<<<< HEAD
-=======
-    if (orphanIssues.length) {
-        result.push(buildIssueMetaLine("issues", "orphan", orphanIssues, true));
-        result.push(buildIssueMetaLine("fix", "orphan", orphanIssues, true));
-    }
-
-    return result;
-});
-
-const hasReportIssueLines = computed(() => reportIssueLines.value.length > 0);
-
-const reportIssuesViewMode = ref("code");
-const structuredReportViewMode = ref("combined");
-
-const canShowStructuredSummary = computed(() => Boolean(activeReportDetails.value));
-
-const canShowStructuredStatic = computed(() => {
-    const details = activeReportDetails.value;
-    if (!details) return false;
-
-    if (details.staticReport && typeof details.staticReport === "object") {
-        if (Object.keys(details.staticReport).length > 0) {
-            return true;
-        }
-    }
-
-    if (Array.isArray(details.staticSummaryDetails) && details.staticSummaryDetails.length) {
-        return true;
-    }
-
-    if (Array.isArray(details.staticMetadataDetails) && details.staticMetadataDetails.length) {
-        return true;
-    }
-
-    if (details.staticSummary) {
-        if (typeof details.staticSummary === "string") {
-            if (details.staticSummary.trim().length) return true;
-        } else if (typeof details.staticSummary === "object") {
-            if (Object.keys(details.staticSummary).length) return true;
-        }
-    }
-
-    if (details.staticMetadata && typeof details.staticMetadata === "object") {
-        if (Object.keys(details.staticMetadata).length) {
-            return true;
-        }
-    }
-
-    return false;
-});
-
-const canShowStructuredDml = computed(() => {
-    const report = activeReportDetails.value?.dmlReport;
-    if (!report) return false;
-
-    if (Array.isArray(report.segments) && report.segments.length) {
-        return true;
-    }
-
-    if (typeof report.reportText === "string" && report.reportText.trim().length) {
-        return true;
-    }
-
-    if (typeof report.error === "string" && report.error.trim().length) {
-        return true;
-    }
-
-    if (typeof report.status === "string" && report.status.trim().length) {
-        return true;
-    }
-
-    if (report.generatedAt) {
-        return true;
-    }
-
-    return false;
-});
-
-const hasStructuredReportToggle = computed(
-    () => canShowStructuredSummary.value || canShowStructuredStatic.value || canShowStructuredDml.value
-);
-
-const activeReportStaticRawSourceText = computed(() => {
-    const report = activeReport.value;
-    if (!report) return "";
-
-    const direct = report.state?.rawReport;
-    if (typeof direct === "string" && direct.trim()) {
-        return direct;
-    }
-
-    const analysisRaw = report.state?.analysis?.rawReport;
-    if (typeof analysisRaw === "string" && analysisRaw.trim()) {
-        return analysisRaw;
-    }
-
-    const analysisOriginal = report.state?.analysis?.originalResult;
-    if (typeof analysisOriginal === "string" && analysisOriginal.trim()) {
-        return analysisOriginal;
-    }
-
-    const staticReportObject = report.state?.analysis?.staticReport;
-    if (staticReportObject && typeof staticReportObject === "object") {
-        try {
-            return JSON.stringify(staticReportObject);
-        } catch (error) {
-            console.warn("[reports] Failed to stringify static report", error);
-        }
-    }
-
-    const parsedReport = report.state?.parsedReport;
-    if (parsedReport && typeof parsedReport === "object") {
-        const reports =
-            parsedReport.reports && typeof parsedReport.reports === "object" ? parsedReport.reports : null;
-        if (reports) {
-            const staticReport = reports.static_analyzer || reports.staticAnalyzer;
-            if (staticReport && typeof staticReport === "object") {
-                try {
-                    return JSON.stringify(staticReport);
-                } catch (error) {
-                    console.warn("[reports] Failed to stringify parsed static report", error);
-                }
-            }
-        }
-    }
-
-    return "";
-});
-
-const activeReportDifyRawSourceText = computed(() => {
-    const report = activeReport.value;
-    if (!report) return "";
-
-    const difyReport = report.state?.dify?.report;
-    if (typeof difyReport === "string" && difyReport.trim()) {
-        return difyReport;
-    }
-
-    const difyOriginal = report.state?.dify?.originalReport;
-    if (typeof difyOriginal === "string" && difyOriginal.trim()) {
-        return difyOriginal;
-    }
-
-    const difyChunks = report.state?.dify?.chunks;
-    if (Array.isArray(difyChunks) && difyChunks.length) {
-        try {
-            return JSON.stringify(difyChunks);
-        } catch (error) {
-            console.warn("[reports] Failed to stringify dify chunks", error);
-        }
-    }
-
-    const analysisDify = report.state?.analysis?.difyReport;
-    if (analysisDify && typeof analysisDify === "object") {
-        try {
-            return JSON.stringify(analysisDify);
-        } catch (error) {
-            console.warn("[reports] Failed to stringify analysis dify report", error);
-        }
-    }
-
-    return "";
-});
-
-function formatReportRawText(rawText) {
-    if (typeof rawText !== "string") return "";
-    let candidate = rawText.trim();
-    if (!candidate) return "";
-
-    let depth = 0;
-    while (depth < 2) {
-        try {
-            const parsed = JSON.parse(candidate);
-            if (typeof parsed === "string") {
-                candidate = parsed.trim();
-                depth += 1;
-                continue;
-            }
-            return JSON.stringify(parsed, null, 2);
-        } catch (error) {
-            break;
-        }
-    }
-
-    return candidate;
-}
-
-const activeReportStaticRawText = computed(() => formatReportRawText(activeReportStaticRawSourceText.value));
-const activeReportStaticRawValue = computed(() => parseReportRawValue(activeReportStaticRawSourceText.value));
-const canExportActiveReportStaticRaw = computed(() => activeReportStaticRawValue.value.success);
-
-const activeReportDifyRawText = computed(() => formatReportRawText(activeReportDifyRawSourceText.value));
-const activeReportDifyRawValue = computed(() => parseReportRawValue(activeReportDifyRawSourceText.value));
-const canExportActiveReportDifyRaw = computed(() => activeReportDifyRawValue.value.success);
-
-const isExportingReportJsonExcel = ref(false);
-
-const canShowCodeIssues = computed(() => {
-    const report = activeReport.value;
-    if (!report) return false;
-    if (report.state?.sourceLoading || report.state?.sourceError) {
-        return true;
-    }
-    return hasReportIssueLines.value;
-});
-
-const canShowStaticReportJson = computed(() => activeReportStaticRawText.value.trim().length > 0);
-const canShowDifyReportJson = computed(() => activeReportDifyRawText.value.trim().length > 0);
-
-const activeReportDifyErrorMessage = computed(() => {
-    const report = activeReport.value;
-    if (!report) return "";
-
-    const direct = typeof report.state?.difyErrorMessage === "string" ? report.state.difyErrorMessage : "";
-    if (direct && direct.trim()) {
-        return direct.trim();
-    }
-
-    const nested = typeof report.state?.analysis?.difyErrorMessage === "string"
-        ? report.state.analysis.difyErrorMessage
-        : "";
-    if (nested && nested.trim()) {
-        return nested.trim();
-    }
-
-    return "";
-});
-
-const shouldShowDifyUnavailableNotice = computed(() => {
-    const report = activeReport.value;
-    if (!report) return false;
-    if (!canShowStaticReportJson.value) return false;
-    if (canShowDifyReportJson.value) return false;
-    return true;
-});
-
-const reportDifyUnavailableNotice = computed(() => {
-    if (!shouldShowDifyUnavailableNotice.value) return "";
-    const detail = activeReportDifyErrorMessage.value;
-    if (detail) {
-        return `無法連接 Dify 分析：${detail}。目前僅顯示靜態分析器報告。`;
-    }
-    return "無法連接 Dify 分析，僅顯示靜態分析器報告。";
-});
-
-const shouldShowReportIssuesSection = computed(
-    () =>
-        Boolean(activeReportDetails.value) ||
-        canShowStaticReportJson.value ||
-        canShowDifyReportJson.value
-);
-
-const activeReportIssueCount = computed(() => {
-    const details = activeReportDetails.value;
-    if (!details) return null;
-    if (Number.isFinite(details.totalIssues)) return Number(details.totalIssues);
-    const list = Array.isArray(details.issues) ? details.issues : [];
-    return list.length;
-});
-
-function setReportIssuesViewMode(mode) {
-    if (!mode) return;
-    if (mode !== "code" && mode !== "static" && mode !== "dify") return;
-    if (mode === reportIssuesViewMode.value) return;
-    if (mode === "code" && !canShowCodeIssues.value) return;
-    if (mode === "static" && !canShowStaticReportJson.value) return;
-    if (mode === "dify" && !canShowDifyReportJson.value) return;
-    reportIssuesViewMode.value = mode;
-}
-
-function setStructuredReportViewMode(mode) {
-    if (!mode) return;
-    if (mode !== "combined" && mode !== "static" && mode !== "dml") return;
-    if (mode === structuredReportViewMode.value) return;
-    if (mode === "combined" && !canShowStructuredSummary.value) return;
-    if (mode === "static" && !canShowStructuredStatic.value) return;
-    if (mode === "dml" && !canShowStructuredDml.value) return;
-    structuredReportViewMode.value = mode;
-}
-
-function ensureReportIssuesViewMode(preferred) {
-    const order = [];
-    if (preferred) {
-        order.push(preferred);
-    }
-    order.push("code", "static", "dify");
-
-    for (const mode of order) {
-        if (mode === "code" && canShowCodeIssues.value) {
-            if (reportIssuesViewMode.value !== "code") {
-                reportIssuesViewMode.value = "code";
-            }
-            return;
-        }
-        if (mode === "static" && canShowStaticReportJson.value) {
-            if (reportIssuesViewMode.value !== "static") {
-                reportIssuesViewMode.value = "static";
-            }
-            return;
-        }
-        if (mode === "dify" && canShowDifyReportJson.value) {
-            if (reportIssuesViewMode.value !== "dify") {
-                reportIssuesViewMode.value = "dify";
-            }
-            return;
-        }
-    }
-
-    if (reportIssuesViewMode.value !== "code") {
-        reportIssuesViewMode.value = "code";
-    }
-}
-
-function ensureStructuredReportViewMode(preferred) {
-    const order = [];
-    if (preferred) {
-        order.push(preferred);
-    }
-    order.push("combined", "static", "dml");
-
-    for (const mode of order) {
-        if (mode === "combined" && canShowStructuredSummary.value) {
-            if (structuredReportViewMode.value !== "combined") {
-                structuredReportViewMode.value = "combined";
-            }
-            return;
-        }
-        if (mode === "static" && canShowStructuredStatic.value) {
-            if (structuredReportViewMode.value !== "static") {
-                structuredReportViewMode.value = "static";
-            }
-            return;
-        }
-        if (mode === "dml" && canShowStructuredDml.value) {
-            if (structuredReportViewMode.value !== "dml") {
-                structuredReportViewMode.value = "dml";
-            }
-            return;
-        }
-    }
-
-    if (structuredReportViewMode.value !== "combined") {
-        structuredReportViewMode.value = "combined";
-    }
-}
-
-watch(activeReport, (report) => {
-    if (!report) {
-        reportIssuesViewMode.value = "code";
-        structuredReportViewMode.value = "combined";
-        return;
-    }
-    ensureReportIssuesViewMode("code");
-    ensureStructuredReportViewMode("combined");
-});
-
-watch(
-    [canShowCodeIssues, canShowStaticReportJson, canShowDifyReportJson],
-    () => {
-        ensureReportIssuesViewMode(reportIssuesViewMode.value);
-    },
-    { immediate: true }
-);
-
-watch(
-    [canShowStructuredSummary, canShowStructuredStatic, canShowStructuredDml],
-    () => {
-        ensureStructuredReportViewMode(structuredReportViewMode.value);
-    },
-    { immediate: true }
-);
-
-function getReportJsonValueForMode(mode) {
-    if (mode === "dify") {
-        return activeReportDifyRawValue.value;
-    }
-    return activeReportStaticRawValue.value;
-}
-
-function getReportJsonLabel(mode) {
-    if (mode === "dify") {
-        return "Dify JSON";
-    }
-    return "靜態分析器 JSON";
-}
-
-async function exportActiveReportJsonToExcel(mode) {
-    if (isExportingReportJsonExcel.value) return;
-    const raw = getReportJsonValueForMode(mode);
-    if (!raw.success) {
-        const label = getReportJsonLabel(mode);
-        alert(`${label} 不是有效的 JSON 格式，無法匯出 Excel。`);
-        return;
-    }
-
-    try {
-        isExportingReportJsonExcel.value = true;
-        const worksheet = buildWorksheetFromValue(raw.value);
-        const blob = await createExcelBlobFromWorksheet(worksheet);
-        const fileName = buildActiveReportExcelFileName(mode);
-        triggerBlobDownload(blob, fileName);
-    } catch (error) {
-        console.error("[reports] Failed to export report JSON to Excel", error);
-        const message = error?.message || String(error);
-        alert(`匯出 Excel 失敗：${message}`);
-    } finally {
-        isExportingReportJsonExcel.value = false;
-    }
-}
-
-function parseReportRawValue(rawText) {
-    if (typeof rawText !== "string") {
-        return { success: false, value: null };
-    }
-    let candidate = rawText.trim();
-    if (!candidate) {
-        return { success: false, value: null };
-    }
-
-    const maxDepth = 3;
-    for (let depth = 0; depth < maxDepth; depth += 1) {
-        try {
-            const parsed = JSON.parse(candidate);
-            if (typeof parsed === "string") {
-                const trimmed = parsed.trim();
-                if (trimmed && trimmed !== candidate && /^[\[{]/.test(trimmed)) {
-                    candidate = trimmed;
-                    continue;
-                }
-                return { success: true, value: parsed };
-            }
-            return { success: true, value: parsed };
-        } catch (error) {
-            break;
-        }
-    }
-
-    return { success: false, value: null };
-}
-
-function isPlainObject(value) {
-    return Boolean(value) && typeof value === "object" && !Array.isArray(value);
-}
-
-function buildWorksheetFromValue(value) {
-    const hierarchical = buildHierarchicalWorksheet(value);
-    if (hierarchical) {
-        return hierarchical;
-    }
-
-    const categorized = buildCategorizedWorksheet(value);
-    if (categorized) {
-        return categorized;
-    }
-
-    const rows = buildGenericWorksheetRows(value);
-    return { rows, merges: [] };
-}
-
-function buildSummaryDetailList(source, options = {}) {
-    if (!source || typeof source !== "object" || Array.isArray(source)) {
-        return [];
-    }
-
-    const omit = new Set(options.omitKeys || []);
-    const details = [];
-
-    for (const [key, rawValue] of Object.entries(source)) {
-        if (omit.has(key)) continue;
-        if (rawValue === null || rawValue === undefined) continue;
-        if (typeof rawValue === "object") continue;
-
-        let value;
-        if (typeof rawValue === "boolean") {
-            value = rawValue ? "是" : "否";
-        } else {
-            value = String(rawValue);
-        }
-
-        const label = typeof key === "string" && key.trim() ? key : "-";
-        details.push({ label, value });
-    }
-
-    return details;
-}
-
-function buildHierarchicalWorksheet(value) {
-    if (!isPlainObject(value) && !Array.isArray(value)) {
-        return null;
-    }
-
-    const rootChildren = createTreeChildren(value);
-    if (rootChildren.length === 0) {
-        return null;
-    }
-
-    const root = { label: null, value: undefined, children: rootChildren };
-    assignTreeDepth(root, -1);
-    computeTreeRowSpan(root);
-    assignTreeStartRow(root, 1);
-
-    const leafRecords = [];
-    collectTreeLeafRows(root, [], leafRecords);
-    if (leafRecords.length === 0) {
-        return null;
-    }
-
-    const maxLabelCount = leafRecords.reduce(
-        (max, record) => Math.max(max, record.labels.length),
-        0
-    );
-    const totalColumns = maxLabelCount + 1;
-
-    const rows = leafRecords.map((record) => {
-        const cells = new Array(totalColumns);
-        for (let index = 0; index < totalColumns; index += 1) {
-            cells[index] = createSheetCell(null);
-        }
-
-        record.labels.forEach((label, index) => {
-            cells[index] = createSheetCell(label, { forceString: true });
-        });
-
-        const valueColumnIndex = record.labels.length;
-        cells[valueColumnIndex] = createSheetCell(record.value);
-
-        return cells;
-    });
-
-    const merges = [];
-    collectTreeMerges(root, merges);
-
-    return { rows, merges };
-}
-
-function createTreeChildren(value) {
-    if (isPlainObject(value)) {
-        const entries = Object.entries(value);
-        if (entries.length === 0) {
-            return [];
-        }
-        return entries.map(([key, childValue]) => createTreeNode(key, childValue));
-    }
-
-    if (Array.isArray(value)) {
-        if (value.length === 0) {
-            return [];
-        }
-        return value.map((item, index) => createTreeNode(deduceArrayItemLabel(item, index), item));
-    }
-
-    return [];
-}
-
-function createTreeNode(label, value) {
-    if (isPlainObject(value)) {
-        const children = createTreeChildren(value);
-        if (children.length === 0) {
-            return { label, value: "", children: [] };
-        }
-        return { label, value: undefined, children };
-    }
-
-    if (Array.isArray(value)) {
-        const children = createTreeChildren(value);
-        if (children.length === 0) {
-            return { label, value: "", children: [] };
-        }
-        return { label, value: undefined, children };
-    }
-
-    return { label, value, children: [] };
-}
-
-function deduceArrayItemLabel(item, index) {
-    if (isPlainObject(item)) {
-        const candidateKeys = ["name", "label", "key", "id", "title"];
-        for (const key of candidateKeys) {
-            const value = item[key];
-            if (typeof value === "string" && value.trim()) {
-                return value;
-            }
-            if (typeof value === "number" && Number.isFinite(value)) {
-                return String(value);
-            }
-        }
-    }
-
-    return `[${index}]`;
-}
-
-function assignTreeDepth(node, depth) {
-    node.depth = depth;
-    if (!node.children || node.children.length === 0) {
-        return;
-    }
-
-    const nextDepth = depth + 1;
-    node.children.forEach((child) => assignTreeDepth(child, nextDepth));
-}
-
-function computeTreeRowSpan(node) {
-    if (!node.children || node.children.length === 0) {
-        node.rowSpan = 1;
-        return 1;
-    }
-
-    let total = 0;
-    node.children.forEach((child) => {
-        total += computeTreeRowSpan(child);
-    });
-
-    node.rowSpan = Math.max(total, 1);
-    return node.rowSpan;
-}
-
-function assignTreeStartRow(node, startRow) {
-    node.startRow = startRow;
-    if (!node.children || node.children.length === 0) {
-        return;
-    }
-
-    let cursor = startRow;
-    node.children.forEach((child) => {
-        assignTreeStartRow(child, cursor);
-        cursor += child.rowSpan;
-    });
-}
-
-function collectTreeLeafRows(node, path, rows) {
-    const nextPath = node.label !== null && node.label !== undefined ? [...path, node] : path;
-
-    if (!node.children || node.children.length === 0) {
-        const labels = nextPath
-            .filter((entry) => entry.label !== null && entry.label !== undefined)
-            .map((entry) => entry.label);
-        rows.push({ labels, value: node.value });
-        return;
-    }
-
-    node.children.forEach((child) => {
-        collectTreeLeafRows(child, nextPath, rows);
-    });
-}
-
-function collectTreeMerges(node, merges) {
-    if (node.label !== null && node.label !== undefined && node.rowSpan > 1 && node.depth >= 0) {
-        merges.push({
-            startRow: node.startRow,
-            endRow: node.startRow + node.rowSpan - 1,
-            startColumn: node.depth,
-            endColumn: node.depth
-        });
-    }
-
-    if (!node.children || node.children.length === 0) {
-        return;
-    }
-
-    node.children.forEach((child) => collectTreeMerges(child, merges));
-}
-
-function buildCategorizedWorksheet(value) {
-    const fromMap = buildCategorizedWorksheetFromMap(value);
-    if (fromMap) {
-        return fromMap;
-    }
-
-    const fromArray = buildCategorizedWorksheetFromArray(value);
-    if (fromArray) {
-        return fromArray;
-    }
-
-    return null;
-}
-
-function buildCategorizedWorksheetFromMap(value) {
-    if (!isPlainObject(value)) {
-        return null;
-    }
-
-    const categoryEntries = Object.entries(value);
-    if (categoryEntries.length === 0) {
-        return null;
-    }
-
-    const normalized = categoryEntries.map(([categoryName, entries]) => ({
-        categoryName,
-        entries: Array.isArray(entries) ? entries.filter((item) => isPlainObject(item)) : []
-    }));
-
-    if (normalized.every(({ entries }) => entries.length === 0)) {
-        return null;
-    }
-
-    const columnKeys = [];
-    const seen = new Set();
-    for (const { entries } of normalized) {
-        for (const item of entries) {
-            for (const key of Object.keys(item)) {
-                if (!seen.has(key)) {
-                    seen.add(key);
-                    columnKeys.push(key);
-                }
-            }
-        }
-    }
-
-    if (columnKeys.length === 0) {
-        return null;
-    }
-
-    const rows = [
-        [createSheetCell("分類", { forceString: true }), ...columnKeys.map((key) => createSheetCell(key, { forceString: true }))]
-    ];
-    const merges = [];
-    let rowCursor = 2;
-
-    for (const { categoryName, entries } of normalized) {
-        const safeEntries = entries.length > 0 ? entries : [{}];
-        const rowCount = safeEntries.length;
-
-        safeEntries.forEach((item, index) => {
-            const firstCell = index === 0 ? createSheetCell(categoryName, { forceString: true }) : createSheetCell(null);
-            const rowCells = [firstCell];
-            for (const key of columnKeys) {
-                rowCells.push(createSheetCell(item[key]));
-            }
-            rows.push(rowCells);
-        });
-
-        if (rowCount > 1) {
-            merges.push({ startRow: rowCursor, endRow: rowCursor + rowCount - 1, startColumn: 0, endColumn: 0 });
-        }
-        rowCursor += rowCount;
-    }
-
->>>>>>> cc24a19b
     return { rows, merges };
 }
 
@@ -2242,7 +1503,6 @@
     if (!Array.isArray(value) || value.length === 0) {
         return null;
     }
-<<<<<<< HEAD
 
     const items = value.filter((item) => isPlainObject(item));
     if (items.length === 0) {
@@ -2338,103 +1598,8 @@
             } else {
                 info.priority = -Infinity;
             }
-=======
-
-    const items = value.filter((item) => isPlainObject(item));
-    if (items.length === 0) {
-        return null;
-    }
-
-    const categoryKey = findCategoryKey(items);
-    if (!categoryKey) {
-        return null;
-    }
-
-    const columnKeys = [];
-    const seen = new Set();
-    for (const item of items) {
-        for (const key of Object.keys(item)) {
-            if (key === categoryKey) continue;
-            if (!seen.has(key)) {
-                seen.add(key);
-                columnKeys.push(key);
-            }
-        }
-    }
-
-    if (columnKeys.length === 0) {
-        return null;
-    }
-
-    const groups = [];
-    const groupMap = new Map();
-    for (const item of items) {
-        const label = formatCategoryLabel(item[categoryKey]);
-        if (!groupMap.has(label)) {
-            const container = { label, rows: [] };
-            groupMap.set(label, container);
-            groups.push(container);
-        }
-        groupMap.get(label).rows.push(item);
-    }
-
-    const rows = [
-        [createSheetCell("分類", { forceString: true }), ...columnKeys.map((key) => createSheetCell(key, { forceString: true }))]
-    ];
-    const merges = [];
-    let rowCursor = 2;
-
-    for (const { label, rows: groupRows } of groups) {
-        const rowCount = groupRows.length;
-        groupRows.forEach((item, index) => {
-            const firstCell = index === 0 ? createSheetCell(label, { forceString: true }) : createSheetCell(null);
-            const rowCells = [firstCell];
-            for (const key of columnKeys) {
-                rowCells.push(createSheetCell(item[key]));
-            }
-            rows.push(rowCells);
-        });
-
-        if (rowCount > 1) {
-            merges.push({ startRow: rowCursor, endRow: rowCursor + rowCount - 1, startColumn: 0, endColumn: 0 });
-        }
-        rowCursor += rowCount;
-    }
-
-    return { rows, merges };
-}
-
-function findCategoryKey(items) {
-    const keyInfo = new Map();
-    const priorityPattern = /(category|分類|分類別|類別|類型|类型|group|分組|分组|module|模組|模块|section|type)/iu;
-
-    for (const item of items) {
-        for (const key of Object.keys(item)) {
-            const value = item[key];
-            if (value === undefined) {
-                continue;
-            }
-            let info = keyInfo.get(key);
-            if (!info) {
-                info = {
-                    values: new Set(),
-                    total: 0,
-                    stringLike: 0,
-                    priority: priorityPattern.test(key) ? 1 : 0
-                };
-                keyInfo.set(key, info);
-            }
-            info.total += 1;
-            if (typeof value === "string" || typeof value === "number") {
-                info.stringLike += 1;
-                info.values.add(String(value));
-            } else if (value === null) {
-                info.stringLike += 1;
-                info.values.add("");
-            } else {
-                info.priority = -Infinity;
-            }
-        }
+        }
+        return rows;
     }
 
     const candidates = [];
@@ -2506,81 +1671,6 @@
             for (const [key, entryValue] of entries) {
                 rows.push([createSheetCell(key, { forceString: true }), createSheetCell(entryValue)]);
             }
->>>>>>> cc24a19b
-        }
-        return rows;
-    }
-
-<<<<<<< HEAD
-    const candidates = [];
-    keyInfo.forEach((info, key) => {
-        if (info.priority === -Infinity) return;
-        if (info.stringLike === 0) return;
-        if (info.values.size === info.total) return;
-        candidates.push({ key, priority: info.priority, diversity: info.values.size });
-    });
-
-    if (candidates.length === 0) {
-        return null;
-    }
-
-    candidates.sort((a, b) => {
-        if (b.priority !== a.priority) {
-            return b.priority - a.priority;
-        }
-        return a.diversity - b.diversity;
-    });
-
-    return candidates[0].key;
-}
-
-function formatCategoryLabel(value) {
-    if (value === null || value === undefined) {
-        return "";
-    }
-    return String(value);
-}
-
-function buildGenericWorksheetRows(value) {
-    if (Array.isArray(value)) {
-        const rows = [];
-        const allPlainObjects = value.every((item) => isPlainObject(item));
-        if (allPlainObjects && value.length > 0) {
-            const keySet = new Set();
-            for (const item of value) {
-                for (const key of Object.keys(item)) {
-                    keySet.add(key);
-                }
-            }
-            const headers = keySet.size > 0 ? Array.from(keySet) : [];
-            if (headers.length > 0) {
-                rows.push(headers.map((key) => createSheetCell(key, { forceString: true })));
-                for (const item of value) {
-                    rows.push(headers.map((key) => createSheetCell(item[key])));
-                }
-                return rows;
-            }
-        }
-
-        const header = [createSheetCell("index", { forceString: true }), createSheetCell("value", { forceString: true })];
-        rows.push(header);
-        if (value.length > 0) {
-            value.forEach((item, index) => {
-                rows.push([createSheetCell(index), createSheetCell(item)]);
-            });
-        }
-        return rows;
-    }
-
-    if (isPlainObject(value)) {
-        const rows = [
-            [createSheetCell("key", { forceString: true }), createSheetCell("value", { forceString: true })]
-        ];
-        const entries = Object.entries(value);
-        if (entries.length > 0) {
-            for (const [key, entryValue] of entries) {
-                rows.push([createSheetCell(key, { forceString: true }), createSheetCell(entryValue)]);
-            }
         }
         return rows;
     }
@@ -2629,52 +1719,6 @@
     xlFolder.folder("_rels").file("workbook.xml.rels", WORKBOOK_RELS_XML);
     xlFolder.folder("worksheets").file("sheet1.xml", sheetXml);
 
-=======
-    return [
-        [createSheetCell("value", { forceString: true })],
-        [createSheetCell(value)]
-    ];
-}
-
-function createSheetCell(value, { forceString = false } = {}) {
-    if (forceString) {
-        return { type: "string", text: value === null || value === undefined ? "" : String(value) };
-    }
-    if (value === null || value === undefined) {
-        return { type: "empty", text: "" };
-    }
-    if (typeof value === "number" && Number.isFinite(value)) {
-        return { type: "number", text: String(value) };
-    }
-    if (typeof value === "boolean") {
-        return { type: "boolean", text: value ? "1" : "0" };
-    }
-    if (value instanceof Date) {
-        return { type: "string", text: value.toISOString() };
-    }
-    if (typeof value === "string") {
-        return { type: "string", text: value };
-    }
-    try {
-        return { type: "string", text: JSON.stringify(value) };
-    } catch (error) {
-        return { type: "string", text: String(value) };
-    }
-}
-
-async function createExcelBlobFromWorksheet(worksheet) {
-    const sheetXml = buildSheetXml(worksheet.rows, worksheet.merges);
-
-    const zip = new JSZip();
-    zip.file("[Content_Types].xml", CONTENT_TYPES_XML);
-    zip.folder("_rels").file(".rels", ROOT_RELS_XML);
-    const xlFolder = zip.folder("xl");
-    xlFolder.file("workbook.xml", WORKBOOK_XML);
-    xlFolder.file("styles.xml", STYLES_XML);
-    xlFolder.folder("_rels").file("workbook.xml.rels", WORKBOOK_RELS_XML);
-    xlFolder.folder("worksheets").file("sheet1.xml", sheetXml);
-
->>>>>>> cc24a19b
     return zip.generateAsync({ type: "blob" });
 }
 
@@ -4944,7 +3988,6 @@
                                                                 ）
                                                             </template>
                                                         </summary>
-<<<<<<< HEAD
                                                         <pre class="reportDmlSql codeScroll themed-scrollbar">
                                                             {{ segment.sql }}
                                                         </pre>
@@ -4954,26 +3997,15 @@
                                                         >
                                                             {{ segment.analysis }}
                                                         </pre>
-=======
-                                                        <pre class="reportDmlSql codeScroll themed-scrollbar">{{ segment.sql }}</pre>
-                                                        <pre
-                                                            v-if="segment.analysis"
-                                                            class="reportDmlAnalysis codeScroll themed-scrollbar"
-                                                        >{{ segment.analysis }}</pre>
->>>>>>> cc24a19b
                                                     </details>
                                                 </div>
                                                 <p v-else class="reportDmlEmpty">尚未取得 DML 拆分結果。</p>
                                                 <pre
                                                     v-if="activeReportDetails.dmlReport.reportText"
                                                     class="reportDmlSummary codeScroll themed-scrollbar"
-<<<<<<< HEAD
                                                 >
                                                     {{ activeReportDetails.dmlReport.reportText }}
                                                 </pre>
-=======
-                                                >{{ activeReportDetails.dmlReport.reportText }}</pre>
->>>>>>> cc24a19b
                                             </section>
                                         <section
                                             v-if="shouldShowReportIssuesSection"
