<script setup>
import { ref, reactive, watch, onMounted, onBeforeUnmount, computed, nextTick } from "vue";
import { usePreview } from "../scripts/composables/usePreview.js";
import { useTreeStore } from "../scripts/composables/useTreeStore.js";
import { useProjectsStore } from "../scripts/composables/useProjectsStore.js";
import { useAiAssistant } from "../scripts/composables/useAiAssistant.js";
import * as fileSystemService from "../scripts/services/fileSystemService.js";
import { generateReportViaDify, fetchProjectReports } from "../scripts/services/reportService.js";
import {
    buildSummaryDetailList,
    updateIssueSummaryTotals,
    buildCombinedReportPayload,
    buildCombinedReportJsonExport,
    buildIssueDistributions,
    buildSourceSummaries,
    buildAggregatedSummaryRecords,
    collectAggregatedIssues,
    collectIssueSummaryTotals
} from "../scripts/reports/combinedReport.js";
import {
    collectStaticReportIssues,
    mergeStaticReportIntoAnalysis,
    buildStaticReportDetails
} from "../scripts/reports/staticReport.js";
import {
    collectAiReviewIssues,
    mergeAiReviewReportIntoAnalysis,
    applyAiReviewResultToState,
    hydrateAiReviewStateFromRecord,
    buildAiReviewSourceSummaryConfig,
    buildAiReviewPersistencePayload,
    filterDmlIssues
} from "../scripts/reports/aiReviewReport.js";
import { exportJsonReport, normaliseJsonContent } from "../scripts/reports/exportJson.js";
import {
    isPlainObject,
    normaliseReportObject,
    normaliseAiReviewPayload,
    parseReportJson
} from "../scripts/reports/shared.js";
import PanelRail from "../components/workspace/PanelRail.vue";
import ChatAiWindow from "../components/ChatAiWindow.vue";

const workspaceLogoModules = import.meta.glob("../assets/InfoMacro_logo.jpg", {
    eager: true,
    import: "default"
});
const workspaceLogoSrc = Object.values(workspaceLogoModules)[0] ?? "";

const preview = usePreview();

const projectsStore = useProjectsStore({
    preview,
    fileSystem: fileSystemService
});

const treeStore = useTreeStore({
    getProjectRootHandleById: projectsStore.getProjectRootHandleById,
    getFileHandleByPath: fileSystemService.getFileHandleByPath,
    previewing: preview.previewing,
    isTextLike: preview.isTextLike,
    MAX_TEXT_BYTES: preview.MAX_TEXT_BYTES,
    selectedProjectId: projectsStore.selectedProjectId
});

projectsStore.setTreeStore(treeStore);

const aiAssistant = useAiAssistant({ treeStore, projectsStore, fileSystem: fileSystemService, preview });

const {
    showUploadModal,
    projects,
    selectedProjectId,
    supportsFS,
    loadProjectsFromDB,
    cleanupLegacyHandles,
    openProject,
    deleteProject,
    handleDrop,
    handleDragOver,
    handleFolderInput,
    pickFolderAndImport,
    updateCapabilityFlags,
    getProjectRootHandleById,
    safeAlertFail
} = projectsStore;

const {
    tree,
    activeTreePath,
    activeTreeRevision,
    isLoadingTree,
    openNode,
    selectTreeNode
} = treeStore;

const {
    open: openAssistantSession,
    close: closeAssistantSession,
    contextItems,
    messages,
    addActiveNode,
    addSnippetContext,
    removeContext,
    clearContext,
    sendUserMessage,
    isProcessing,
    isInteractionLocked: isChatLocked,
    connection,
    retryHandshake
} = aiAssistant;

const { previewing } = preview;

const previewLineItems = computed(() => {
    if (previewing.value.kind !== "text") return [];
    const text = previewing.value.text ?? "";
    const lines = text.split(/\r\n|\r|\n/);
    if (lines.length === 0) {
        return [{ number: 1, content: "\u00A0" }];
    }
    return lines.map((line, index) => ({
        number: index + 1,
        content: line === "" ? "\u00A0" : line,
        raw: line
    }));
});

const middlePaneWidth = ref(360);
const mainContentRef = ref(null);
const codeScrollRef = ref(null);
const codeSelection = ref(null);
let pointerDownInCode = false;
let shouldClearAfterPointerClick = false;
let lastPointerDownWasOutsideCode = false;
const showCodeLineNumbers = ref(true);
const isChatWindowOpen = ref(false);
const activeRailTool = ref("projects");
const chatWindowState = reactive({ x: 0, y: 80, width: 420, height: 520 });
const chatDragState = reactive({ active: false, offsetX: 0, offsetY: 0 });
const chatResizeState = reactive({
    active: false,
    startX: 0,
    startY: 0,
    startWidth: 0,
    startHeight: 0,
    startLeft: 0,
    startTop: 0,
    edges: {
        left: false,
        right: false,
        top: false,
        bottom: false
    }
});
const hasInitializedChatWindow = ref(false);
const isTreeCollapsed = ref(false);
const reportStates = reactive({});
const reportTreeCache = reactive({});
const reportBatchStates = reactive({});
const activeReportTarget = ref(null);
const reportExportState = reactive({
    combined: false,
    static: false,
    ai: false
});
const isDmlReportExpanded = ref(false);

const handleToggleDmlSection = (event) => {
    if (event && typeof event.target?.open === "boolean") {
        isDmlReportExpanded.value = event.target.open;
    }
};
const isProjectToolActive = computed(() => activeRailTool.value === "projects");
const isReportToolActive = computed(() => activeRailTool.value === "reports");
const shouldPrepareReportTrees = computed(
    () => isProjectToolActive.value || isReportToolActive.value
);
const panelMode = computed(() => (isReportToolActive.value ? "reports" : "projects"));
const reportProjectEntries = computed(() => {
    const list = Array.isArray(projects.value) ? projects.value : [];
    return list.map((project) => {
        const projectKey = normaliseProjectId(project.id);
        return {
            project,
            cache: reportTreeCache[projectKey] || {
                nodes: [],
                loading: false,
                error: "",
                expandedPaths: [],
                hydratedReports: false,
                hydratingReports: false,
                reportHydrationError: ""
            }
        };
    });
});

const activePreviewTarget = computed(() => {
    const projectId = normaliseProjectId(selectedProjectId.value);
    const path = activeTreePath.value || "";
    if (!projectId || !path) return null;
    return { projectId, path };
});

const reportPanelConfig = computed(() => {
    const viewMode = isReportToolActive.value ? "reports" : "projects";
    const showProjectActions = isReportToolActive.value;
    const showIssueBadge = isReportToolActive.value;
    const showFileActions = isReportToolActive.value;
    const allowSelectWithoutReport = !isReportToolActive.value;
    const projectIssueGetter = showIssueBadge ? getProjectIssueCount : null;

    return {
        panelTitle: viewMode === "reports" ? "代碼審查" : "專案檔案",
        showProjectActions,
        showIssueBadge,
        showFileActions,
        allowSelectWithoutReport,
        entries: reportProjectEntries.value,
        normaliseProjectId,
        isNodeExpanded: isReportNodeExpanded,
        toggleNode: toggleReportNode,
        getReportState: getReportStateForFile,
        onGenerate: generateReportForFile,
        onSelect: viewMode === "reports" ? selectReport : openProjectFileFromReportTree,
        getStatusLabel,
        onReloadProject: loadReportTreeForProject,
        onGenerateProject: generateProjectReports,
        getProjectBatchState,
        getProjectIssueCount: projectIssueGetter,
        activeTarget: isReportToolActive.value
            ? activeReportTarget.value
            : activePreviewTarget.value
    };
});
const readyReports = computed(() => {
    const list = [];
    const projectList = Array.isArray(projects.value) ? projects.value : [];
    const projectMap = new Map(projectList.map((project) => [String(project.id), project]));

    Object.entries(reportStates).forEach(([key, state]) => {
        if (state.status !== "ready") return;
        const parsed = parseReportKey(key);
        const project = projectMap.get(parsed.projectId);
        if (!project || !parsed.path) return;
        list.push({
            key,
            project,
            path: parsed.path,
            state
        });
    });

    list.sort((a, b) => {
        if (a.project.name === b.project.name) return a.path.localeCompare(b.path);
        return a.project.name.localeCompare(b.project.name);
    });

    return list;
});

const projectIssueTotals = computed(() =>
    collectIssueSummaryTotals(reportStates, { parseKey: parseReportKey })
);
const hasReadyReports = computed(() => readyReports.value.length > 0);
const activeReport = computed(() => {
    const target = activeReportTarget.value;
    if (!target) return null;
    const key = toReportKey(target.projectId, target.path);
    if (!key) return null;
    const state = reportStates[key];
    if (
        !state ||
        (state.status !== "ready" && state.status !== "error" && state.status !== "processing")
    ) {
        return null;
    }
    const projectList = Array.isArray(projects.value) ? projects.value : [];
    const project = projectList.find((item) => String(item.id) === target.projectId);
    if (!project) return null;
    return {
        project,
        state,
        path: target.path
    };
});

const isActiveReportProcessing = computed(
    () => activeReport.value?.state?.status === "processing"
);

const viewerHasContent = computed(() => {
    const report = activeReport.value;
    if (!report) return false;
    return (
        report.state.status === "ready" ||
        report.state.status === "error" ||
        report.state.status === "processing"
    );
});

const activeReportIssueSources = computed(() => {
    const report = activeReport.value;
    if (!report || !report.state) {
        return {
            state: null,
            staticIssues: [],
            aiIssues: [],
            aggregatedIssues: []
        };
    }

    const state = report.state;
    return {
        state,
        staticIssues: collectStaticReportIssues(state),
        aiIssues: collectAiReviewIssues(state),
        aggregatedIssues: collectAggregatedIssues(state)
    };
});

const activeReportDetails = computed(() => {
    const report = activeReport.value;
    if (!report || report.state.status !== "ready") return null;
    const parsed = report.state.parsedReport;
    if (!parsed || typeof parsed !== "object") return null;

    const reports = parsed.reports && typeof parsed.reports === "object" ? parsed.reports : null;
    const dmlReport = reports?.dml_prompt || reports?.dmlPrompt || null;

    const aggregatedPayload = isPlainObject(parsed) ? parsed : null;
    const { staticIssues, aiIssues, aggregatedIssues: derivedAggregatedIssues } =
        activeReportIssueSources.value;
    let aggregatedIssues = Array.isArray(aggregatedPayload?.issues)
        ? aggregatedPayload.issues
        : derivedAggregatedIssues;
    if (!Array.isArray(aggregatedIssues)) {
        aggregatedIssues = [];
    }

    let summaryRecords = Array.isArray(aggregatedPayload?.summary) ? aggregatedPayload.summary : null;
    if (!Array.isArray(summaryRecords) || !summaryRecords.length) {
        summaryRecords = buildAggregatedSummaryRecords(
            report.state,
            staticIssues,
            aiIssues,
            aggregatedIssues
        );
    }

    const toSummaryKey = (value) => (typeof value === "string" ? value.toLowerCase() : "");
    const combinedSummaryRecord = Array.isArray(summaryRecords)
        ? summaryRecords.find((record) => toSummaryKey(record?.source) === toSummaryKey("combined"))
        : null;

    const globalSummary = parsed.summary && typeof parsed.summary === "object" ? parsed.summary : null;

    const {
        staticReport,
        summary,
        summaryObject,
        summaryText,
        staticSummary,
        staticSummaryDetails,
        staticMetadata,
        staticMetadataDetails,
        issues: normalisedIssues,
        severityBreakdown,
        ruleBreakdown,
        totalIssues: staticTotalIssues,
        sourceSummaryConfig: staticSourceSummaryConfig
    } = buildStaticReportDetails({
        state: report.state,
        parsedReport: parsed,
        aggregatedIssues,
        summaryRecords,
        combinedSummaryRecord,
        globalSummary
    });

    const total = staticTotalIssues;
    const combinedSummarySource =
        (combinedSummaryRecord && typeof combinedSummaryRecord === "object"
            ? combinedSummaryRecord
            : null) || globalSummary;
    const combinedSummaryDetails = buildSummaryDetailList(combinedSummarySource, {
        omitKeys: ["sources", "by_rule", "byRule", "source", "label"]
    });

    const normaliseKey = (value) => (typeof value === "string" ? value.toLowerCase() : "");
    const pickString = (...candidates) => {
        for (const candidate of candidates) {
            if (typeof candidate === "string") {
                const trimmed = candidate.trim();
                if (trimmed) {
                    return trimmed;
                }
            }
        }
        return "";
    };
    const pickFirstValue = (...candidates) => {
        for (const candidate of candidates) {
            if (candidate !== null && candidate !== undefined && candidate !== "") {
                return candidate;
            }
        }
        return null;
    };
    const buildSourceMetrics = (...sources) => {
        const metrics = [];
        const seen = new Set();
        const pushMetric = (label, rawValue, transform = (value) => value) => {
            if (!label || rawValue === undefined || rawValue === null) return;
            const value = transform(rawValue);
            if (value === null || value === undefined || value === "") return;
            if (seen.has(label)) return;
            seen.add(label);
            metrics.push({ label, value });
        };

        for (const source of sources) {
            if (!source || typeof source !== "object") continue;
            pushMetric(
                "問題數",
                source.total_issues ?? source.totalIssues,
                (candidate) => {
                    const numeric = Number(candidate);
                    return Number.isFinite(numeric) ? numeric : Number(candidate ?? 0) || 0;
                }
            );
            if (source.by_rule || source.byRule) {
                const byRuleEntries = Object.entries(source.by_rule || source.byRule || {});
                pushMetric("規則數", byRuleEntries.length, (count) => Number(count) || 0);
            }
            pushMetric(
                "拆分語句",
                source.total_segments ?? source.totalSegments,
                (candidate) => {
                    const numeric = Number(candidate);
                    return Number.isFinite(numeric) ? numeric : Number(candidate ?? 0) || 0;
                }
            );
            pushMetric(
                "已分析段數",
                source.analyzed_segments ?? source.analyzedSegments,
                (candidate) => {
                    const numeric = Number(candidate);
                    return Number.isFinite(numeric) ? numeric : Number(candidate ?? 0) || 0;
                }
            );
        }

        return metrics;
    };
    const mergeMetrics = (base, extra) => {
        if (!Array.isArray(base) || !base.length) return Array.isArray(extra) ? [...extra] : [];
        if (!Array.isArray(extra) || !extra.length) return [...base];
        const merged = [...base];
        const seen = new Set(base.map((item) => item.label));
        extra.forEach((item) => {
            if (!item || typeof item !== "object") return;
            if (seen.has(item.label)) return;
            seen.add(item.label);
            merged.push(item);
        });
        return merged;
    };

    const sourceSummaries = [];
    if (globalSummary?.sources && typeof globalSummary.sources === "object") {
        for (const [key, value] of Object.entries(globalSummary.sources)) {
            if (!value || typeof value !== "object") continue;
            const keyLower = normaliseKey(key);
            let label = key;
            if (keyLower === "static_analyzer" || keyLower === "staticanalyzer") {
                label = "靜態分析器";
            } else if (keyLower === "dml_prompt" || keyLower === "dmlprompt") {
                label = "AI審查";
            } else if (keyLower === "dify_workflow" || keyLower === "difyworkflow") {
                label = "聚合報告";
            }

            const metrics = buildSourceMetrics(value);
            const status = pickString(value.status);
            const errorMessage = pickString(value.error_message, value.errorMessage);
            const generatedAt = pickFirstValue(value.generated_at, value.generatedAt);

            sourceSummaries.push({
                key,
                keyLower,
                label,
                metrics,
                status,
                errorMessage,
                generatedAt
            });
        }
    }

    const enhanceSourceSummary = (keyLower, label, options = {}) => {
        const entry = sourceSummaries.find((item) => item.keyLower === keyLower);
        const metrics = buildSourceMetrics(...(options.metricsSources || []));
        const status = pickString(...(options.statusCandidates || []));
        const errorMessage = pickString(...(options.errorCandidates || []));
        const generatedAt = pickFirstValue(...(options.generatedAtCandidates || []));

        if (entry) {
            entry.label = label;
            if (metrics.length) {
                entry.metrics = mergeMetrics(entry.metrics, metrics);
            }
            if (!entry.status) {
                entry.status = status;
            }
            if (!entry.errorMessage) {
                entry.errorMessage = errorMessage;
            }
            if (!entry.generatedAt) {
                entry.generatedAt = generatedAt;
            }
        } else if (metrics.length || status || errorMessage || generatedAt) {
            sourceSummaries.push({
                key: options.key || keyLower,
                keyLower,
                label,
                metrics,
                status,
                errorMessage,
                generatedAt
            });
        }
    };

    const applySummaryRecords = (records) => {
        if (!Array.isArray(records)) return;
        records.forEach((record) => {
            if (!record || typeof record !== "object") return;
            const keyLower = normaliseKey(record.source);
            if (!keyLower) return;
            const label =
                typeof record.label === "string" && record.label.trim()
                    ? record.label.trim()
                    : record.source || keyLower;
            const existingIndex = sourceSummaries.findIndex((item) => item.keyLower === keyLower);
            if (existingIndex !== -1) {
                sourceSummaries.splice(existingIndex, 1);
            }
            enhanceSourceSummary(keyLower, label, {
                key: record.source || keyLower,
                metricsSources: [record],
                statusCandidates: [record.status],
                errorCandidates: [record.error_message, record.errorMessage, record.message],
                generatedAtCandidates: [record.generated_at, record.generatedAt]
            });
        });
    };

    applySummaryRecords(summaryRecords);

    if (staticSourceSummaryConfig) {
        enhanceSourceSummary("static_analyzer", "靜態分析器", staticSourceSummaryConfig);
    }

    const dmlSourceValue = globalSummary?.sources?.dml_prompt || globalSummary?.sources?.dmlPrompt || null;
    const aiSourceSummary = buildAiReviewSourceSummaryConfig({
        report: dmlReport,
        globalSource: dmlSourceValue,
        analysis: report.state?.analysis
    });
    const dmlSummary = aiSourceSummary.summary;
    const dmlDetails = aiSourceSummary.details;

    enhanceSourceSummary("dml_prompt", "AI審查", {
        metricsSources: aiSourceSummary.metricsSources,
        statusCandidates: aiSourceSummary.statusCandidates,
        errorCandidates: aiSourceSummary.errorCandidates,
        generatedAtCandidates: aiSourceSummary.generatedAtCandidates
    });

    const combinedSummarySourceValue =
        globalSummary?.sources?.dify_workflow || globalSummary?.sources?.difyWorkflow || null;
    enhanceSourceSummary("dify_workflow", "聚合報告", {
        metricsSources: [combinedSummarySourceValue, globalSummary],
        statusCandidates: [
            combinedSummarySourceValue?.status,
            globalSummary?.status,
            report.state?.analysis?.dify?.status
        ],
        errorCandidates: [
            combinedSummarySourceValue?.error_message,
            combinedSummarySourceValue?.errorMessage,
            globalSummary?.error_message,
            globalSummary?.errorMessage,
            report.state?.analysis?.difyErrorMessage,
            report.state?.difyErrorMessage
        ],
        generatedAtCandidates: [
            combinedSummarySourceValue?.generated_at,
            combinedSummarySourceValue?.generatedAt,
            globalSummary?.generated_at,
            globalSummary?.generatedAt
        ]
    });

    return {
        totalIssues: Number.isFinite(total) ? Number(total) : null,
        summary,
        summaryObject,
        summaryText,
        staticSummary,
        staticSummaryDetails,
        staticMetadata,
        staticMetadataDetails,
        issues: normalisedIssues,
        severityBreakdown,
        ruleBreakdown,
        raw: parsed,
        sourceSummaries,
        combinedSummary: combinedSummarySource,
        combinedSummaryDetails,
        staticReport,
        dmlReport: dmlDetails
    };
});


const hasStructuredReport = computed(() => Boolean(activeReportDetails.value));
const ruleBreakdownItems = computed(() => {
    const items = activeReportDetails.value?.ruleBreakdown;
    return Array.isArray(items) ? items : [];
});
const severityBreakdownItems = computed(() => {
    const items = activeReportDetails.value?.severityBreakdown;
    return Array.isArray(items) ? items : [];
});
const activeReportSummaryText = computed(() => {
    const text = activeReportDetails.value?.summaryText;
    return typeof text === "string" ? text : "";
});
const shouldShowNoIssueSummary = computed(() => {
    const details = activeReportDetails.value;
    return Boolean(details) && !activeReportSummaryText.value && details.totalIssues === 0;
});
const activeReportTotalIssuesDisplay = computed(() => {
    const value = activeReportDetails.value?.totalIssues;
    if (value === null || value === undefined) {
        return "—";
    }
    if (typeof value === "number" && Number.isFinite(value)) {
        return String(value);
    }
    return String(value);
});
const staticSummaryDetailsItems = computed(() => {
    const items = activeReportDetails.value?.staticSummaryDetails;
    return Array.isArray(items) ? items : [];
});
const staticMetadataDetailsItems = computed(() => {
    const items = activeReportDetails.value?.staticMetadataDetails;
    return Array.isArray(items) ? items : [];
});
const hasStaticDetailContent = computed(
    () => staticSummaryDetailsItems.value.length > 0 || staticMetadataDetailsItems.value.length > 0
);
const staticEngineName = computed(() => {
    const engine = activeReportDetails.value?.staticMetadata?.engine;
    return typeof engine === "string" ? engine : "";
});
const staticSourceName = computed(() => {
    const source = activeReportDetails.value?.staticSummary?.analysis_source;
    return typeof source === "string" ? source : "";
});
const trimLeadingWhitespace = (value) => {
    if (typeof value !== "string") return value;
    return value.replace(/^\s+/, "");
};
const dmlReportDetails = computed(() => {
    const report = activeReportDetails.value?.dmlReport;
    if (!report || typeof report !== "object") return null;

    const normalised = { ...report };

    if (typeof normalised.reportText === "string") {
        normalised.reportText = trimLeadingWhitespace(normalised.reportText);
    }

    if (Array.isArray(normalised.segments)) {
        normalised.segments = normalised.segments.map((segment) => {
            if (!isPlainObject(segment)) return segment;
            const next = { ...segment };
            if (typeof next.text === "string") {
                next.text = trimLeadingWhitespace(next.text);
            }
            if (typeof next.sql === "string") {
                next.sql = trimLeadingWhitespace(next.sql);
            }
            if (typeof next.analysis === "string") {
                next.analysis = trimLeadingWhitespace(next.analysis);
            }
            return next;
        });
    }

    if (Array.isArray(normalised.chunks)) {
        normalised.chunks = normalised.chunks.map((chunk) => {
            if (!isPlainObject(chunk)) return chunk;
            const nextChunk = { ...chunk };
            if (typeof nextChunk.report === "string") {
                nextChunk.report = trimLeadingWhitespace(nextChunk.report);
            }
            if (typeof nextChunk.summary === "string") {
                nextChunk.summary = trimLeadingWhitespace(nextChunk.summary);
            }
            return nextChunk;
        });
    }

    return normalised;
});
const dmlSegments = computed(() => {
    const segments = dmlReportDetails.value?.segments;
    return Array.isArray(segments) ? segments : [];
});
const hasDmlSegments = computed(() => dmlSegments.value.length > 0);
const dmlChunkDetails = computed(() => {
    const report = dmlReportDetails.value;
    if (!report) return [];
    const chunks = Array.isArray(report.chunks) ? report.chunks : [];
    if (!chunks.length) return [];

    const totalCandidates = chunks.map((chunk, offset) => {
        const totalCandidate = Number(chunk?.total);
        if (Number.isFinite(totalCandidate) && totalCandidate > 0) {
            return Math.floor(totalCandidate);
        }
        const indexCandidate = Number(chunk?.index);
        if (Number.isFinite(indexCandidate) && indexCandidate > 0) {
            return Math.floor(indexCandidate);
        }
        return offset + 1;
    });
    const fallbackTotal = Math.max(chunks.length, ...totalCandidates);

    const normaliseIssue = (issue) => {
        if (isPlainObject(issue)) {
            const message =
                pickFirstNonEmptyString(
                    issue.message,
                    Array.isArray(issue.messages) ? issue.messages : [],
                    issue.description,
                    issue.detail,
                    issue.summary,
                    issue.statement,
                    issue.snippet,
                    issue.text,
                    issue.report,
                    issue.reason,
                    issue.evidence
                ) || "未提供訊息";
            const severity = pickFirstNonEmptyString(
                Array.isArray(issue.severity_levels) ? issue.severity_levels : [],
                issue.severity,
                issue.level
            );
            const rule = pickFirstNonEmptyString(
                Array.isArray(issue.rule_ids) ? issue.rule_ids : [],
                Array.isArray(issue.ruleIds) ? issue.ruleIds : [],
                issue.rule_id,
                issue.ruleId,
                issue.rule
            );
            const context = pickFirstNonEmptyString(
                issue.snippet,
                issue.statement,
                issue.sql,
                issue.segment,
                issue.text,
                issue.raw
            );
            const lineCandidate = Number(
                issue.line ?? issue.lineNumber ?? issue.line_no ?? issue.start_line ?? issue.startLine
            );
            const line = Number.isFinite(lineCandidate) && lineCandidate > 0 ? Math.floor(lineCandidate) : null;

            return {
                message,
                severity,
                rule,
                line,
                context,
                original: issue
            };
        }
        if (typeof issue === "string") {
            const trimmed = issue.trim();
            return {
                message: trimmed || "未提供訊息",
                severity: "",
                rule: "",
                line: null,
                context: "",
                original: issue
            };
        }
        try {
            return {
                message: JSON.stringify(issue),
                severity: "",
                rule: "",
                line: null,
                context: "",
                original: issue
            };
        } catch (_error) {
            return {
                message: "未提供訊息",
                severity: "",
                rule: "",
                line: null,
                context: "",
                original: issue
            };
        }
    };

    return chunks.map((chunk, offset) => {
        const indexCandidate = Number(chunk?.index);
        const index = Number.isFinite(indexCandidate) && indexCandidate > 0 ? Math.floor(indexCandidate) : offset + 1;
        const totalCandidate = Number(chunk?.total);
        const total = Number.isFinite(totalCandidate) && totalCandidate > 0
            ? Math.floor(totalCandidate)
            : Math.max(fallbackTotal, index);
        const issues = Array.isArray(chunk?.issues) ? chunk.issues : [];
        return {
            index,
            total,
            issues: issues.map(normaliseIssue)
        };
    });
});
const activeReportSourceText = computed(() => {
    const report = activeReport.value;
    if (!report) return "";
    const text = report.state?.sourceText;
    return typeof text === "string" ? text : "";
});

const activeReportSourceLines = computed(() => {
    const text = activeReportSourceText.value;
    if (!text) {
        return [];
    }
    const normalised = text.replace(/\r\n?/g, "\n").split("\n");
    if (!normalised.length) {
        return [];
    }
    return normalised.map((raw, index) => ({
        number: index + 1,
        raw,
        html: escapeHtml(raw) || "&nbsp;"
    }));
});

const reportIssueLines = computed(() => {
    const details = activeReportDetails.value;
    const sourceLines = activeReportSourceLines.value;
    const issues = Array.isArray(details?.issues) ? details.issues : [];

    let maxLine = sourceLines.length;
    const issuesByLine = new Map();
    const orphanIssues = [];

    for (const issue of issues) {
        const lineNumber = Number(issue?.line);
        if (Number.isFinite(lineNumber) && lineNumber > 0) {
            const key = Math.max(1, Math.floor(lineNumber));
            const bucket = issuesByLine.get(key) || [];
            bucket.push(issue);
            issuesByLine.set(key, bucket);
            if (key > maxLine) {
                maxLine = key;
            }
        } else {
            orphanIssues.push(issue);
        }
    }

    const result = [];

    const ensureLineEntry = (lineNumber) => {
        const index = lineNumber - 1;
        if (index < sourceLines.length) {
            return sourceLines[index];
        }
        return { number: lineNumber, raw: "", html: "&nbsp;" };
    };

    for (let lineNumber = 1; lineNumber <= Math.max(1, maxLine); lineNumber += 1) {
        const baseLine = ensureLineEntry(lineNumber);
        const lineIssues = issuesByLine.get(lineNumber) || [];
        const hasIssue = lineIssues.length > 0;

        result.push({
            key: `code-${lineNumber}`,
            type: "code",
            number: lineNumber,
            displayNumber: String(lineNumber),
            html: baseLine.html,
            hasIssue,
            issues: lineIssues
        });

        if (hasIssue) {
            result.push(buildIssueMetaLine("issues", lineNumber, lineIssues));
            result.push(buildIssueMetaLine("fix", lineNumber, lineIssues));
        }
    }

    if (orphanIssues.length) {
        result.push(buildIssueMetaLine("issues", "orphan", orphanIssues, true));
        result.push(buildIssueMetaLine("fix", "orphan", orphanIssues, true));
    }

    return result;
});

const hasReportIssueLines = computed(() => reportIssueLines.value.length > 0);

const structuredReportViewMode = ref("combined");
const shouldShowDmlChunkDetails = computed(() => {
    if (!dmlChunkDetails.value.length) {
        return false;
    }
    if (!hasStructuredReport.value) {
        return true;
    }
    return structuredReportViewMode.value === "dml";
});

const canShowStructuredSummary = computed(() => Boolean(activeReportDetails.value));

const canShowStructuredStatic = computed(() => {
    const reportState = activeReport.value?.state;
    if (reportState && normaliseJsonContent(reportState.staticReportJson)) {
        return true;
    }

    const details = activeReportDetails.value;
    if (!details) return false;

    if (details.staticReport && typeof details.staticReport === "object") {
        if (Object.keys(details.staticReport).length > 0) {
            return true;
        }
    }

    if (Array.isArray(details.staticSummaryDetails) && details.staticSummaryDetails.length) {
        return true;
    }

    if (Array.isArray(details.staticMetadataDetails) && details.staticMetadataDetails.length) {
        return true;
    }

    if (details.staticSummary) {
        if (typeof details.staticSummary === "string") {
            if (details.staticSummary.trim().length) return true;
        } else if (typeof details.staticSummary === "object") {
            if (Object.keys(details.staticSummary).length) return true;
        }
    }

    if (details.staticMetadata && typeof details.staticMetadata === "object") {
        if (Object.keys(details.staticMetadata).length) {
            return true;
        }
    }

    return false;
});

const canShowStructuredDml = computed(() => {
    const reportState = activeReport.value?.state;
    if (reportState && normaliseJsonContent(reportState.aiReportJson)) {
        return true;
    }

    const report = activeReportDetails.value?.dmlReport;
    if (!report) return false;

    if (Array.isArray(report.segments) && report.segments.length) {
        return true;
    }

    if (Array.isArray(report.issues) && report.issues.length) {
        return true;
    }

    if (typeof report.aggregatedText === "string" && report.aggregatedText.trim().length) {
        return true;
    }

    if (report.aggregated && typeof report.aggregated === "object") {
        if (Object.keys(report.aggregated).length) {
            return true;
        }
    }

    if (typeof report.reportText === "string" && report.reportText.trim().length) {
        return true;
    }

    if (typeof report.error === "string" && report.error.trim().length) {
        return true;
    }

    if (typeof report.status === "string" && report.status.trim().length) {
        return true;
    }

    if (report.generatedAt) {
        return true;
    }

    return false;
});

const canExportCombinedReport = computed(() => canShowStructuredSummary.value);
const canExportStaticReport = computed(() => canShowStructuredStatic.value);
const canExportAiReport = computed(() => canShowStructuredDml.value);

const STRUCTURED_EXPORT_CONFIG = {
    combined: {
        type: "combined",
        heading: "聚合報告 JSON",
        exportLabel: "匯出聚合報告 JSON"
    },
    static: {
        type: "static",
        heading: "靜態分析 JSON",
        exportLabel: "匯出靜態分析 JSON"
    },
    dml: {
        type: "ai",
        heading: "AI 審查 JSON",
        exportLabel: "匯出 AI 審查 JSON"
    }
};

function extractAiIssuesForJsonExport(state) {
    if (!state || typeof state !== "object") {
        return [];
    }
    const reports = state.parsedReport?.reports;
    const candidates = [
        state.analysis?.dmlIssues,
        state.analysis?.dmlReport?.issues,
        state.dml?.issues,
        state.dml?.aggregated?.issues,
        reports?.dml_prompt?.issues,
        reports?.dmlPrompt?.issues
    ];
    let selected = null;
    for (const candidate of candidates) {
        if (Array.isArray(candidate) && candidate.length) {
            selected = candidate;
            break;
        }
        if (!selected && Array.isArray(candidate)) {
            selected = candidate;
        }
    }
    return filterDmlIssues(Array.isArray(selected) ? selected : []);
}

function buildJsonInfo(candidate) {
    const raw = normaliseJsonContent(candidate);
    if (!raw) {
        return { raw: "", preview: "" };
    }
    let preview = raw;
    try {
        preview = JSON.stringify(JSON.parse(raw), null, 2);
    } catch (error) {
        preview = raw;
    }
    return { raw, preview };
}

const combinedReportJsonInfo = computed(() => {
    const report = activeReport.value;
    if (!report || !report.state) {
        return { raw: "", preview: "" };
    }

    const combinedPayload = buildCombinedReportJsonExport(report.state);
    return buildJsonInfo(combinedPayload);
});

function filterStaticIssuesForJsonExport(issues) {
    if (!Array.isArray(issues)) {
        return [];
    }
    return issues.filter((issue) => issue !== null && issue !== undefined);
}

function extractStaticIssuesForJsonExport(state) {
    if (!state || typeof state !== "object") {
        return [];
    }
    const reports = state.parsedReport?.reports;
    const staticEntry = reports?.static_analyzer || reports?.staticAnalyzer || null;
    if (staticEntry && Array.isArray(staticEntry.issues)) {
        return filterStaticIssuesForJsonExport(staticEntry.issues);
    }
    const analysisIssues = state.analysis?.staticReport?.issues;
    if (Array.isArray(analysisIssues)) {
        return filterStaticIssuesForJsonExport(analysisIssues);
    }
    return filterStaticIssuesForJsonExport(collectStaticReportIssues(state));
}

const staticReportJsonInfo = computed(() => {
    const report = activeReport.value;
    if (!report || !report.state) {
        return { raw: "", preview: "" };
    }
    const stored = normaliseJsonContent(report.state.staticReportJson);
    if (stored) {
        return buildJsonInfo(stored);
    }
    const issues = extractStaticIssuesForJsonExport(report.state);
    return buildJsonInfo({ issues });
});

const aiReportJsonInfo = computed(() => {
    const report = activeReport.value;
    if (!report || !report.state) {
        return { raw: "", preview: "" };
    }
    const stored = normaliseJsonContent(report.state.aiReportJson);
    if (stored) {
        return buildJsonInfo(stored);
    }
    const issues = extractAiIssuesForJsonExport(report.state);
    return buildJsonInfo({ issues });
});

const structuredReportExportConfig = computed(() => {
    const mode = structuredReportViewMode.value;
    const base = STRUCTURED_EXPORT_CONFIG[mode] || STRUCTURED_EXPORT_CONFIG.combined;
    let info = combinedReportJsonInfo.value;
    let canExport = canExportCombinedReport.value;
    let busy = reportExportState.combined;

    if (mode === "static") {
        info = staticReportJsonInfo.value;
        canExport = canExportStaticReport.value;
        busy = reportExportState.static;
    } else if (mode === "dml") {
        info = aiReportJsonInfo.value;
        canExport = canExportAiReport.value;
        busy = reportExportState.ai;
    }

    return {
        ...base,
        info,
        canExport: canExport && Boolean(info.raw),
        busy
    };
});

const structuredReportJsonHeading = computed(
    () => structuredReportExportConfig.value.heading || "報告 JSON"
);
const structuredReportExportLabel = computed(
    () => structuredReportExportConfig.value.exportLabel || "匯出 JSON"
);
const structuredReportJsonPreview = computed(() => {
    const preview = structuredReportExportConfig.value.info.preview;
    return typeof preview === "string" ? trimLeadingWhitespace(preview) : preview;
});
const shouldShowStructuredExportButton = computed(
    () => structuredReportExportConfig.value.canExport
);

const hasStructuredReportToggle = computed(
    () => canShowStructuredSummary.value || canShowStructuredStatic.value || canShowStructuredDml.value
);

const canShowCodeIssues = computed(() => {
    const report = activeReport.value;
    if (!report) return false;
    if (report.state?.sourceLoading || report.state?.sourceError) {
        return true;
    }
    return hasReportIssueLines.value;
});

const activeReportAiErrorMessage = computed(() => {
    const report = activeReport.value;
    if (!report) return "";

    const direct = typeof report.state?.difyErrorMessage === "string" ? report.state.difyErrorMessage : "";
    if (direct && direct.trim()) {
        return direct.trim();
    }

    const nested = typeof report.state?.analysis?.difyErrorMessage === "string"
        ? report.state.analysis.difyErrorMessage
        : "";
    if (nested && nested.trim()) {
        return nested.trim();
    }

    return "";
});

const shouldShowAiUnavailableNotice = computed(() => {
    const details = activeReportDetails.value;
    if (!details) return false;

    const hasStaticContent =
        canShowStructuredStatic.value ||
        (Array.isArray(details.issues) && details.issues.length > 0) ||
        Boolean(details.staticSummary) ||
        Boolean(details.staticMetadata);
    if (!hasStaticContent) {
        return false;
    }

    const aiReport = details.dmlReport;
    const hasAiContent = Boolean(
        aiReport &&
            ((Array.isArray(aiReport.issues) && aiReport.issues.length) ||
                (Array.isArray(aiReport.segments) && aiReport.segments.length) ||
                (typeof aiReport.aggregatedText === "string" && aiReport.aggregatedText.trim()) ||
                (typeof aiReport.reportText === "string" && aiReport.reportText.trim()) ||
                (aiReport.aggregated && Object.keys(aiReport.aggregated).length))
    );

    return !hasAiContent;
});

const reportAiUnavailableNotice = computed(() => {
    if (!shouldShowAiUnavailableNotice.value) return "";
    const detail = activeReportAiErrorMessage.value;
    if (detail) {
        return `無法取得 AI審查報告：${detail}。目前僅顯示靜態分析器報告。`;
    }
    return "無法取得 AI審查報告，僅顯示靜態分析器報告。";
});

const shouldShowReportIssuesSection = computed(
    () => Boolean(activeReportDetails.value) || canShowCodeIssues.value
);

const activeReportIssueCount = computed(() => {
    const details = activeReportDetails.value;
    if (!details) return null;
    if (Number.isFinite(details.totalIssues)) return Number(details.totalIssues);
    const list = Array.isArray(details.issues) ? details.issues : [];
    return list.length;
});

function setStructuredReportViewMode(mode) {
    if (!mode) return;
    if (mode !== "combined" && mode !== "static" && mode !== "dml") return;
    if (mode === structuredReportViewMode.value) return;
    if (mode === "combined" && !canShowStructuredSummary.value) return;
    if (mode === "static" && !canShowStructuredStatic.value) return;
    if (mode === "dml" && !canShowStructuredDml.value) return;
    structuredReportViewMode.value = mode;
}

function ensureStructuredReportViewMode(preferred) {
    const order = [];
    if (preferred) {
        order.push(preferred);
    }
    order.push("combined", "static", "dml");

    for (const mode of order) {
        if (mode === "combined" && canShowStructuredSummary.value) {
            if (structuredReportViewMode.value !== "combined") {
                structuredReportViewMode.value = "combined";
            }
            return;
        }
        if (mode === "static" && canShowStructuredStatic.value) {
            if (structuredReportViewMode.value !== "static") {
                structuredReportViewMode.value = "static";
            }
            return;
        }
        if (mode === "dml" && canShowStructuredDml.value) {
            if (structuredReportViewMode.value !== "dml") {
                structuredReportViewMode.value = "dml";
            }
            return;
        }
    }

    if (structuredReportViewMode.value !== "combined") {
        structuredReportViewMode.value = "combined";
    }
}

watch(
    [canShowStructuredSummary, canShowStructuredStatic, canShowStructuredDml],
    () => {
        ensureStructuredReportViewMode(structuredReportViewMode.value);
    },
    { immediate: true }
);

function normaliseErrorMessage(error) {
    if (!error) return "未知錯誤";
    if (typeof error === "string") {
        return error;
    }
    if (error instanceof Error) {
        return error.message || "未知錯誤";
    }
    if (typeof error.message === "string" && error.message.trim()) {
        return error.message.trim();
    }
    return String(error);
}

function buildReportExportMetadata(type, overrides = {}) {
    const report = activeReport.value;
    const projectName = report?.project?.name ?? "";
    const filePath = report?.path ?? "";
    const updatedAt = report?.state?.updatedAt ?? null;
    const updatedAtDisplay = report?.state?.updatedAtDisplay ?? "";

    return {
        projectName,
        filePath,
        updatedAt,
        updatedAtDisplay,
        type,
        ...overrides
    };
}

async function exportCombinedReportJson() {
    if (!canExportCombinedReport.value || reportExportState.combined) {
        return;
    }
    if (!activeReportDetails.value) {
        return;
    }

    const info = combinedReportJsonInfo.value;
    if (!info.raw) {
        if (typeof safeAlertFail === "function") {
            safeAlertFail("尚無可匯出的聚合報告 JSON 內容");
        }
        return;
    }

    reportExportState.combined = true;
    try {
        const aggregatedSource = activeReportDetails.value.combinedSummary || {};
        const metadata = buildReportExportMetadata("combined", {
            generatedAt:
                aggregatedSource?.generated_at ||
                aggregatedSource?.generatedAt ||
                activeReport.value?.state?.updatedAt ||
                null,
            typeLabel: "聚合報告",
            extension: "json"
        });
        await exportJsonReport({
            json: info.raw,
            metadata
        });
    } catch (error) {
        console.error("Failed to export combined report JSON", error);
        if (typeof safeAlertFail === "function") {
            safeAlertFail(`匯出聚合報告 JSON 失敗：${normaliseErrorMessage(error)}`);
        }
    } finally {
        reportExportState.combined = false;
    }
}

async function exportStaticReportJson() {
    if (!canExportStaticReport.value || reportExportState.static) {
        return;
    }
    if (!activeReportDetails.value) {
        return;
    }

    const info = staticReportJsonInfo.value;
    if (!info.raw) {
        if (typeof safeAlertFail === "function") {
            safeAlertFail("尚無可匯出的靜態分析 JSON 內容");
        }
        return;
    }

    reportExportState.static = true;
    try {
        const metadata = buildReportExportMetadata("static", {
            typeLabel: "靜態分析報告",
            extension: "json"
        });
        await exportJsonReport({
            json: info.raw,
            metadata
        });
    } catch (error) {
        console.error("Failed to export static report JSON", error);
        if (typeof safeAlertFail === "function") {
            safeAlertFail(`匯出靜態分析 JSON 失敗：${normaliseErrorMessage(error)}`);
        }
    } finally {
        reportExportState.static = false;
    }
}

async function exportAiReportJson() {
    if (!canExportAiReport.value || reportExportState.ai) {
        return;
    }
    const dmlDetails = dmlReportDetails.value;
    if (!dmlDetails) {
        return;
    }

    const info = aiReportJsonInfo.value;
    if (!info.raw) {
        if (typeof safeAlertFail === "function") {
            safeAlertFail("尚無可匯出的 AI 審查 JSON 內容");
        }
        return;
    }

    reportExportState.ai = true;
    try {
        const metadata = buildReportExportMetadata("ai", {
            generatedAt: dmlDetails.generatedAt ?? null,
            typeLabel: "AI 審查報告",
            extension: "json"
        });
        await exportJsonReport({
            json: info.raw,
            metadata
        });
    } catch (error) {
        console.error("Failed to export AI review report JSON", error);
        if (typeof safeAlertFail === "function") {
            safeAlertFail(`匯出 AI 審查 JSON 失敗：${normaliseErrorMessage(error)}`);
        }
    } finally {
        reportExportState.ai = false;
    }
}

async function exportCurrentStructuredReportJson() {
    const config = structuredReportExportConfig.value;
    if (!config.canExport || config.busy) {
        return;
    }
    if (config.type === "static") {
        await exportStaticReportJson();
        return;
    }
    if (config.type === "ai") {
        await exportAiReportJson();
        return;
    }
    await exportCombinedReportJson();
}

watch(activeReport, (report) => {
    if (!report) {
        structuredReportViewMode.value = "combined";
        return;
    }
    ensureStructuredReportViewMode("combined");
});

const middlePaneStyle = computed(() => {
    const hasActiveTool = isProjectToolActive.value || isReportToolActive.value;
    const width = hasActiveTool ? middlePaneWidth.value : 0;
    return {
        flex: `0 1 ${width}px`,
        width: `${width}px`,
        maxWidth: "100%"
    };
});

const chatWindowStyle = computed(() => ({
    width: `${chatWindowState.width}px`,
    height: `${chatWindowState.height}px`,
    left: `${chatWindowState.x}px`,
    top: `${chatWindowState.y}px`
}));

const isChatToggleDisabled = computed(() => isChatLocked.value && !isChatWindowOpen.value);

function escapeHtml(value) {
    return String(value)
        .replace(/&/g, "&amp;")
        .replace(/</g, "&lt;")
        .replace(/>/g, "&gt;")
        .replace(/"/g, "&quot;")
        .replace(/'/g, "&#39;");
}

function buildIssueMetaLine(type, keySource, issues, isOrphan = false) {
    const label = type === "fix" ? "Fix" : "Issues";
    const keySuffix = typeof keySource === "number" ? keySource : String(keySource || type);
    const html = type === "fix"
        ? buildIssueFixHtml(issues)
        : buildIssueDetailsHtml(issues, isOrphan);
    return {
        key: `${type}-${keySuffix}`,
        type,
        number: typeof keySource === "number" ? keySource : null,
        displayNumber: "",
        iconLabel: label,
        html: html || "&nbsp;",
        hasIssue: true,
        issues,
        isMeta: true,
        isOrphan: Boolean(isOrphan)
    };
}

function buildIssueDetailsHtml(issues, isOrphan = false) {
    if (!Array.isArray(issues) || !issues.length) {
        return '<div class="reportIssueInlineRow reportIssueInlineRow--empty">未檢測到問題</div>';
    }

    const rows = [];

    issues.forEach((issue) => {
        const details = Array.isArray(issue?.details) && issue.details.length ? issue.details : [issue];
        details.forEach((detail, detailIndex) => {
            const lineIndex = Number(detail?.index ?? detailIndex + 1);
            const badges = [];
            if (Number.isFinite(lineIndex)) {
                badges.push(`<span class="reportIssueInlineIndex">#${lineIndex}</span>`);
            }
            if (detail?.ruleId) {
                badges.push(`<span class="reportIssueInlineRule">${escapeHtml(detail.ruleId)}</span>`);
            }
            if (detail?.severityLabel) {
                const severityClass = detail.severityClass || "info";
                badges.push(
                    `<span class="reportIssueInlineSeverity reportIssueInlineSeverity--${severityClass}">${escapeHtml(
                        detail.severityLabel
                    )}</span>`
                );
            }
            if (isOrphan && Number.isFinite(issue?.line)) {
                badges.push(`<span class="reportIssueInlineLine">Line ${escapeHtml(String(issue.line))}</span>`);
            }

            const badgeBlock = badges.length
                ? `<span class="reportIssueInlineBadges">${badges.join(" ")}</span>`
                : "";

            const messageText =
                typeof detail?.message === "string" && detail.message.trim()
                    ? detail.message.trim()
                    : typeof issue?.message === "string" && issue.message.trim()
                      ? issue.message.trim()
                      : "未提供說明";
            const message = `<span class="reportIssueInlineMessage">${escapeHtml(messageText)}</span>`;

            const metaParts = [];
            if (issue?.objectName) {
                metaParts.push(`<span class="reportIssueInlineObject">${escapeHtml(issue.objectName)}</span>`);
            }
            if (Number.isFinite(detail?.column)) {
                metaParts.push(`<span class="reportIssueInlineColumn">列 ${escapeHtml(String(detail.column))}</span>`);
            }
            const meta = metaParts.length
                ? `<span class="reportIssueInlineMeta">${metaParts.join(" · ")}</span>`
                : "";

            rows.push(`<div class="reportIssueInlineRow">${badgeBlock}${message}${meta}</div>`);
        });
    });

    if (!rows.length) {
        return '<div class="reportIssueInlineRow reportIssueInlineRow--empty">未檢測到問題</div>';
    }

    return rows.join("");
}

function buildIssueFixHtml(issues) {
    if (!Array.isArray(issues) || !issues.length) {
        return '<div class="reportIssueInlineRow reportIssueInlineRow--empty">暫無建議</div>';
    }

    const rows = [];
    const suggestionSet = new Set();
    const suggestionQueue = [];
    const fixedCodeSet = new Set();
    const fixedCodeQueue = [];

    const pushSuggestion = (value) => {
        if (typeof value !== "string") return;
        const trimmed = value.trim();
        if (!trimmed || suggestionSet.has(trimmed)) return;
        suggestionSet.add(trimmed);
        suggestionQueue.push(trimmed);
    };

    issues.forEach((issue) => {
        const details = Array.isArray(issue?.details) && issue.details.length ? issue.details : [];
        details.forEach((detail) => {
            if (typeof detail?.suggestion === "string") {
                pushSuggestion(detail.suggestion);
            }
        });

        const suggestionList = Array.isArray(issue?.suggestionList) ? issue.suggestionList : [];
        suggestionList.forEach((item) => {
            if (typeof item === "string") {
                pushSuggestion(item);
            }
        });

        if (typeof issue?.suggestion === "string") {
            pushSuggestion(issue.suggestion);
        }

        const fixedCode = typeof issue?.fixedCode === "string" ? issue.fixedCode.trim() : "";
        if (fixedCode && !fixedCodeSet.has(fixedCode)) {
            fixedCodeSet.add(fixedCode);
            fixedCodeQueue.push(fixedCode);
        }
    });

    suggestionQueue.forEach((text) => {
        rows.push(`<div class="reportIssueInlineRow">${escapeHtml(text)}</div>`);
    });

    fixedCodeQueue.forEach((code) => {
        rows.push(
            `<pre class="reportIssueInlineRow reportIssueInlineCode"><code>${escapeHtml(code)}</code></pre>`
        );
    });

    if (!rows.length) {
        return '<div class="reportIssueInlineRow reportIssueInlineRow--empty">暫無建議</div>';
    }

    return rows.join("");
}

function renderLineContent(line) {
    const rawText = typeof line?.raw === "string" ? line.raw : (line?.content || "").replace(/ /g, " ");
    const selection = codeSelection.value;
    const safe = escapeHtml(rawText);

    if (!selection || !selection.startLine || !selection.endLine || !Number.isFinite(line?.number)) {
        return safe.length ? safe : "&nbsp;";
    }

    const lineNumber = line.number;
    if (lineNumber < selection.startLine || lineNumber > selection.endLine) {
        return safe.length ? safe : "&nbsp;";
    }

    const plain = rawText;
    const lineLength = plain.length;
    const startIndex = lineNumber === selection.startLine ? Math.max(0, (selection.startColumn ?? 1) - 1) : 0;
    const endIndex = lineNumber === selection.endLine
        ? Math.min(lineLength, selection.endColumn ?? lineLength)
        : lineLength;

    const safeBefore = escapeHtml(plain.slice(0, startIndex));
    const highlightEnd = Math.max(startIndex, endIndex);
    const middleRaw = plain.slice(startIndex, highlightEnd);
    const safeMiddle = escapeHtml(middleRaw);
    const safeAfter = escapeHtml(plain.slice(highlightEnd));

    const highlighted = `<span class="codeSelectionHighlight">${safeMiddle.length ? safeMiddle : "&nbsp;"}</span>`;
    const combined = `${safeBefore}${highlighted}${safeAfter}`;
    return combined.length ? combined : "&nbsp;";
}

function clearCodeSelection() {
    if (codeSelection.value) {
        codeSelection.value = null;
    }
    shouldClearAfterPointerClick = false;
    lastPointerDownWasOutsideCode = false;
}

function isWithinCodeLine(target) {
    const root = codeScrollRef.value;
    if (!root || !target) return false;

    let current = target;
    while (current && current !== root) {
        if (current.classList && (current.classList.contains("codeLine") || current.classList.contains("codeLineContent") || current.classList.contains("codeLineNo"))) {
            return true;
        }
        current = current.parentNode;
    }

    return false;
}

function resolveLineInfo(node) {
    if (!node) return null;
    let current = node.nodeType === 3 ? node.parentElement : node;
    while (current && current !== codeScrollRef.value) {
        if (current.classList && current.classList.contains("codeLine")) {
            const lineNumber = Number.parseInt(current.dataset?.line || "", 10);
            const contentEl = current.querySelector(".codeLineContent");
            return {
                lineEl: current,
                contentEl,
                lineNumber: Number.isFinite(lineNumber) ? lineNumber : null
            };
        }
        current = current.parentElement;
    }
    return null;
}

function normaliseSelectionRangeText(range) {
    return range
        .toString()
        .replace(/\u00A0/g, " ")
        .replace(/\r\n|\r/g, "\n");
}

function measureColumn(lineInfo, container, offset, mode) {
    if (!lineInfo?.contentEl || typeof document === "undefined") return null;
    const targetContainer = container?.nodeType === 3 ? container : container;
    if (!lineInfo.contentEl.contains(targetContainer)) {
        if (mode === "end") {
            const fullRange = document.createRange();
            fullRange.selectNodeContents(lineInfo.contentEl);
            return normaliseSelectionRangeText(fullRange).length || null;
        }
        return 1;
    }
    const range = document.createRange();
    range.selectNodeContents(lineInfo.contentEl);
    try {
        range.setEnd(container, offset);
    } catch (error) {
        return null;
    }
    const length = normaliseSelectionRangeText(range).length;
    if (mode === "start") {
        return Math.max(1, length + 1);
    }
    return Math.max(1, length);
}

function buildSelectedSnippet() {
    if (typeof window === "undefined") return null;
    const root = codeScrollRef.value;
    if (!root) return null;
    const selection = window.getSelection?.();
    if (!selection || selection.rangeCount === 0 || selection.isCollapsed) return null;
    const range = selection.getRangeAt(0);
    if (!root.contains(range.startContainer) || !root.contains(range.endContainer)) {
        return null;
    }

    const rawText = normaliseSelectionRangeText(range);
    if (!rawText.trim()) return null;

    const startInfo = resolveLineInfo(range.startContainer);
    const endInfo = resolveLineInfo(range.endContainer);
    if (!startInfo || !endInfo) return null;

    const startLine = startInfo.lineNumber;
    const endLine = endInfo.lineNumber;
    const startColumn = measureColumn(startInfo, range.startContainer, range.startOffset, "start");
    const endColumn = measureColumn(endInfo, range.endContainer, range.endOffset, "end");
    const lineCount = startLine !== null && endLine !== null ? endLine - startLine + 1 : null;

    const path = previewing.value.path || treeStore.activeTreePath.value || "";
    const name = previewing.value.name || path || "選取片段";

    const snippet = {
        path,
        name,
        label: name,
        startLine,
        endLine,
        startColumn,
        endColumn,
        lineCount,
        text: rawText
    };

    codeSelection.value = snippet;
    shouldClearAfterPointerClick = false;
    return snippet;
}

function handleDocumentSelectionChange() {
    if (typeof document === "undefined" || typeof window === "undefined") return;
    if (previewing.value.kind !== "text") return;
    const root = codeScrollRef.value;
    if (!root) return;
    const selection = window.getSelection?.();
    if (!selection || selection.rangeCount === 0) return;
    const range = selection.getRangeAt(0);
    if (!root.contains(range.startContainer) || !root.contains(range.endContainer)) return;

    if (selection.isCollapsed) {
        return;
    }

    const snippet = buildSelectedSnippet();
    if (!snippet) {
        clearCodeSelection();
    }
}

function handleDocumentPointerUp(event) {
    const root = codeScrollRef.value;
    if (!root) {
        pointerDownInCode = false;
        shouldClearAfterPointerClick = false;
        lastPointerDownWasOutsideCode = false;
        return;
    }

    const target = event?.target || null;
    const pointerUpInside = target ? root.contains(target) : false;

    const selection = typeof window !== "undefined" ? window.getSelection?.() : null;
    const selectionInCode =
        !!selection &&
        selection.rangeCount > 0 &&
        root.contains(selection.anchorNode) &&
        root.contains(selection.focusNode);
    const hasActiveSelection = !!selectionInCode && selection && !selection.isCollapsed;

    if (hasActiveSelection) {
        // Ensure the most recent drag selection is captured even if the
        // browser collapses the native selection highlight after mouseup.
        const snippet = buildSelectedSnippet();
        if (!snippet && codeSelection.value) {
            // Re-emit the existing selection so the custom highlight remains
            // visible when the document selection collapses immediately.
            codeSelection.value = { ...codeSelection.value };
        }
        shouldClearAfterPointerClick = false;
        lastPointerDownWasOutsideCode = false;
    } else if (pointerDownInCode && pointerUpInside && shouldClearAfterPointerClick) {
        clearCodeSelection();
    } else if (lastPointerDownWasOutsideCode && !pointerUpInside) {
        // Preserve the current highlight when the interaction happens completely outside the editor
        // by re-emitting the stored selection so Vue keeps the custom highlight rendered.
        if (codeSelection.value) {
            codeSelection.value = { ...codeSelection.value };
        }
    }

    pointerDownInCode = false;
    shouldClearAfterPointerClick = false;
    lastPointerDownWasOutsideCode = false;
}

function handleCodeScrollPointerDown(event) {
    if (event.button !== 0) return;
    if (previewing.value.kind !== "text") return;
    const target = event?.target || null;
    const withinLine = isWithinCodeLine(target);
    pointerDownInCode = withinLine;
    shouldClearAfterPointerClick = withinLine && !!codeSelection.value;
    lastPointerDownWasOutsideCode = !withinLine;
}

function handleDocumentPointerDown(event) {
    const root = codeScrollRef.value;
    if (!root) return;
    const target = event?.target || null;
    const pointerDownInside = target ? root.contains(target) : false;
    if (pointerDownInside) {
        lastPointerDownWasOutsideCode = false;
        return;
    }

    lastPointerDownWasOutsideCode = true;
    pointerDownInCode = false;
    shouldClearAfterPointerClick = false;

    if (codeSelection.value) {
        // Touching other panes should not discard the stored snippet, so keep the
        // highlight alive by nudging Vue's reactivity system.
        codeSelection.value = { ...codeSelection.value };
    }
}

let wrapMeasureFrame = null;
let codeScrollResizeObserver = null;

function runLineWrapMeasurement() {
    if (!showCodeLineNumbers.value) {
        showCodeLineNumbers.value = true;
    }
}

function scheduleLineWrapMeasurement() {
    if (typeof window === "undefined") return;
    if (wrapMeasureFrame !== null) {
        window.cancelAnimationFrame(wrapMeasureFrame);
        wrapMeasureFrame = null;
    }
    wrapMeasureFrame = window.requestAnimationFrame(() => {
        wrapMeasureFrame = null;
        runLineWrapMeasurement();
    });
}

watch(isChatWindowOpen, (visible) => {
    if (visible) {
        openAssistantSession();
        const shouldForce = connection.value.status === "error";
        retryHandshake({ force: shouldForce });
        if (!hasInitializedChatWindow.value) {
            chatWindowState.width = 420;
            chatWindowState.height = 520;
            chatWindowState.x = Math.max(20, window.innerWidth - chatWindowState.width - 40);
            chatWindowState.y = 80;
            hasInitializedChatWindow.value = true;
        } else {
            ensureChatWindowInView();
        }
        nextTick(() => {
            ensureChatWindowInView();
        });
    } else {
        closeAssistantSession();
    }
});

watch(
    () => previewing.value.kind,
    () => {
        scheduleLineWrapMeasurement();
    }
);

watch(
    () => previewing.value.text,
    () => {
        scheduleLineWrapMeasurement();
    },
    { flush: "post" }
);

watch(
    () => previewLineItems.value.length,
    () => {
        scheduleLineWrapMeasurement();
    }
);

watch(
    () => codeScrollRef.value,
    (next, prev) => {
        if (codeScrollResizeObserver && prev) {
            codeScrollResizeObserver.unobserve(prev);
        }
        if (codeScrollResizeObserver && next) {
            codeScrollResizeObserver.observe(next);
        }
        scheduleLineWrapMeasurement();
    }
);

onMounted(() => {
    if (typeof window !== "undefined" && "ResizeObserver" in window) {
        codeScrollResizeObserver = new window.ResizeObserver(() => {
            scheduleLineWrapMeasurement();
        });
        if (codeScrollRef.value) {
            codeScrollResizeObserver.observe(codeScrollRef.value);
        }
    }
    scheduleLineWrapMeasurement();
});

onBeforeUnmount(() => {
    if (wrapMeasureFrame !== null && typeof window !== "undefined") {
        window.cancelAnimationFrame(wrapMeasureFrame);
        wrapMeasureFrame = null;
    }
    if (codeScrollResizeObserver) {
        if (codeScrollRef.value) {
            codeScrollResizeObserver.unobserve(codeScrollRef.value);
        }
        if (typeof codeScrollResizeObserver.disconnect === "function") {
            codeScrollResizeObserver.disconnect();
        }
        codeScrollResizeObserver = null;
    }
});

watch(
    () => previewing.value.kind,
    (kind) => {
        if (kind !== "text") {
            clearCodeSelection();
        }
    }
);

watch(
    () => previewing.value.path,
    () => {
        clearCodeSelection();
    }
);

watch(
    () => activeTreePath.value,
    () => {
        clearCodeSelection();
    }
);

watch(
    () => activeTreeRevision.value,
    () => {
        clearCodeSelection();
    }
);

watch(
    () => previewing.value.text,
    () => {
        if (previewing.value.kind === "text") {
            clearCodeSelection();
        }
    }
);

async function ensureActiveProject() {
    const list = Array.isArray(projects.value) ? projects.value : [];
    if (!list.length) return;

    const selectedIdValue = selectedProjectId.value;
    if (!selectedIdValue) {
        return;
    }

    const current = list.find((project) => project.id === selectedIdValue);
    if (!current) {
        selectedProjectId.value = null;
        return;
    }

    if (!tree.value.length && !isLoadingTree.value) {
        isTreeCollapsed.value = false;
        await openProject(current);
    }
}

watch(
    [projects, selectedProjectId],
    async () => {
        await ensureActiveProject();
    },
    { immediate: true }
);

watch(selectedProjectId, (projectId) => {
    if (projectId === null || projectId === undefined) {
        isTreeCollapsed.value = false;
    }
});

function handleSelectProject(project) {
    if (!project) return;
    const currentId = selectedProjectId.value;
    const treeHasNodes = Array.isArray(tree.value) && tree.value.length > 0;
    if (currentId === project.id) {
        if (isTreeCollapsed.value) {
            isTreeCollapsed.value = false;
            if (!treeHasNodes && !isLoadingTree.value) {
                openProject(project);
            }
        } else {
            if (!isLoadingTree.value && !treeHasNodes) {
                openProject(project);
            } else {
                isTreeCollapsed.value = true;
            }
        }
        return;
    }
    isTreeCollapsed.value = false;
    openProject(project);
}

function toggleProjectTool() {
    if (isProjectToolActive.value) return;
    activeRailTool.value = "projects";
}

function toggleReportTool() {
    if (isReportToolActive.value) return;
    activeRailTool.value = "reports";
}

function normaliseProjectId(projectId) {
    if (projectId === null || projectId === undefined) return "";
    return String(projectId);
}

function toReportKey(projectId, path) {
    const projectKey = normaliseProjectId(projectId);
    if (!projectKey || !path) return "";
    return `${projectKey}::${path}`;
}

function parseReportKey(key) {
    if (!key) return { projectId: "", path: "" };
    const index = key.indexOf("::");
    if (index === -1) {
        return { projectId: key, path: "" };
    }
    return {
        projectId: key.slice(0, index),
        path: key.slice(index + 2)
    };
}

function createDefaultReportState() {
    return {
        status: "idle",
        report: "",
        updatedAt: null,
        updatedAtDisplay: null,
        error: "",
        chunks: [],
        segments: [],
        conversationId: "",
        analysis: null,
        issueSummary: null,
        parsedReport: null,
        rawReport: "",
        dify: null,
        dml: null,
        difyErrorMessage: "",
        dmlErrorMessage: "",
        sourceText: "",
        sourceLoaded: false,
        sourceLoading: false,
        sourceError: "",
        combinedReportJson: "",
        staticReportJson: "",
        aiReportJson: ""
    };
}

function computeIssueSummary(reportText, parsedOverride = null) {
    const parsed = parsedOverride || parseReportJson(reportText);
    if (!parsed || typeof parsed !== "object") {
        return null;
    }
    const summary = parsed?.summary;
    let total = null;
    if (summary && typeof summary === "object") {
        const candidate = summary.total_issues ?? summary.totalIssues;
        const numeric = Number(candidate);
        if (Number.isFinite(numeric)) {
            total = numeric;
        }
        if (!Number.isFinite(total) && summary.sources && typeof summary.sources === "object") {
            const staticSource = summary.sources.static_analyzer || summary.sources.staticAnalyzer;
            if (staticSource && typeof staticSource === "object") {
                const staticTotal = staticSource.total_issues ?? staticSource.totalIssues;
                const staticNumeric = Number(staticTotal);
                if (Number.isFinite(staticNumeric)) {
                    total = staticNumeric;
                }
            }
        }
    }
    if (total === null && Array.isArray(parsed?.issues)) {
        total = parsed.issues.length;
    }
    if (total === null && typeof summary === "string") {
        const normalised = summary.trim();
        if (normalised === "代码正常" || normalised === "代碼正常" || normalised === "OK") {
            total = 0;
        }
    }
    return {
        totalIssues: Number.isFinite(total) ? total : null,
        summary,
        raw: parsed
    };
}

function normaliseReportAnalysisState(state) {
    if (!state) return;

    const rawReport = typeof state.rawReport === "string" ? state.rawReport : "";
    const baseAnalysis =
        state.analysis && typeof state.analysis === "object" && !Array.isArray(state.analysis)
            ? { ...state.analysis }
            : {};
    let difyTarget =
        state.dify && typeof state.dify === "object" && !Array.isArray(state.dify) ? { ...state.dify } : null;

    if (rawReport) {
        if (typeof baseAnalysis.rawReport !== "string") {
            baseAnalysis.rawReport = rawReport;
        }
        if (typeof baseAnalysis.originalResult !== "string") {
            baseAnalysis.originalResult = rawReport;
        }
        if (typeof baseAnalysis.result !== "string") {
            baseAnalysis.result = rawReport;
        }
    }

    const parsedReport = state.parsedReport && typeof state.parsedReport === "object" ? state.parsedReport : null;
    if (parsedReport) {
        const reports =
            parsedReport.reports && typeof parsedReport.reports === "object" ? parsedReport.reports : null;
        if (reports) {
            const staticResult = mergeStaticReportIntoAnalysis({
                state,
                baseAnalysis,
                reports,
                difyTarget
            });
            difyTarget = staticResult.difyTarget;

            mergeAiReviewReportIntoAnalysis({ state, baseAnalysis, reports });

            const difyReport = reports.dify_workflow || reports.difyWorkflow;
            if (difyReport && typeof difyReport === "object") {
                if (!difyTarget) {
                    difyTarget = {};
                }
                const difyRaw = difyReport.raw;
                if (typeof difyRaw === "string" && difyRaw.trim()) {
                    if (!difyTarget.report || !difyTarget.report.trim()) {
                        difyTarget.report = difyRaw.trim();
                    }
                } else if (difyRaw && typeof difyRaw === "object") {
                    difyTarget.raw = difyRaw;
                    if (!difyTarget.report || !difyTarget.report.trim()) {
                        try {
                            difyTarget.report = JSON.stringify(difyRaw);
                        } catch (error) {
                            console.warn("[Report] Failed to stringify dify raw payload", error);
                        }
                    }
                } else if (!difyTarget.report || !difyTarget.report.trim()) {
                    try {
                        const fallback = { ...difyReport };
                        delete fallback.raw;
                        difyTarget.report = JSON.stringify(fallback);
                    } catch (error) {
                        console.warn("[Report] Failed to stringify dify workflow report", error);
                    }
                }
                if (!difyTarget.summary && difyReport.summary && typeof difyReport.summary === "object") {
                    difyTarget.summary = difyReport.summary;
                }
                if (!difyTarget.issues && Array.isArray(difyReport.issues)) {
                    difyTarget.issues = difyReport.issues;
                }
                if (!difyTarget.metadata && difyReport.metadata && typeof difyReport.metadata === "object") {
                    difyTarget.metadata = difyReport.metadata;
                }
            }
        }

        const aiPersistencePatch = buildAiReviewPersistencePayload(state);
        if (aiPersistencePatch) {
            Object.assign(baseAnalysis, aiPersistencePatch);
        }

        const parsedSummaryData =
            parsedReport.summary && typeof parsedReport.summary === "object" ? parsedReport.summary : null;
        if (!state.difyErrorMessage && parsedSummaryData) {
            const sources =
                parsedSummaryData.sources && typeof parsedSummaryData.sources === "object"
                    ? parsedSummaryData.sources
                    : null;
            if (sources) {
                const difySource = sources.dify_workflow || sources.difyWorkflow;
                const difyError =
                    typeof difySource?.error_message === "string"
                        ? difySource.error_message
                        : typeof difySource?.errorMessage === "string"
                        ? difySource.errorMessage
                        : "";
                if (difyError && difyError.trim()) {
                    state.difyErrorMessage = difyError.trim();
                }
            }
        }
    }

    if (difyTarget) {
        const hasReport = typeof difyTarget.report === "string" && difyTarget.report.trim().length > 0;
        if (!hasReport && difyTarget.raw && typeof difyTarget.raw === "object") {
            try {
                difyTarget.report = JSON.stringify(difyTarget.raw);
            } catch (error) {
                console.warn("[Report] Failed to stringify dify raw object for state", error);
            }
        }
        const filteredKeys = Object.keys(difyTarget).filter((key) => {
            const value = difyTarget[key];
            if (value === null || value === undefined) return false;
            if (typeof value === "string") return value.trim().length > 0;
            if (Array.isArray(value)) return value.length > 0;
            if (typeof value === "object") return Object.keys(value).length > 0;
            return true;
        });
        if (filteredKeys.length > 0) {
            state.dify = difyTarget;
        } else {
            state.dify = null;
        }
    } else if (!state.dify) {
        state.dify = null;
    }

    state.analysis = Object.keys(baseAnalysis).length ? baseAnalysis : null;
}

function ensureReportTreeEntry(projectId) {
    const key = normaliseProjectId(projectId);
    if (!key) return null;
    if (!Object.prototype.hasOwnProperty.call(reportTreeCache, key)) {
        reportTreeCache[key] = {
            nodes: [],
            loading: false,
            error: "",
            expandedPaths: [],
            hydratedReports: false,
            hydratingReports: false,
            reportHydrationError: ""
        };
    }
    return reportTreeCache[key];
}

function ensureProjectBatchState(projectId) {
    const key = normaliseProjectId(projectId);
    if (!key) return null;
    if (!Object.prototype.hasOwnProperty.call(reportBatchStates, key)) {
        reportBatchStates[key] = {
            running: false,
            processed: 0,
            total: 0
        };
    }
    return reportBatchStates[key];
}

function getProjectBatchState(projectId) {
    const key = normaliseProjectId(projectId);
    if (!key) return null;
    return reportBatchStates[key] || null;
}

function getProjectIssueCount(projectId) {
    const key = normaliseProjectId(projectId);
    if (!key) return null;
    const totals = projectIssueTotals.value;
    if (!totals.has(key)) return null;
    return totals.get(key);
}

function ensureFileReportState(projectId, path) {
    const key = toReportKey(projectId, path);
    if (!key) return null;
    if (!Object.prototype.hasOwnProperty.call(reportStates, key)) {
        reportStates[key] = createDefaultReportState();
    }
    return reportStates[key];
}

function getReportStateForFile(projectId, path) {
    return ensureFileReportState(projectId, path) || createDefaultReportState();
}

function getStatusLabel(status) {
    switch (status) {
        case "processing":
            return "處理中";
        case "ready":
            return "已完成";
        case "error":
            return "失敗";
        default:
            return "待生成";
    }
}

function isReportNodeExpanded(projectId, path) {
    const entry = ensureReportTreeEntry(projectId);
    if (!entry) return false;
    if (!path) return true;
    return entry.expandedPaths.includes(path);
}

function toggleReportNode(projectId, path) {
    const entry = ensureReportTreeEntry(projectId);
    if (!entry || !path) return;
    const set = new Set(entry.expandedPaths);
    if (set.has(path)) {
        set.delete(path);
    } else {
        set.add(path);
    }
    entry.expandedPaths = Array.from(set);
}

function collectFileNodes(nodes, bucket = []) {
    for (const node of nodes || []) {
        if (node.type === "file") {
            bucket.push(node);
        } else if (node.children && node.children.length) {
            collectFileNodes(node.children, bucket);
        }
    }
    return bucket;
}

function findTreeNodeByPath(nodes, targetPath) {
    if (!targetPath) return null;
    for (const node of nodes || []) {
        if (!node) continue;
        if (node.path === targetPath) {
            return node;
        }
        if (node.children && node.children.length) {
            const found = findTreeNodeByPath(node.children, targetPath);
            if (found) {
                return found;
            }
        }
    }
    return null;
}

function ensureStatesForProject(projectId, nodes) {
    const fileNodes = collectFileNodes(nodes);
    const validPaths = new Set();
    for (const node of fileNodes) {
        if (!node?.path) continue;
        ensureFileReportState(projectId, node.path);
        validPaths.add(node.path);
    }

    Object.keys(reportStates).forEach((key) => {
        const parsed = parseReportKey(key);
        if (parsed.projectId !== normaliseProjectId(projectId)) return;
        if (parsed.path && !validPaths.has(parsed.path)) {
            if (activeReportTarget.value &&
                activeReportTarget.value.projectId === parsed.projectId &&
                activeReportTarget.value.path === parsed.path) {
                activeReportTarget.value = null;
            }
            delete reportStates[key];
        }
    });
}

function parseHydratedTimestamp(value) {
    if (!value) return null;
    if (value instanceof Date) return value;
    if (typeof value === "number" && Number.isFinite(value)) {
        return new Date(value);
    }
    if (typeof value === "string" && value.trim()) {
        const parsed = Date.parse(value);
        if (!Number.isNaN(parsed)) {
            return new Date(parsed);
        }
    }
    return null;
}

function normaliseHydratedReportText(value) {
    if (typeof value === "string") {
        return value;
    }
    if (value === null || value === undefined) {
        return "";
    }
    if (typeof value === "object") {
        try {
            return JSON.stringify(value);
        } catch (error) {
            console.warn("[Report] Failed to stringify hydrated report payload", error, value);
            return "";
        }
    }
    return String(value);
}

function normaliseHydratedString(value) {
    return typeof value === "string" ? value : "";
}

function pickFirstNonEmptyString(...candidates) {
    for (const candidate of candidates) {
        if (Array.isArray(candidate)) {
            const resolved = pickFirstNonEmptyString(...candidate);
            if (resolved) {
                return resolved;
            }
            continue;
        }
        if (candidate === null || candidate === undefined) {
            continue;
        }
        const value = typeof candidate === "string" ? candidate : String(candidate);
        const trimmed = value.trim();
        if (trimmed) {
            return trimmed;
        }
    }
    return "";
}

async function hydrateReportsForProject(projectId) {
    const entry = ensureReportTreeEntry(projectId);
    if (!entry) return;
    if (entry.hydratedReports || entry.hydratingReports) return;
    entry.hydratingReports = true;
    entry.reportHydrationError = "";
    try {
        const records = await fetchProjectReports(projectId);
        for (const record of records) {
            if (!record || !record.path) continue;
            const state = ensureFileReportState(projectId, record.path);
            if (!state) continue;
            const hydratedStatus = normaliseHydratedString(record.status).trim();
            const hydratedReportText = normaliseHydratedReportText(record.report);
            const trimmedReportText = typeof hydratedReportText === "string" ? hydratedReportText.trim() : "";
            const combinedJson = normaliseHydratedString(record.combinedReportJson).trim();
            const staticJson = normaliseHydratedString(record.staticReportJson).trim();
            const aiJson = normaliseHydratedString(record.aiReportJson).trim();
            const hasStoredSnapshots = Boolean(combinedJson || staticJson || aiJson);

            state.status =
                hydratedStatus ||
                (trimmedReportText || hasStoredSnapshots ? "ready" : "idle");
            state.report = hydratedReportText;
            state.error = normaliseHydratedString(record.error);
            state.chunks = Array.isArray(record.chunks) ? record.chunks : [];
            state.segments = Array.isArray(record.segments) ? record.segments : [];
            state.combinedReportJson = normaliseHydratedString(record.combinedReportJson);
            state.staticReportJson = normaliseHydratedString(record.staticReportJson);
            state.aiReportJson = normaliseHydratedString(record.aiReportJson);
            state.conversationId = normaliseHydratedString(record.conversationId);
            state.analysis =
                record.analysis && typeof record.analysis === "object" && !Array.isArray(record.analysis)
                    ? record.analysis
                    : null;
            const hydratedRawReport = normaliseHydratedString(record.rawReport);
            const analysisResult = normaliseHydratedString(record.analysis?.result);
            const analysisOriginal = normaliseHydratedString(record.analysis?.originalResult);
            state.rawReport = hydratedRawReport || analysisResult || analysisOriginal || "";
            state.dify = normaliseReportObject(record.dify);
            if (!state.dify) {
                state.dify = normaliseReportObject(record.analysis?.dify);
            }
            state.dml = normaliseAiReviewPayload(record.dml);
            if (!state.dml) {
                state.dml = normaliseAiReviewPayload(record.analysis?.dmlReport);
            }
            state.difyErrorMessage = normaliseHydratedString(record.difyErrorMessage);
            if (!state.difyErrorMessage) {
                state.difyErrorMessage = normaliseHydratedString(record.analysis?.difyErrorMessage);
            }
            state.parsedReport = parseReportJson(state.report);
            if ((!state.parsedReport || typeof state.parsedReport !== "object") && hasStoredSnapshots) {
                state.parsedReport = { summary: null, reports: {} };
            }
            state.issueSummary = computeIssueSummary(state.report, state.parsedReport);
            hydrateAiReviewStateFromRecord(state, record);
            normaliseReportAnalysisState(state);
            updateIssueSummaryTotals(state);
            const timestamp = parseHydratedTimestamp(record.generatedAt || record.updatedAt || record.createdAt);
            state.updatedAt = timestamp;
            state.updatedAtDisplay = timestamp ? timestamp.toLocaleString() : null;
            if (typeof state.sourceText !== "string") {
                state.sourceText = "";
            }
            state.sourceLoaded = Boolean(state.sourceText);
            state.sourceLoading = false;
            state.sourceError = "";
        }
        entry.hydratedReports = true;
    } catch (error) {
        console.error("[Report] Failed to hydrate saved reports", { projectId, error });
        entry.reportHydrationError = error?.message ? String(error.message) : String(error);
    } finally {
        entry.hydratingReports = false;
    }
}

async function loadReportTreeForProject(projectId) {
    const entry = ensureReportTreeEntry(projectId);
    if (!entry || entry.loading) return;
    entry.loading = true;
    entry.error = "";
    try {
        const nodes = await treeStore.loadTreeFromDB(projectId);
        entry.nodes = nodes;
        ensureStatesForProject(projectId, nodes);
        await hydrateReportsForProject(projectId);
        const nextExpanded = new Set(entry.expandedPaths);
        for (const node of nodes) {
            if (node.type === "dir") {
                nextExpanded.add(node.path);
            }
        }
        entry.expandedPaths = Array.from(nextExpanded);
    } catch (error) {
        console.error("[Report] Failed to load tree for project", projectId, error);
        entry.error = error?.message ? String(error.message) : String(error);
    } finally {
        entry.loading = false;
    }
}

function selectReport(projectId, path) {
    const key = toReportKey(projectId, path);
    if (!key) return;
    const state = reportStates[key];
    if (!state || state.status !== "ready") return;
    activeReportTarget.value = {
        projectId: normaliseProjectId(projectId),
        path
    };
}

async function openProjectFileFromReportTree(projectId, path) {
    const projectKey = normaliseProjectId(projectId);
    if (!projectKey || !path) return;

    const projectList = Array.isArray(projects.value) ? projects.value : [];
    const project = projectList.find(
        (item) => normaliseProjectId(item.id) === projectKey
    );
    if (!project) return;

    if (isTreeCollapsed.value) {
        isTreeCollapsed.value = false;
    }

    if (selectedProjectId.value !== project.id) {
        await openProject(project);
    } else if (!Array.isArray(tree.value) || tree.value.length === 0) {
        await openProject(project);
    }

    const entry = ensureReportTreeEntry(project.id);
    if (entry && !entry.nodes.length && !entry.loading) {
        loadReportTreeForProject(project.id);
    }

    const searchNodes = (entry && entry.nodes && entry.nodes.length)
        ? entry.nodes
        : tree.value;
    let targetNode = findTreeNodeByPath(searchNodes, path);
    if (!targetNode) {
        const name = path.split("/").pop() || path;
        targetNode = { type: "file", path, name, mime: "" };
    }

    treeStore.selectTreeNode(path);
    try {
        await treeStore.openNode(targetNode);
    } catch (error) {
        console.error("[Workspace] Failed to preview file from report tree", {
            projectId: project.id,
            path,
            error
        });
    }
}

async function generateReportForFile(project, node, options = {}) {
    const { autoSelect = true, silent = false } = options;
    if (!project || !node || node.type !== "file") {
        return { status: "skipped" };
    }
    const projectId = normaliseProjectId(project.id);
    const state = ensureFileReportState(projectId, node.path);
    if (!state || state.status === "processing") {
        return { status: "processing" };
    }

    state.status = "processing";
    state.error = "";
    state.report = "";
    state.chunks = [];
    state.segments = [];
    state.conversationId = "";
    state.analysis = null;
    state.issueSummary = null;
    state.parsedReport = null;
    state.rawReport = "";
    state.dify = null;
    state.dml = null;
    state.difyErrorMessage = "";
    state.dmlErrorMessage = "";
    state.sourceText = "";
    state.sourceLoaded = false;
    state.sourceLoading = false;
    state.sourceError = "";
    state.combinedReportJson = "";
    state.staticReportJson = "";
    state.aiReportJson = "";

    try {
        const root = await getProjectRootHandleById(project.id);
        const fileHandle = await fileSystemService.getFileHandleByPath(root, node.path);
        const file = await fileHandle.getFile();
        const mime = node.mime || file.type || "";
        if (!preview.isTextLike(node.name, mime)) {
            throw new Error("目前僅支援純文字或程式碼檔案的審查");
        }
        const text = await file.text();
        if (!text.trim()) {
            throw new Error("檔案內容為空");
        }

        state.sourceText = text;
        state.sourceLoaded = true;
        state.sourceLoading = false;
        state.sourceError = "";

        const payload = await generateReportViaDify({
            projectId,
            projectName: project.name,
            path: node.path,
            content: text
        });

        const completedAt = payload?.generatedAt ? new Date(payload.generatedAt) : new Date();
        state.status = "ready";
        state.updatedAt = completedAt;
        state.updatedAtDisplay = completedAt.toLocaleString();
        state.report = payload?.report || "";
        state.chunks = Array.isArray(payload?.chunks) ? payload.chunks : [];
        state.segments = Array.isArray(payload?.segments) ? payload.segments : [];
        state.conversationId = payload?.conversationId || "";
        state.rawReport = typeof payload?.rawReport === "string" ? payload.rawReport : "";
        state.dify = normaliseReportObject(payload?.dify);
        if (!state.dify) {
            state.dify = normaliseReportObject(payload?.analysis?.dify);
        }
        state.dml = normaliseAiReviewPayload(payload?.dml);
        if (!state.dml) {
            state.dml = normaliseAiReviewPayload(payload?.analysis?.dmlReport);
        }
        state.difyErrorMessage = typeof payload?.difyErrorMessage === "string" ? payload.difyErrorMessage : "";
        state.analysis = payload?.analysis || null;
        applyAiReviewResultToState(state, payload);
        state.parsedReport = parseReportJson(state.report);
        state.issueSummary = computeIssueSummary(state.report, state.parsedReport);
        normaliseReportAnalysisState(state);
        updateIssueSummaryTotals(state);
        state.error = "";
        state.combinedReportJson = typeof payload?.combinedReportJson === "string" ? payload.combinedReportJson : "";
        state.staticReportJson = typeof payload?.staticReportJson === "string" ? payload.staticReportJson : "";
        state.aiReportJson = typeof payload?.aiReportJson === "string" ? payload.aiReportJson : "";

        if (autoSelect) {
            activeReportTarget.value = {
                projectId,
                path: node.path
            };
        }

        return { status: "ready" };
    } catch (error) {
        const message = error?.message ? String(error.message) : String(error);
        state.status = "error";
        state.error = message;
        state.report = "";
        state.chunks = [];
        state.segments = [];
        state.conversationId = "";
        state.analysis = null;
        state.issueSummary = null;
        state.parsedReport = null;
        state.rawReport = "";
        state.dify = null;
        state.dml = null;
        state.difyErrorMessage = "";
        state.dmlErrorMessage = "";
        state.sourceLoading = false;
        if (!state.sourceText) {
            state.sourceLoaded = false;
        }
        state.combinedReportJson = "";
        state.staticReportJson = "";
        state.aiReportJson = "";
        const now = new Date();
        state.updatedAt = now;
        state.updatedAtDisplay = now.toLocaleString();

        console.error("[Report] Failed to generate report", {
            projectId,
            path: node?.path,
            error
        });

        if (autoSelect) {
            activeReportTarget.value = {
                projectId,
                path: node.path
            };
        }

        if (!silent) {
            if (error?.name === "SecurityError" || error?.name === "NotAllowedError" || error?.name === "TypeError") {
                await safeAlertFail("生成報告失敗", error);
            } else {
                alert(`生成報告失敗：${message}`);
            }
        }

        return { status: "error", error };
    }
}

async function generateProjectReports(project) {
    if (!project) return;
    const projectId = normaliseProjectId(project.id);
    const batchState = ensureProjectBatchState(projectId);
    if (!batchState || batchState.running) return;

    const entry = ensureReportTreeEntry(project.id);
    if (!entry.nodes.length) {
        await loadReportTreeForProject(project.id);
    }

    if (entry.loading) {
        await new Promise((resolve) => {
            const stop = watch(
                () => entry.loading,
                (loading) => {
                    if (!loading) {
                        stop();
                        resolve();
                    }
                }
            );
        });
    }

    if (entry.error) {
        console.warn("[Report] Cannot start batch generation due to tree error", entry.error);
        alert(`無法生成報告：${entry.error}`);
        return;
    }

    const nodes = collectFileNodes(entry.nodes);
    if (!nodes.length) {
        alert("此專案尚未索引可供審查的檔案");
        return;
    }

    batchState.running = true;
    batchState.processed = 0;
    batchState.total = nodes.length;

    try {
        for (const node of nodes) {
            await generateReportForFile(project, node, { autoSelect: false, silent: true });
            batchState.processed += 1;
        }
    } finally {
        batchState.running = false;
        if (nodes.length) {
            activeReportTarget.value = {
                projectId,
                path: nodes[nodes.length - 1].path
            };
        }
    }
}

watch(
    projects,
    (list) => {
        const projectList = Array.isArray(list) ? list : [];
        const currentIds = new Set(projectList.map((project) => normaliseProjectId(project.id)));

        projectList.forEach((project) => {
            const entry = ensureReportTreeEntry(project.id);
            if (shouldPrepareReportTrees.value && entry && !entry.nodes.length && !entry.loading) {
                loadReportTreeForProject(project.id);
            }
            if (
                shouldPrepareReportTrees.value &&
                entry &&
                !entry.hydratedReports &&
                !entry.hydratingReports
            ) {
                hydrateReportsForProject(project.id);
            }
        });

        Object.keys(reportTreeCache).forEach((projectId) => {
            if (!currentIds.has(projectId)) {
                delete reportTreeCache[projectId];
            }
        });

        Object.keys(reportBatchStates).forEach((projectId) => {
            if (!currentIds.has(projectId)) {
                delete reportBatchStates[projectId];
            }
        });

        Object.keys(reportStates).forEach((key) => {
            const parsed = parseReportKey(key);
            if (!currentIds.has(parsed.projectId)) {
                if (activeReportTarget.value &&
                    activeReportTarget.value.projectId === parsed.projectId &&
                    activeReportTarget.value.path === parsed.path) {
                    activeReportTarget.value = null;
                }
                delete reportStates[key];
            }
        });
    },
    { immediate: true, deep: true }
);

watch(
    shouldPrepareReportTrees,
    (active) => {
        if (!active) return;
        const list = Array.isArray(projects.value) ? projects.value : [];
        list.forEach((project) => {
            const entry = ensureReportTreeEntry(project.id);
            if (entry && !entry.nodes.length && !entry.loading) {
                loadReportTreeForProject(project.id);
            }
            if (entry && !entry.hydratedReports && !entry.hydratingReports) {
                hydrateReportsForProject(project.id);
            }
        });
    }
);

watch(
    readyReports,
    (list) => {
        if (!list.length) {
            activeReportTarget.value = null;
            return;
        }
        const target = activeReportTarget.value;
        const hasActive = target
            ? list.some((entry) => normaliseProjectId(entry.project.id) === target.projectId && entry.path === target.path)
            : false;
        if (!hasActive) {
            const next = list[0];
            activeReportTarget.value = {
                projectId: normaliseProjectId(next.project.id),
                path: next.path
            };
        }
    },
    { immediate: true }
);

watch(
    activeReport,
    async (report) => {
        if (!report) return;
        const state = report.state;
        if (state.sourceLoaded || state.sourceLoading) {
            return;
        }
        state.sourceLoading = true;
        state.sourceError = "";
        try {
            const root = await getProjectRootHandleById(report.project.id);
            if (!root) {
                throw new Error("找不到專案根目錄，無法載入檔案內容");
            }
            const fileHandle = await fileSystemService.getFileHandleByPath(root, report.path);
            if (!fileHandle) {
                throw new Error("找不到對應的檔案");
            }
            const file = await fileHandle.getFile();
            const text = await file.text();
            state.sourceText = typeof text === "string" ? text : "";
            state.sourceLoaded = state.sourceText.length > 0;
            state.sourceError = "";
        } catch (error) {
            state.sourceText = "";
            state.sourceLoaded = false;
            state.sourceError = error?.message ? String(error.message) : "無法載入檔案內容";
            console.error("[Report] Failed to load source text", {
                projectId: report.project.id,
                path: report.path,
                error
            });
        } finally {
            state.sourceLoading = false;
        }
    },
    { immediate: true }
);

function clamp(value, min, max) {
    return Math.min(max, Math.max(min, value));
}

function shouldIgnoreMouseEvent(event) {
    return (
        event?.type === "mousedown" &&
        typeof window !== "undefined" &&
        "PointerEvent" in window
    );
}

function startPreviewResize(event) {
    if (event.button !== 0) return;
    event.preventDefault();

    const startX = event.clientX;
    const startWidth = middlePaneWidth.value;
    const containerEl = mainContentRef.value;
    const workspaceEl = containerEl?.querySelector(".workSpace");
    if (!workspaceEl) return;

    const minWidth = 260;
    const workspaceMinWidth = 320;
    const workspaceRect = workspaceEl.getBoundingClientRect();
    const maxAdditional = Math.max(0, workspaceRect.width - workspaceMinWidth);
    const maxWidth = Math.max(minWidth, startWidth + maxAdditional);

    const handleMove = (pointerEvent) => {
        const delta = pointerEvent.clientX - startX;
        middlePaneWidth.value = clamp(startWidth + delta, minWidth, maxWidth);
    };

    const stop = () => {
        window.removeEventListener("pointermove", handleMove);
        window.removeEventListener("pointerup", stop);
        window.removeEventListener("pointercancel", stop);
    };

    window.addEventListener("pointermove", handleMove);
    window.addEventListener("pointerup", stop);
    window.addEventListener("pointercancel", stop);
}

function clampReportSidebarWidth() {
    const containerEl = mainContentRef.value;
    if (!containerEl) return;

    const navEl = containerEl.querySelector(".toolColumn");
    const availableWidth = containerEl.clientWidth - (navEl?.clientWidth ?? 0);
    if (availableWidth <= 0) return;

    const workspaceMinWidth = 320;
    const minRailWidthDefault = 260;
    const maxRailWidth = Math.max(0, availableWidth - workspaceMinWidth);

    if (maxRailWidth === 0) {
        middlePaneWidth.value = 0;
        return;
    }

    const minRailWidth = Math.min(minRailWidthDefault, maxRailWidth);
    middlePaneWidth.value = clamp(middlePaneWidth.value, minRailWidth, maxRailWidth);
}

async function handleAddActiveContext() {
    const added = await addActiveNode();
    if (added) {
        openChatWindow();
    }
}

function handleAddSelectionContext() {
    let snippet = buildSelectedSnippet();
    if (!snippet) {
        snippet = codeSelection.value ? { ...codeSelection.value } : null;
    }
    if (!snippet) {
        if (typeof safeAlertFail === "function") {
            safeAlertFail("請先在程式碼預覽中選取想加入的內容。");
        }
        return;
    }
    const added = addSnippetContext({ ...snippet });
    if (added) {
        openChatWindow();
        clearCodeSelection();
        if (typeof window !== "undefined") {
            const selection = window.getSelection?.();
            if (selection?.removeAllRanges) {
                selection.removeAllRanges();
            }
        }
    }
}

async function handleSendMessage(content) {
    const text = (content || "").trim();
    if (!text) return;
    openChatWindow();
    console.log("[ChatAI] Sending message:", text);
    await sendUserMessage(text);
}

function openChatWindow() {
    if (!isChatWindowOpen.value) {
        isChatWindowOpen.value = true;
    }
}

function closeChatWindow() {
    if (isChatWindowOpen.value) {
        isChatWindowOpen.value = false;
        stopChatDrag();
        stopChatResize();
    }
}

function toggleChatWindow() {
    if (isChatWindowOpen.value) return;
    if (!isChatToggleDisabled.value) {
        openChatWindow();
    }
}

function ensureChatWindowInView() {
    const maxX = Math.max(0, window.innerWidth - chatWindowState.width);
    const maxY = Math.max(0, window.innerHeight - chatWindowState.height);
    chatWindowState.x = clamp(chatWindowState.x, 0, maxX);
    chatWindowState.y = clamp(chatWindowState.y, 0, maxY);
}

function startChatDrag(event) {
    if (shouldIgnoreMouseEvent(event)) return;
    if (event.button !== 0) return;
    event.preventDefault();
    chatDragState.active = true;
    chatDragState.offsetX = event.clientX - chatWindowState.x;
    chatDragState.offsetY = event.clientY - chatWindowState.y;
    window.addEventListener("pointermove", handleChatDrag);
    window.addEventListener("pointerup", stopChatDrag);
    window.addEventListener("pointercancel", stopChatDrag);
}

function handleChatDrag(event) {
    if (!chatDragState.active) return;
    event.preventDefault();
    const maxX = Math.max(0, window.innerWidth - chatWindowState.width);
    const maxY = Math.max(0, window.innerHeight - chatWindowState.height);
    chatWindowState.x = clamp(event.clientX - chatDragState.offsetX, 0, maxX);
    chatWindowState.y = clamp(event.clientY - chatDragState.offsetY, 0, maxY);
}

function stopChatDrag() {
    chatDragState.active = false;
    window.removeEventListener("pointermove", handleChatDrag);
    window.removeEventListener("pointerup", stopChatDrag);
    window.removeEventListener("pointercancel", stopChatDrag);
}

function startChatResize(payload) {
    const event = payload?.originalEvent ?? payload;
    const edges = payload?.edges ?? { right: true, bottom: true };
    if (!event || shouldIgnoreMouseEvent(event)) return;
    if (event.button !== 0) return;
    if (!edges.left && !edges.right && !edges.top && !edges.bottom) return;

    event.preventDefault();
    chatResizeState.active = true;
    chatResizeState.startX = event.clientX;
    chatResizeState.startY = event.clientY;
    chatResizeState.startWidth = chatWindowState.width;
    chatResizeState.startHeight = chatWindowState.height;
    chatResizeState.startLeft = chatWindowState.x;
    chatResizeState.startTop = chatWindowState.y;
    chatResizeState.edges.left = !!edges.left;
    chatResizeState.edges.right = !!edges.right;
    chatResizeState.edges.top = !!edges.top;
    chatResizeState.edges.bottom = !!edges.bottom;

    window.addEventListener("pointermove", handleChatResize);
    window.addEventListener("pointerup", stopChatResize);
    window.addEventListener("pointercancel", stopChatResize);
}

function handleChatResize(event) {
    if (!chatResizeState.active) return;
    event.preventDefault();
    const deltaX = event.clientX - chatResizeState.startX;
    const deltaY = event.clientY - chatResizeState.startY;
    const minWidth = 320;
    const minHeight = 320;

    if (chatResizeState.edges.left) {
        const proposedLeft = chatResizeState.startLeft + deltaX;
        const maxLeft = chatResizeState.startLeft + chatResizeState.startWidth - minWidth;
        const clampedLeft = clamp(proposedLeft, 0, Math.max(0, maxLeft));
        const widthFromLeft = chatResizeState.startWidth + (chatResizeState.startLeft - clampedLeft);
        const maxWidthFromViewport = Math.max(minWidth, window.innerWidth - clampedLeft);
        chatWindowState.x = clampedLeft;
        chatWindowState.width = clamp(widthFromLeft, minWidth, maxWidthFromViewport);
    }

    if (chatResizeState.edges.top) {
        const proposedTop = chatResizeState.startTop + deltaY;
        const maxTop = chatResizeState.startTop + chatResizeState.startHeight - minHeight;
        const clampedTop = clamp(proposedTop, 0, Math.max(0, maxTop));
        const heightFromTop = chatResizeState.startHeight + (chatResizeState.startTop - clampedTop);
        const maxHeightFromViewport = Math.max(minHeight, window.innerHeight - clampedTop);
        chatWindowState.y = clampedTop;
        chatWindowState.height = clamp(heightFromTop, minHeight, maxHeightFromViewport);
    }

    if (chatResizeState.edges.right) {
        const maxWidth = Math.max(minWidth, window.innerWidth - chatWindowState.x);
        chatWindowState.width = clamp(chatResizeState.startWidth + deltaX, minWidth, maxWidth);
    }

    if (chatResizeState.edges.bottom) {
        const maxHeight = Math.max(minHeight, window.innerHeight - chatWindowState.y);
        chatWindowState.height = clamp(chatResizeState.startHeight + deltaY, minHeight, maxHeight);
    }
}

function stopChatResize() {
    chatResizeState.active = false;
    chatResizeState.edges.left = false;
    chatResizeState.edges.right = false;
    chatResizeState.edges.top = false;
    chatResizeState.edges.bottom = false;
    window.removeEventListener("pointermove", handleChatResize);
    window.removeEventListener("pointerup", stopChatResize);
    window.removeEventListener("pointercancel", stopChatResize);
}

onMounted(async () => {
    await cleanupLegacyHandles();
    updateCapabilityFlags();
    await loadProjectsFromDB();
    clampReportSidebarWidth();
    window.addEventListener("resize", ensureChatWindowInView);
    window.addEventListener("resize", clampReportSidebarWidth);
    if (typeof document !== "undefined") {
        document.addEventListener("pointerdown", handleDocumentPointerDown, true);
        document.addEventListener("selectionchange", handleDocumentSelectionChange);
        document.addEventListener("mouseup", handleDocumentPointerUp);
    }
});

onBeforeUnmount(() => {
    window.removeEventListener("resize", ensureChatWindowInView);
    window.removeEventListener("resize", clampReportSidebarWidth);
    stopChatDrag();
    stopChatResize();
    if (typeof document !== "undefined") {
        document.removeEventListener("pointerdown", handleDocumentPointerDown, true);
        document.removeEventListener("selectionchange", handleDocumentSelectionChange);
        document.removeEventListener("mouseup", handleDocumentPointerUp);
    }
});
</script>



<template>
    <div class="page page--light">
        <div class="topBar">
            <div class="topBar_left">
                <h1 class="topBar_title">
                    <img :src="workspaceLogoSrc" alt="Workspace" class="topBar_logo" />
                </h1>
            </div>
            <div class="topBar_spacer"></div>
            <div class="topBar_right">
                <div class="topBar_addProject" @click="showUploadModal = true">
                    <svg xmlns="http://www.w3.org/2000/svg" viewBox="0 0 512 512">
                        <path d="M256,0C114.6,0,0,114.6,0,256s114.6,256,256,256s256-114.6,256-256S397.4,0,256,0z M405.3,277.3c0,11.8-9.5,21.3-21.3,21.3h-85.3V384c0,11.8-9.5,21.3-21.3,21.3h-42.7c-11.8,0-21.3-9.6-21.3-21.3v-85.3H128c-11.8,0-21.3-9.6-21.3-21.3v-42.7c0-11.8,9.5-21.3,21.3-21.3h85.3V128c0-11.8,9.5-21.3,21.3-21.3h42.7c11.8,0,21.3,9.6,21.3,21.3v85.3H384c11.8,0,21.3,9.6,21.3,21.3V277.3z" />
                    </svg>
                    <p>新增專案</p>
                </div>
            </div>
        </div>

        <div class="mainContent themed-scrollbar" ref="mainContentRef">
            <nav class="toolColumn">
                <button
                    type="button"
                    class="toolColumn_btn"
                    :class="{ active: isProjectToolActive }"
                    @click="toggleProjectTool"
                    :aria-pressed="isProjectToolActive"
                    title="專案列表"
                >
                    <svg viewBox="0 0 24 24" aria-hidden="true">
                        <rect x="3" y="5" width="18" height="14" rx="2" ry="2" fill="currentColor" opacity="0.18" />
                        <path
                            d="M5 7h5l1.5 2H19v8H5V7Z"
                            fill="currentColor"
                        />
                    </svg>
                </button>
                <button
                    type="button"
                    class="toolColumn_btn"
                    :class="{ active: isReportToolActive }"
                    @click="toggleReportTool"
                    :aria-pressed="isReportToolActive"
                    title="報告審查"
                >
                    <svg viewBox="0 0 24 24" aria-hidden="true">
                        <rect x="3" y="3" width="18" height="18" rx="9" fill="currentColor" opacity="0.18" />
                        <path
                            d="M14.8 13.4a4.5 4.5 0 1 0-1.4 1.4l3.5 3.5 1.4-1.4-3.5-3.5Zm-3.8.6a3 3 0 1 1 0-6 3 3 0 0 1 0 6Z"
                            fill="currentColor"
                        />
                    </svg>
                </button>
                <button
                    type="button"
                    class="toolColumn_btn toolColumn_btn--chat"
                    :class="{ active: isChatWindowOpen }"
                    :disabled="isChatToggleDisabled"
                    @click="toggleChatWindow"
                    :aria-pressed="isChatWindowOpen"
                    title="Chat AI"
                >
                    <svg viewBox="0 0 24 24" aria-hidden="true">
                        <rect x="3" y="3" width="18" height="18" rx="4" fill="currentColor" opacity="0.12" />
                        <path
                            d="M8.5 8h7c.83 0 1.5.67 1.5 1.5v3c0 .83-.67 1.5-1.5 1.5h-.94l-1.8 1.88c-.31.33-.76.12-.76-.32V14.5h-3.5c-.83 0-1.5-.67-1.5-1.5v-3C7 8.67 7.67 8 8.5 8Z"
                            fill="currentColor"
                        />
                    </svg>
                </button>
            </nav>
            <PanelRail
                :style-width="middlePaneStyle"
                :mode="panelMode"
                :projects="projects"
                :selected-project-id="selectedProjectId"
                :on-select-project="handleSelectProject"
                :on-delete-project="deleteProject"
                :is-tree-collapsed="isTreeCollapsed"
                :show-content="isProjectToolActive || isReportToolActive"
                :tree="tree"
                :active-tree-path="activeTreePath"
                :is-loading-tree="isLoadingTree"
                :open-node="openNode"
                :select-tree-node="selectTreeNode"
                :report-config="reportPanelConfig"
                @resize-start="startPreviewResize"
            />

            <section class="workSpace" :class="{ 'workSpace--reports': isReportToolActive }">
                <template v-if="isReportToolActive">
                    <div class="panelHeader">報告檢視</div>
                    <template v-if="hasReadyReports || viewerHasContent">
                        <div v-if="readyReports.length" class="reportTabs">
                            <button
                                v-for="entry in readyReports"
                                :key="entry.key"
                                type="button"
                                class="reportTab"
                                :class="{
                                    active:
                                        activeReport &&
                                        normaliseProjectId(entry.project.id) === normaliseProjectId(activeReport.project.id) &&
                                        entry.path === activeReport.path
                                }"
                                @click="selectReport(entry.project.id, entry.path)"
                            >
                                {{ entry.project.name }} / {{ entry.path }}
                            </button>
                        </div>
                        <div
                            class="reportViewerContent"
                            :class="{ 'reportViewerContent--loading': isActiveReportProcessing }"
                            :aria-busy="isActiveReportProcessing ? 'true' : 'false'"
                        >
                            <div
                                v-if="isActiveReportProcessing"
                                class="reportViewerProcessingOverlay reportViewerLoading"
                                role="status"
                                aria-live="polite"
                            >
                                <span class="reportViewerSpinner" aria-hidden="true"></span>
                                <p class="reportViewerProcessingText">正在透過 Dify 執行 AI審查，請稍候…</p>
                            </div>
                            <template v-if="activeReport">
                                <div class="reportViewerHeader">
                                    <h3 class="reportTitle">{{ activeReport.project.name }} / {{ activeReport.path }}</h3>
                                    <p class="reportViewerTimestamp">更新於 {{ activeReport.state.updatedAtDisplay || '-' }}</p>
                                </div>
                                <div v-if="activeReport.state.status === 'error'" class="reportErrorPanel">
                                    <p class="reportErrorText">生成失敗：{{ activeReport.state.error || '未知原因' }}</p>
                                    <p class="reportErrorHint">請檢查檔案權限、Dify 設定或稍後再試。</p>
                                </div>
                                <template v-else>
                                    <div v-if="hasStructuredReport" class="reportStructured">
                                        <div
                                            v-if="hasStructuredReportToggle"
                                            class="reportStructuredToggle"
                                            role="group"
                                            aria-label="報告來源"
                                        >
                                            <div class="reportStructuredToggleButtons">
                                                <button
                                                    type="button"
                                                    class="reportStructuredToggleButton"
                                                    :class="{ active: structuredReportViewMode === 'combined' }"
                                                    :disabled="!canShowStructuredSummary"
                                                    @click="setStructuredReportViewMode('combined')"
                                                >
                                                    總報告
                                                </button>
                                                <button
                                                    type="button"
                                                    class="reportStructuredToggleButton"
                                                    :class="{ active: structuredReportViewMode === 'static' }"
                                                    :disabled="!canShowStructuredStatic"
                                                    @click="setStructuredReportViewMode('static')"
                                                >
                                                    靜態分析器
                                                </button>
                                                <button
                                                    type="button"
                                                    class="reportStructuredToggleButton"
                                                    :class="{ active: structuredReportViewMode === 'dml' }"
                                                    :disabled="!canShowStructuredDml"
                                                    @click="setStructuredReportViewMode('dml')"
                                                >
                                                    AI審查
                                                </button>
                                            </div>
                                            <button
                                                v-if="shouldShowStructuredExportButton"
                                                type="button"
                                                class="reportExportButton reportStructuredToggleExport"
                                                :disabled="structuredReportExportConfig.busy"
                                                :aria-busy="structuredReportExportConfig.busy ? 'true' : 'false'"
                                                @click="exportCurrentStructuredReportJson"
                                            >
                                                <span v-if="structuredReportExportConfig.busy">匯出中…</span>
                                                <span v-else>{{ structuredReportExportLabel }}</span>
                                            </button>
                                        </div>
                                        <section
                                            v-if="structuredReportViewMode === 'combined' && canShowStructuredSummary"
                                            class="reportSummaryGrid"
                                        >
                                            <div class="reportSummaryCard reportSummaryCard--total">
                                                <span class="reportSummaryLabel">問題</span>
                                                <span class="reportSummaryValue">{{ activeReportTotalIssuesDisplay }}</span>
                                            </div>
                                            <div
                                                v-if="activeReportSummaryText"
                                                class="reportSummaryCard reportSummaryCard--span"
                                            >
                                                <span class="reportSummaryLabel">摘要</span>
                                                <p class="reportSummaryText">{{ activeReportSummaryText }}</p>
                                            </div>
                                            <div
                                                v-else-if="shouldShowNoIssueSummary"
                                                class="reportSummaryCard reportSummaryCard--span"
                                            >
                                                <span class="reportSummaryLabel">摘要</span>
                                                <p class="reportSummaryText">未檢測到問題。</p>
                                            </div>
                                            <div
                                                v-if="ruleBreakdownItems.length"
                                                class="reportSummaryCard"
                                            >
                                                <span class="reportSummaryLabel">規則分佈</span>
                                                <ul class="reportSummaryList">
                                                    <li
                                                        v-for="item in ruleBreakdownItems"
                                                        :key="`${item.label}-${item.count}`"
                                                    >
                                                        <span class="reportSummaryItemLabel">{{ item.label }}</span>
                                                        <span class="reportSummaryItemValue">{{ item.count }}</span>
                                                    </li>
                                                </ul>
                                            </div>
                                            <div
                                                v-if="severityBreakdownItems.length"
                                                class="reportSummaryCard"
                                            >
                                                <span class="reportSummaryLabel">嚴重度</span>
                                                <ul class="reportSummaryList">
                                                    <li
                                                        v-for="item in severityBreakdownItems"
                                                        :key="`${item.label}-${item.count}`"
                                                    >
                                                        <span class="reportSummaryItemLabel">{{ item.label }}</span>
                                                        <span class="reportSummaryItemValue">{{ item.count }}</span>
                                                    </li>
                                                </ul>
                                            </div>
                                        </section>

                                        <section
                                            v-if="structuredReportViewMode === 'static' && hasStaticDetailContent"
                                            class="reportStaticSection"
                                        >
                                            <div class="reportStaticHeader">
                                                <h4>靜態分析器</h4>
                                                <span v-if="staticEngineName" class="reportStaticEngine">
                                                    引擎：{{ staticEngineName }}
                                                </span>
                                                <span v-else-if="staticSourceName" class="reportStaticEngine">
                                                    來源：{{ staticSourceName }}
                                                </span>
                                            </div>
                                            <div
                                                v-if="staticSummaryDetailsItems.length"
                                                class="reportStaticBlock"
                                            >
                                                <h5>摘要資訊</h5>
                                                <ul class="reportStaticList">
                                                    <li
                                                        v-for="item in staticSummaryDetailsItems"
                                                        :key="`static-summary-${item.label}-${item.value}`"
                                                    >
                                                        <span class="reportStaticItemLabel">{{ item.label }}</span>
                                                        <span class="reportStaticItemValue">{{ item.value }}</span>
                                                    </li>
                                                </ul>
                                            </div>
                                            <div
                                                v-if="staticMetadataDetailsItems.length"
                                                class="reportStaticBlock"
                                            >
                                                <h5>中繼資料</h5>
                                                <ul class="reportStaticList">
                                                    <li
                                                        v-for="item in staticMetadataDetailsItems"
                                                        :key="`static-metadata-${item.label}-${item.value}`"
                                                    >
                                                        <span class="reportStaticItemLabel">{{ item.label }}</span>
                                                        <span class="reportStaticItemValue">{{ item.value }}</span>
                                                    </li>
                                                </ul>
                                            </div>
                                        </section>

                                        <section
                                            v-if="structuredReportViewMode === 'dml' && dmlReportDetails"
                                            class="reportDmlSection"
                                        >
                                            <details
                                                class="reportDmlDetails"
                                                :open="isDmlReportExpanded"
                                                @toggle="handleToggleDmlSection"
                                            >
                                                <summary class="reportDmlSummaryToggle">
                                                    <div class="reportDmlHeader">
                                                        <h4>AI審查</h4>
                                                        <span
                                                            v-if="dmlReportDetails.status"
                                                            class="reportDmlStatus"
                                                        >
                                                            {{ dmlReportDetails.status }}
                                                        </span>
                                                        <span
                                                            v-if="dmlReportDetails.generatedAt"
                                                            class="reportDmlTimestamp"
                                                        >
                                                            產生於 {{ dmlReportDetails.generatedAt }}
                                                        </span>
                                                    </div>
                                                </summary>
                                                <div class="reportDmlContent">
                                                    <p v-if="dmlReportDetails.error" class="reportDmlError">
                                                        {{ dmlReportDetails.error }}
                                                    </p>
                                                    <div v-if="hasDmlSegments" class="reportDmlSegments">
                                                        <details
                                                            v-for="segment in dmlSegments"
                                                            :key="segment.key"
                                                            class="reportDmlSegment"
                                                        >
                                                            <summary>
                                                                第 {{ segment.index }} 段
                                                                <span v-if="segment.startLine">
                                                                    （第 {{ segment.startLine }} 行起
                                                                    <span v-if="segment.endLine"
                                                                        >，至第 {{ segment.endLine }} 行止</span
                                                                    >
                                                                    ）
                                                                </span>
                                                            </summary>
                                                            <pre
                                                                v-if="segment.text || segment.sql"
                                                                class="reportDmlSql codeScroll themed-scrollbar"
                                                                v-text="segment.text || segment.sql"
                                                            ></pre>
                                                            <pre
                                                                v-if="segment.analysis"
                                                                class="reportDmlAnalysis codeScroll themed-scrollbar"
                                                                v-text="segment.analysis"
                                                            ></pre>
                                                        </details>
                                                    </div>
                                                    <p v-else class="reportDmlEmpty">尚未取得 AI審查拆分結果。</p>
                                                    <pre
                                                        v-if="dmlReportDetails.reportText"
                                                        class="reportDmlSummary codeScroll themed-scrollbar"
                                                        v-text="dmlReportDetails.reportText"
                                                    ></pre>
                                                </div>
                                            </details>
                                        </section>
                                        <section
                                            v-if="structuredReportJsonPreview"
                                            class="reportJsonPreviewSection"
                                        >
                                            <details class="reportJsonPreviewDetails">
                                                <summary class="reportJsonPreviewSummary">
                                                    {{ structuredReportJsonHeading }}
                                                </summary>
                                                <pre
                                                    class="reportJsonPreview codeScroll themed-scrollbar"
                                                    v-text="structuredReportJsonPreview"
                                                ></pre>
                                            </details>
                                        </section>
                                        <section
                                            v-if="shouldShowReportIssuesSection"
                                            class="reportIssuesSection"
                                        >
                                            <div class="reportIssuesHeader">
                                                <div class="reportIssuesHeaderInfo">
                                                    <h4>問題清單</h4>
                                                    <span class="reportIssuesTotal">
                                                        <template v-if="activeReportIssueCount !== null">
                                                            共 {{ activeReportIssueCount }} 項
                                                        </template>
                                                        <template v-else>—</template>
                                                    </span>
                                                </div>
                                            </div>
                                            <div class="reportIssuesContent">
                                                <template v-if="activeReportDetails">
                                                    <div
                                                        v-if="activeReport.state.sourceLoading"
                                                        class="reportIssuesNotice"
                                                    >
                                                        正在載入原始碼…
                                                    </div>
                                                    <div
                                                        v-else-if="activeReport.state.sourceError"
                                                        class="reportIssuesNotice reportIssuesNotice--error"
                                                    >
                                                        無法載入檔案內容：{{ activeReport.state.sourceError }}
                                                    </div>
                                                    <template v-else>
                                                        <div
                                                            v-if="shouldShowAiUnavailableNotice"
                                                            class="reportIssuesNotice reportIssuesNotice--warning"
                                                        >
                                                            {{ reportAiUnavailableNotice }}
                                                        </div>
                                                        <div
                                                            v-if="hasReportIssueLines"
                                                            class="reportRow reportIssuesRow"
                                                        >
                                                            <div class="reportRowContent codeScroll themed-scrollbar">
                                                                <div class="codeEditor">
                                                                    <div
                                                                        v-for="line in reportIssueLines"
                                                                        :key="line.key"
                                                                        class="codeLine"
                                                                        :data-line="line.number != null ? line.number : undefined"
                                                                        :class="{
                                                                            'codeLine--issue': line.type === 'code' && line.hasIssue,
                                                                            'codeLine--meta': line.type !== 'code',
                                                                            'codeLine--issuesMeta': line.type === 'issues',
                                                                            'codeLine--fixMeta': line.type === 'fix'
                                                                        }"
                                                                    >
                                                                        <span
                                                                            class="codeLineNo"
                                                                            :class="{
                                                                                'codeLineNo--issue': line.type === 'code' && line.hasIssue,
                                                                                'codeLineNo--meta': line.type !== 'code',
                                                                                'codeLineNo--issues': line.type === 'issues',
                                                                                'codeLineNo--fix': line.type === 'fix'
                                                                            }"
                                                                            :data-line="line.number != null ? line.displayNumber : ''"
                                                                            :aria-label="line.type !== 'code' ? line.iconLabel : null"
                                                                            :aria-hidden="line.type === 'code'"
                                                                        >
                                                                            <svg
                                                                                v-if="line.type === 'issues'"
                                                                                class="codeLineNoIcon codeLineNoIcon--warning"
                                                                                viewBox="0 0 20 20"
                                                                                focusable="false"
                                                                                aria-hidden="true"
                                                                            >
                                                                                <path
                                                                                    d="M10.447 2.105a1 1 0 00-1.894 0l-7 14A1 1 0 002.447 18h15.106a1 1 0 00.894-1.447l-7-14zM10 6a1 1 0 01.993.883L11 7v4a1 1 0 01-1.993.117L9 11V7a1 1 0 011-1zm0 8a1 1 0 110 2 1 1 0 010-2z"
                                                                                />
                                                                            </svg>
                                                                            <svg
                                                                                v-else-if="line.type === 'fix'"
                                                                                class="codeLineNoIcon codeLineNoIcon--fix"
                                                                                viewBox="0 0 20 20"
                                                                                focusable="false"
                                                                                aria-hidden="true"
                                                                            >
                                                                                <path
                                                                                    d="M17.898 2.102a1 1 0 00-1.517.127l-2.156 2.873-1.21-.403a1 1 0 00-1.043.24l-4.95 4.95a1 1 0 000 1.414l1.775 1.775-5.189 5.189a1 1 0 001.414 1.414l5.189-5.189 1.775 1.775a1 1 0 001.414 0l4.95-4.95a1 1 0 00.24-1.043l-.403-1.21 2.873-2.156a1 1 0 00.127-1.517l-.489-.489z"
                                                                                />
                                                                            </svg>
                                                                        </span>
                                                                        <span
                                                                            class="codeLineContent"
                                                                            :class="{
                                                                                'codeLineContent--issueHighlight': line.type === 'code' && line.hasIssue,
                                                                                'codeLineContent--issues': line.type === 'issues',
                                                                                'codeLineContent--fix': line.type === 'fix'
                                                                            }"
                                                                            v-html="line.html"
                                                                        ></span>
                                                                    </div>
                                                                </div>
                                                            </div>
                                                        </div>
                                                        <p v-else class="reportIssuesEmpty">尚未能載入完整的代碼內容。</p>
                                                    </template>
                                                </template>
                                                <p v-else class="reportIssuesEmpty">尚未能載入完整的代碼內容。</p>
                                            </div>
                                            </section>
                                        <section
                                            v-else
                                            class="reportIssuesSection reportIssuesSection--empty"
                                        >
                                            <p class="reportIssuesEmpty">未檢測到任何問題。</p>
                                        </section>

                                    </div>
                                    <pre v-else class="reportBody codeScroll themed-scrollbar">{{ activeReport.state.report }}</pre>
                                    <details v-if="shouldShowDmlChunkDetails" class="reportChunks">
                                        <summary>AI 審查段落（{{ dmlChunkDetails.length }}）</summary>
                                        <ol class="reportChunkList reportChunkList--issues">
                                            <li
                                                v-for="chunk in dmlChunkDetails"
                                                :key="`chunk-${chunk.index}-${chunk.total}`"
                                            >
                                                <h4 class="reportChunkTitle">第 {{ chunk.index }} 段</h4>
                                                <template v-if="chunk.issues.length">
                                                    <ul class="reportChunkIssues">
                                                        <li
                                                            v-for="(issue, issueIndex) in chunk.issues"
                                                            :key="`chunk-${chunk.index}-issue-${issueIndex}`"
                                                            class="reportChunkIssue"
                                                        >
                                                            <p class="reportChunkIssueMessage">{{ issue.message }}</p>
                                                            <p v-if="issue.rule" class="reportChunkIssueMeta">規則：{{ issue.rule }}</p>
                                                            <p v-if="issue.severity" class="reportChunkIssueMeta">
                                                                嚴重度：{{ issue.severity }}
                                                            </p>
                                                            <p v-if="issue.line" class="reportChunkIssueMeta">
                                                                行數：第 {{ issue.line }} 行
                                                            </p>
                                                            <p v-if="issue.context" class="reportChunkIssueContext">
                                                                {{ issue.context }}
                                                            </p>
                                                        </li>
                                                    </ul>
                                                </template>
                                                <p v-else class="reportChunkEmpty">未檢測到任何問題。</p>
                                            </li>
                                        </ol>
                                    </details>
                                </template>
                            </template>
                            <template v-else>
                                <div class="reportViewerPlaceholder">請從左側選擇檔案報告。</div>
                            </template>
                        </div>
                    </template>
                    <p v-else class="reportViewerPlaceholder">尚未生成任何報告，請先於左側檔案中啟動生成。</p>
                </template>
                <template v-else-if="previewing.kind && previewing.kind !== 'error'">
                    <div class="pvHeader">
                        <div class="pvName">{{ previewing.name }}</div>
                        <div class="pvMeta">{{ previewing.mime || '-' }} | {{ (previewing.size / 1024).toFixed(1) }} KB</div>
                    </div>

                    <template v-if="previewing.kind === 'text'">
                        <div class="pvBox codeBox">
                            <div
                                class="codeScroll themed-scrollbar"
                                :class="{ 'codeScroll--wrapped': !showCodeLineNumbers }"
                                ref="codeScrollRef"
                                @pointerdown="handleCodeScrollPointerDown"
                            >
                                <div class="codeEditor">
                                    <div
                                        v-for="line in previewLineItems"
                                        :key="line.number"
                                        class="codeLine"
                                        :data-line="line.number"
                                    >
                                        <span
                                            class="codeLineNo"
                                            :data-line="line.number"
                                            aria-hidden="true"
                                        ></span>
                                        <span class="codeLineContent" v-html="renderLineContent(line)"></span>
                                    </div>
                                </div>
                            </div>
                        </div>

                    </template>

                    <div v-else-if="previewing.kind === 'image'" class="pvBox imgBox">
                        <img :src="previewing.url" :alt="previewing.name" />
                    </div>

                    <div v-else-if="previewing.kind === 'pdf'" class="pvBox pdfBox">
                        <iframe :src="previewing.url" title="PDF Preview" style="width:100%;height:100%;border:none;"></iframe>
                    </div>

                    <div v-else class="pvBox">
                        <a class="btn" :href="previewing.url" download>Download file</a>
                        <a class="btn outline" :href="previewing.url" target="_blank">Open in new window</a>
                    </div>
                </template>

                <template v-else-if="previewing.kind === 'error'">
                    <div class="pvError">
                        Cannot preview: {{ previewing.error }}
                    </div>
                </template>

                <template v-else>
                    <div class="pvPlaceholder">Select a file to see its preview here.</div>
                </template>
            </section>
        </div>

        <Teleport to="body">
            <ChatAiWindow
                :visible="isChatWindowOpen"
                :floating-style="chatWindowStyle"
                :context-items="contextItems"
                :messages="messages"
                :loading="isProcessing"
                :disabled="isChatLocked"
                :connection="connection"
                @add-active="handleAddActiveContext"
                @add-selection="handleAddSelectionContext"
                @clear-context="clearContext"
                @remove-context="removeContext"
                @send-message="handleSendMessage"
                @close="closeChatWindow"
                @drag-start="startChatDrag"
                @resize-start="startChatResize"
            />
        </Teleport>

        <div v-if="showUploadModal" class="modalBackdrop" @click.self="showUploadModal = false">
            <div class="modalCard">
                <h3>Import Project Folder</h3>
                <p>Drag a folder here or use the buttons below to import a project. External directories and OPFS are supported.</p>

                <div class="dropZone" @drop="handleDrop" @dragover="handleDragOver">Drop a folder here to import</div>

                <div class="modalBtns">
                    <button class="btn" v-if="supportsFS" @click="pickFolderAndImport">Select folder</button>
                    <label class="btn outline" v-else>Fallback import<input type="file" webkitdirectory directory multiple style="display:none" @change="handleFolderInput"></label>
                    <button class="btn ghost" @click="showUploadModal = false">Cancel</button>
                </div>
                <p class="hint" v-if="!supportsFS">Your browser does not support showDirectoryPicker. Use the fallback input instead.</p>
            </div>
        </div>
    </div>
</template>
<style>
/* 讓 100% 有依據 */
html,
body,
#app {
    height: 100%;
    margin: 0;
    font-family: "Segoe UI", Roboto, Helvetica, Arial, sans-serif;
    color: #e5e7eb;
}

.page {
    min-height: 100vh;
    display: flex;
    flex-direction: column;
    background-color: #1e1e1e;
}

/* 頂欄 */
.topBar {
    box-sizing: border-box;
    height: 60px;
    padding: 0 16px;
    background: linear-gradient(90deg, #2c2c2c, #252526);
    border-bottom: 1px solid #3d3d3d;
    display: flex;
    align-items: center;
    box-shadow: 0 2px 6px rgba(0, 0, 0, 0.5);
}

.topBar_left {
    display: flex;
    align-items: center;
    gap: 12px;
}

.topBar_title {
    margin: 0;
    padding: 0;
    font-size: 0;
    line-height: 1;
}

.topBar_logo {
    display: block;
    height: 36px;
    width: auto;
    object-fit: contain;
}

.topBar_spacer {
    flex: 1 1 auto;
}

.topBar_right {
    display: flex;
    align-items: center;
    gap: 12px;
}

.topBar_iconBtn {
    width: 44px;
    height: 44px;
    border-radius: 12px;
    border: 1px solid #3d3d3d;
    background: #2b2b2b;
    color: #cbd5f5;
    display: inline-flex;
    align-items: center;
    justify-content: center;
    cursor: pointer;
    transition: background 0.2s ease, transform 0.2s ease, border-color 0.2s ease, color 0.2s ease;
}

.topBar_iconBtn svg {
    width: 20px;
    height: 20px;
}

.topBar_iconBtn:hover:not(:disabled) {
    background: #343434;
    border-color: #4b5563;
    color: #e0f2fe;
    transform: translateY(-1px);
}

.topBar_iconBtn:disabled {
    opacity: 0.6;
    cursor: not-allowed;
}

.topBar_iconBtn.active {
    background: linear-gradient(135deg, rgba(59, 130, 246, 0.3), rgba(14, 165, 233, 0.3));
    border-color: rgba(14, 165, 233, 0.6);
    color: #e0f2fe;
}

.topBar_addProject {
    display: flex;
    align-items: center;
    gap: 10px;
    padding: 6px 14px;
    border-radius: 6px;
    background-color: #007acc;
    transition: all 0.25s ease;
}

.topBar_addProject p {
    margin: 0;
    color: white;
    font-weight: 600;
    font-size: 15px;
}

.topBar_addProject svg {
    height: 20px;
    fill: white;
    transition: transform 0.25s ease, fill 0.25s ease;
}

.topBar_addProject:hover {
    background-color: #0288d1;
    transform: translateY(-2px) scale(1.03);
    cursor: pointer;
    box-shadow: 0 4px 12px rgba(0, 0, 0, 0.4);
}

.topBar_addProject:active {
    transform: scale(0.96);
}


.mainContent {
    display: flex;
    flex-direction: row;
    flex-wrap: nowrap;
    align-items: stretch;
    flex: 1 1 auto;
    min-height: 0;
    background-color: #1e1e1e;
    padding: 0;
    width: 100%;
    box-sizing: border-box;
    column-gap: 16px;
    row-gap: 16px;
    overflow: visible;
}

.workSpace {
    flex: 1 1 480px;
    display: flex;
    flex-direction: column;
    gap: 16px;
    min-height: 0;
    min-width: 0;
    background: #191919;
    border: 1px solid #323232;
    border-radius: 0;
    padding: 16px;
    box-sizing: border-box;
}

.workSpace--reports {
    flex: 1 1 auto;
    display: flex;
    flex-direction: column;
}

.toolColumn {
    flex: 0 0 64px;
    width: 64px;
    background: #252526;
    border-right: 1px solid #323232;
    display: flex;
    flex-direction: column;
    align-items: center;
    gap: 12px;
    padding: 16px 10px;
    box-sizing: border-box;
}

.toolColumn_btn {
    width: 44px;
    height: 44px;
    border: 1px solid #3d3d3d;
    background: #262626;
    color: #cbd5f5;
    display: inline-flex;
    align-items: center;
    justify-content: center;
    cursor: pointer;
    transition: background 0.2s ease, color 0.2s ease, border-color 0.2s ease, transform 0.2s ease;
    padding: 0;
}

.toolColumn_btn svg {
    width: 33px;
    height: 33px;
}

.toolColumn_btn--chat {
    margin-top: auto;
}

.toolColumn_btn:hover {
    background: #2f2f2f;
    border-color: #4b5563;
    color: #e0f2fe;
    transform: translateY(-1px);
}

.toolColumn_btn.active {
    background: linear-gradient(135deg, rgba(59, 130, 246, 0.25), rgba(14, 165, 233, 0.25));
    border-color: rgba(14, 165, 233, 0.6);
    color: #e0f2fe;
}

.toolColumn_btn:focus-visible {
    outline: 2px solid #60a5fa;
    outline-offset: 2px;
}

.mainContent > * {
    min-height: 0;
    min-width: 0;
}

@media (max-width: 900px) {
    .mainContent {
        flex-direction: column;
    }
    .toolColumn {
        flex-direction: row;
        width: 100%;
        flex: 0 0 auto;
        border-right: none;
        border-bottom: 1px solid #323232;
        justify-content: flex-start;
    }
    .toolColumn_btn {
        transform: none;
    }
    .toolColumn_btn--chat {
        margin-top: 0;
        margin-left: auto;
    }
    .workSpace {
        width: 100%;
        flex: 1 1 auto;
    }
}

.panelHeader {
    font-weight: 700;
    color: #cbd5e1;
    font-size: 14px;
}

.reportViewerContent {
    flex: 1 1 auto;
    display: flex;
    flex-direction: column;
    gap: 12px;
    min-height: 0;
    background: #191919;
    border: 1px solid #323232;
    border-radius: 0;
    padding: 16px;
    box-sizing: border-box;
    min-width: 0;
    position: relative;
    overflow: visible;
}

.reportViewerContent--loading > :not(.reportViewerProcessingOverlay) {
    filter: blur(1px);
    pointer-events: none;
}

.reportViewerProcessingOverlay {
    position: absolute;
    inset: 0;
    background: rgba(15, 23, 42, 0.78);
    backdrop-filter: blur(2px);
    display: flex;
    flex-direction: column;
    align-items: center;
    justify-content: center;
    gap: 16px;
    padding: 32px 16px;
    z-index: 10;
    pointer-events: all;
}

.reportViewerProcessingOverlay .reportViewerSpinner {
    width: 48px;
    height: 48px;
}

.reportViewerProcessingText {
    margin: 0;
    font-size: 14px;
    color: #cbd5f5;
}

.reportViewerLoading {
    flex: 1 1 auto;
    display: flex;
    flex-direction: column;
    align-items: center;
    justify-content: center;
    gap: 16px;
    padding: 40px 16px;
    text-align: center;
    color: #e2e8f0;
}

.reportViewerSpinner {
    width: 44px;
    height: 44px;
    border-radius: 50%;
    border: 3px solid rgba(148, 163, 184, 0.35);
    border-top-color: #60a5fa;
    animation: reportViewerSpin 1s linear infinite;
}

.reportViewerLoadingText {
    margin: 0;
    font-size: 14px;
    color: #cbd5f5;
}

@keyframes reportViewerSpin {
    0% {
        transform: rotate(0deg);
    }
    100% {
        transform: rotate(360deg);
    }
}

.reportViewerHeader {
    display: flex;
    flex-direction: column;
    gap: 4px;
}

.reportTabs {
    display: flex;
    flex-wrap: wrap;
    gap: 8px;
}

.reportTab {
    border: 1px solid rgba(148, 163, 184, 0.4);
    border-radius: 0;
    background: rgba(148, 163, 184, 0.12);
    color: #e2e8f0;
    font-size: 12px;
    padding: 4px 10px;
    cursor: pointer;
    transition: background 0.2s ease, border-color 0.2s ease;
}

.reportTab.active {
    background: linear-gradient(135deg, rgba(59, 130, 246, 0.25), rgba(14, 165, 233, 0.25));
    border-color: rgba(59, 130, 246, 0.5);
}


.reportTitle {
    margin: 0;
    font-size: 18px;
    color: #f9fafb;
}

.reportViewerTimestamp {
    margin: 0;
    font-size: 12px;
    color: #a5b4fc;
}

.reportBody {
    flex: 1 1 auto;
    margin: 0;
    padding: 16px;
    border-radius: 6px;
    background: #1b1b1b;
    border: 1px solid #2f2f2f;
    color: #d1d5db;
    font-family: Consolas, "Courier New", monospace;
    font-size: 13px;
    line-height: 1.45;
    white-space: pre-wrap;
    word-break: break-word;
}

.reportStructured {
    display: flex;
    flex-direction: column;
    gap: 20px;
    flex: 1 1 auto;
    min-height: 0;
}

.reportStructured > * {
    min-height: 0;
}

.reportStructuredPrimary {
    display: flex;
    flex-direction: column;
    gap: 20px;
    min-height: 0;
}

.reportStructuredSecondary {
    display: flex;
    flex-direction: column;
    gap: 20px;
    min-height: 0;
}

.reportStructuredToggle {
    display: flex;
    flex-wrap: wrap;
    align-items: center;
    gap: 12px;
    justify-content: space-between;
}

.reportStructuredToggleButtons {
    display: inline-flex;
    flex-wrap: wrap;
    gap: 8px;
}

.reportStructuredToggleButton {
    border: 1px solid rgba(148, 163, 184, 0.35);
    border-radius: 4px;
    background: rgba(148, 163, 184, 0.14);
    color: #e2e8f0;
    font-size: 12px;
    padding: 4px 10px;
    cursor: pointer;
    transition: background 0.2s ease, border-color 0.2s ease, color 0.2s ease;
}

.reportStructuredToggleButton.active {
    background: linear-gradient(135deg, rgba(59, 130, 246, 0.28), rgba(14, 165, 233, 0.28));
    border-color: rgba(59, 130, 246, 0.5);
    color: #f8fafc;
}

.reportStructuredToggleButton:disabled {
    opacity: 0.45;
    cursor: not-allowed;
}

.reportStructuredToggleExport {
    margin-left: auto;
}

.reportJsonPreviewSection {
    margin-top: 12px;
    width: 100%;
    max-width: 100%;
    box-sizing: border-box;
}

.reportJsonPreviewDetails {
    border: 1px solid #334155;
    border-radius: 6px;
    background: rgba(15, 23, 42, 0.65);
    overflow: hidden;
    max-width: 100%;
}

.reportJsonPreviewSummary {
    display: flex;
    align-items: center;
    gap: 6px;
    margin: 0;
    padding: 10px 12px;
    font-size: 13px;
    font-weight: 600;
    color: #bfdbfe;
    list-style: none;
    cursor: pointer;
}

.reportJsonPreviewSummary::-webkit-details-marker {
    display: none;
}

.reportJsonPreviewDetails[open] .reportJsonPreviewSummary {
    border-bottom: 1px solid rgba(59, 130, 246, 0.35);
}

.reportJsonPreviewDetails:not([open]) .reportJsonPreviewSummary::after,
.reportJsonPreviewDetails[open] .reportJsonPreviewSummary::after {
    content: "";
    width: 8px;
    height: 8px;
    border: 1px solid currentColor;
    border-left: 0;
    border-top: 0;
    transform: rotate(45deg);
    margin-left: auto;
    transition: transform 0.2s ease;
}

.reportJsonPreviewDetails[open] .reportJsonPreviewSummary::after {
    transform: rotate(225deg);
}

.reportJsonPreview {
    margin: 0;
    padding: 12px;
    border-top: 1px solid rgba(59, 130, 246, 0.35);
    background: rgba(15, 23, 42, 0.45);
    color: #e2e8f0;
    font-size: 12px;
    max-width: 100%;
    line-height: 1.45;
    white-space: pre-wrap;
    word-break: break-word;
}

.reportExportButton {
    border: 1px solid #3d3d3d;
    background: #1f2937;
    color: #cbd5f5;
    padding: 6px 12px;
    border-radius: 6px;
    font-size: 13px;
    line-height: 1.2;
    cursor: pointer;
    transition: background 0.2s ease, border-color 0.2s ease, color 0.2s ease, transform 0.2s ease;
}

.reportExportButton:hover:not(:disabled) {
    background: #374151;
    border-color: #60a5fa;
    color: #e0f2fe;
    transform: translateY(-1px);
}

.reportExportButton:disabled {
    opacity: 0.5;
    cursor: not-allowed;
}

.reportExportButton:focus-visible {
    outline: 2px solid #60a5fa;
    outline-offset: 2px;
}

.reportSummaryGrid {
    display: grid;
    grid-template-columns: repeat(auto-fit, minmax(220px, 1fr));
    gap: 12px;
    width: 100%;
}

.reportSummaryCard {
    border: 1px solid #2f2f2f;
    background: #1f1f1f;
    border-radius: 6px;
    padding: 12px 14px;
    display: flex;
    flex-direction: column;
    gap: 8px;
    min-width: 0;
    word-break: break-word;
}

.reportSummaryCard--total {
    background: #1f1f1f;
    border-color: #2f2f2f;
}

.reportSummaryCard--span {
    grid-column: 1 / -1;
}

@media (max-width: 720px) {
    .reportSummaryCard--span {
        grid-column: span 1;
    }
}

.reportSummaryLabel {
    font-size: 12px;
    font-weight: 600;
    color: #cbd5f5;
    letter-spacing: 0.04em;
    text-transform: uppercase;
}

.reportSummaryValue {
    font-size: 28px;
    font-weight: 700;
    color: #f8fafc;
    line-height: 1;
}

.reportSummaryText {
    margin: 0;
    font-size: 13px;
    color: #e2e8f0;
    line-height: 1.5;
}

.reportSummaryList {
    list-style: none;
    margin: 0;
    padding: 0;
    display: flex;
    flex-direction: column;
    gap: 6px;
    font-size: 13px;
    color: #e2e8f0;
}

.reportSummaryItemLabel {
    font-weight: 600;
    margin-right: 6px;
}

.reportSummaryItemValue {
    color: #cbd5f5;
}

.reportStaticSection {
    margin-top: 24px;
    padding: 16px;
    border: 1px solid rgba(148, 163, 184, 0.18);
    border-radius: 8px;
    background: rgba(30, 41, 59, 0.32);
    display: flex;
    flex-direction: column;
    gap: 12px;
}

.reportStaticHeader {
    display: flex;
    flex-wrap: wrap;
    align-items: baseline;
    gap: 8px;
}

.reportStaticHeader h4 {
    margin: 0;
    font-size: 16px;
    font-weight: 600;
    color: #f8fafc;
}

.reportStaticEngine {
    font-size: 12px;
    color: #94a3b8;
}

.reportStaticBlock {
    display: flex;
    flex-direction: column;
    gap: 6px;
}

.reportStaticBlock h5 {
    margin: 0;
    font-size: 13px;
    color: #cbd5f5;
    text-transform: none;
    letter-spacing: 0.02em;
}

.reportStaticList {
    list-style: none;
    margin: 0;
    padding: 0;
    display: flex;
    flex-direction: column;
    gap: 6px;
    font-size: 13px;
    color: #e2e8f0;
}

.reportStaticItemLabel {
    font-weight: 600;
    margin-right: 6px;
    color: #cbd5f5;
}

.reportStaticItemValue {
    color: #cbd5f5;
}


.reportDmlSection {
    margin-top: 24px;
}

.reportDmlDetails {
<<<<<<< HEAD
=======
    padding: 16px;
>>>>>>> 7873df92
    border: 1px solid rgba(148, 163, 184, 0.18);
    border-radius: 8px;
    background: rgba(15, 23, 42, 0.4);
    overflow: hidden;
}

.reportDmlSummaryToggle {
    display: flex;
    align-items: center;
    cursor: pointer;
    gap: 8px;
    list-style: none;
    margin: 0;
    padding: 16px;
    box-sizing: border-box;
    transition: background 0.2s ease;
    color: #e2e8f0;
    font-weight: 600;
    border-radius: 8px;
}

.reportDmlSummaryToggle::-webkit-details-marker {
    display: none;
}

.reportDmlSummaryToggle::after {
    content: "";
    width: 8px;
    height: 8px;
    border: 1px solid currentColor;
    border-left: 0;
    border-top: 0;
    transform: rotate(45deg);
    margin-left: auto;
    transition: transform 0.2s ease;
}

.reportDmlDetails[open] .reportDmlSummaryToggle::after {
    transform: rotate(225deg);
}

.reportDmlDetails:not([open]) .reportDmlSummaryToggle {
    background: rgba(148, 163, 184, 0.12);
}

.reportDmlDetails:not([open]) .reportDmlSummaryToggle:hover,
.reportDmlDetails[open] .reportDmlSummaryToggle:hover {
    background: rgba(148, 163, 184, 0.18);
}

.reportDmlDetails[open] .reportDmlSummaryToggle {
    border-bottom: 1px solid rgba(148, 163, 184, 0.18);
    border-radius: 8px 8px 0 0;
}

.reportDmlContent {
    display: flex;
    flex-direction: column;
    gap: 12px;
    padding: 16px;
}

.reportDmlSummaryToggle {
    display: flex;
    align-items: center;
    cursor: pointer;
    gap: 8px;
    list-style: none;
    margin: -16px -16px 0;
    padding: 16px;
    box-sizing: border-box;
    border-radius: 6px;
    transition: background 0.2s ease;
    color: #e2e8f0;
    font-weight: 600;
}

.reportDmlSummaryToggle::-webkit-details-marker {
    display: none;
}

.reportDmlSummaryToggle::after {
    content: "";
    width: 8px;
    height: 8px;
    border: 1px solid currentColor;
    border-left: 0;
    border-top: 0;
    transform: rotate(45deg);
    margin-left: auto;
    transition: transform 0.2s ease;
}

.reportDmlDetails[open] .reportDmlSummaryToggle::after {
    transform: rotate(225deg);
}

.reportDmlDetails:not([open]) .reportDmlSummaryToggle {
    background: rgba(148, 163, 184, 0.12);
}

.reportDmlDetails:not([open]) .reportDmlSummaryToggle:hover,
.reportDmlDetails[open] .reportDmlSummaryToggle:hover {
    background: rgba(148, 163, 184, 0.18);
}

.reportDmlContent {
    display: flex;
    flex-direction: column;
    gap: 12px;
}

.reportDmlHeader {
    display: flex;
    flex-wrap: wrap;
    align-items: baseline;
    gap: 8px;
    flex: 1 1 auto;
    min-width: 0;
}

.reportDmlHeader h4 {
    margin: 0;
    font-size: 16px;
    font-weight: 600;
    color: #f8fafc;
}

.reportDmlStatus {
    font-size: 12px;
    font-weight: 600;
    color: #22d3ee;
    text-transform: uppercase;
}

.reportDmlTimestamp {
    font-size: 12px;
    color: #94a3b8;
}

.reportDmlError {
    margin: 0;
    color: #f87171;
    font-size: 13px;
}

.reportDmlSegments {
    display: flex;
    flex-direction: column;
    gap: 8px;
}

.reportDmlSegment {
    border: 1px solid rgba(148, 163, 184, 0.18);
    border-radius: 6px;
    background: rgba(15, 23, 42, 0.35);
}

.reportDmlSegment summary {
    cursor: pointer;
    padding: 8px 12px;
    font-weight: 600;
    color: #e2e8f0;
}

.reportDmlSegment pre {
    margin: 0;
    padding: 12px;
    font-size: 13px;
}

.reportDmlSql {
    background: rgba(15, 23, 42, 0.55);
    color: #e0f2fe;
}

.reportDmlAnalysis {
    background: rgba(8, 47, 73, 0.55);
    color: #fef9c3;
}

.reportDmlSummary {
    margin: 0;
    font-size: 13px;
    background: rgba(15, 23, 42, 0.65);
    color: #cbd5f5;
    border-radius: 6px;
    padding: 12px;
}

.reportDmlEmpty {
    margin: 0;
    font-size: 13px;
    color: #94a3b8;
}


.reportIssuesSection {
    display: flex;
    flex-direction: column;
    gap: 12px;
    flex: 1 1 auto;
    min-height: 0;
    align-self: stretch;
}

.reportIssuesSection--empty {
    padding-top: 12px;
    flex: 0 0 auto;
}


.reportIssuesHeader {
    display: flex;
    align-items: center;
    gap: 12px;
    flex-wrap: wrap;
}

.reportIssuesHeaderInfo {
    display: flex;
    align-items: baseline;
    gap: 8px;
    flex: 1 1 auto;
    min-width: 0;
}

.reportIssuesContent {
    flex: 1 1 auto;
    min-height: 0;
    display: flex;
    flex-direction: column;
    gap: 12px;
    border: 1px solid rgba(148, 163, 184, 0.28);
    border-radius: 8px;
    padding: 12px;
    background: rgba(15, 23, 42, 0.02);
    overflow: auto;
}

.reportIssuesHeader h4 {
    margin: 0;
    font-size: 16px;
    color: #0b1120;
}

.reportIssuesTotal {
    font-size: 12px;
    color: #94a3b8;
}

.reportIssuesNotice {
    padding: 10px 14px;
    border-radius: 6px;
    background: rgba(148, 163, 184, 0.12);
    color: #e2e8f0;
    font-size: 13px;
}

.reportIssuesNotice--error {
    background: rgba(248, 113, 113, 0.12);
    color: #fda4af;
}

.reportIssuesNotice--warning {
    background: rgba(250, 204, 21, 0.12);
    color: #facc15;
}

.reportRow {
    flex: 1 1 auto;
    min-height: 0;
    border-radius: 6px;
    background: #1b1b1b;
    display: flex;
    flex-direction: column;
    overflow: hidden;
}

.reportRowActions {
    display: flex;
    justify-content: flex-end;
    padding: 12px 16px 0;
    gap: 8px;
}

.reportRowActionButton {
    border: 1px solid rgba(148, 163, 184, 0.35);
    border-radius: 4px;
    background: rgba(148, 163, 184, 0.14);
    color: #e2e8f0;
    font-size: 12px;
    padding: 4px 12px;
    cursor: pointer;
    transition: background 0.2s ease, border-color 0.2s ease, color 0.2s ease;
}

.reportRowActionButton:hover:not(:disabled) {
    background: rgba(59, 130, 246, 0.2);
    border-color: rgba(59, 130, 246, 0.5);
    color: #f8fafc;
}

.reportRowActionButton:disabled {
    opacity: 0.5;
    cursor: not-allowed;
}

.reportRowContent {
    flex: 1 1 auto;
    margin: 0;
    padding: 16px;
    font-family: Consolas, "Courier New", monospace;
    font-size: 13px;
    line-height: 1.45;
    color: #e2e8f0;
    background: transparent;
    white-space: pre-wrap;
    word-break: break-word;
    min-height: 0;
}

.reportRowContent.codeScroll {
    overflow: visible;
    max-height: none;
}

.reportRowNotice {
    margin: 0;
    padding: 0 16px 12px;
    font-size: 12px;
    color: #94a3b8;
}

.reportIssuesRow .reportRowContent {
    padding: 0;
}

.reportIssuesRow .reportRowContent.codeScroll {
    display: flex;
    flex-direction: column;
    overflow: visible;
    max-height: none;
}

.reportIssuesRow .codeEditor {
    padding: 4px 0;
}

.reportIssuesRow .codeLine {
    border-left: 3px solid transparent;
    padding: 2px 0;
}

.reportIssuesRow .codeLine--issue {
    background: rgba(248, 113, 113, 0.12);
    border-left-color: rgba(248, 113, 113, 0.65);
}

.codeLineNo--issue {
    color: #b91c1c;
}

.codeLineContent--issueHighlight {
    color: #7f1d1d;
    background: rgba(248, 113, 113, 0.18);
}

.reportIssuesRow .codeLine--meta {
    background: rgba(226, 232, 240, 0.75);
    border-left-color: rgba(148, 163, 184, 0.6);
}

.reportIssuesRow .codeLine--issuesMeta {
    background: rgba(251, 146, 60, 0.24);
    border-left-color: rgba(251, 146, 60, 0.6);
}

.reportIssuesRow .codeLine--fixMeta {
    background: rgba(56, 189, 248, 0.2);
    border-left-color: rgba(56, 189, 248, 0.55);
}

.codeLineNo--meta {
    color: #1f2937;
    display: flex;
    align-items: center;
    justify-content: center;
    padding-right: 0;
}

.codeLineNo--meta::before {
    content: "";
}

.codeLineNo--issues {
    color: #c2410c;
}

.codeLineNo--fix {
    color: #0284c7;
}

.codeLineNoIcon {
    width: 16px;
    height: 16px;
    fill: currentColor;
    display: block;
}

.codeLineNoIcon--warning {
    color: inherit;
}

.codeLineContent--issues,
.codeLineContent--fix {
    font-size: 13px;
    line-height: 1.55;
    white-space: pre-wrap;
}

.codeLineContent--issues {
    color: #9a3412;
}

.codeLineContent--fix {
    color: #0369a1;
}

.reportIssueInlineRow {
    display: flex;
    flex-wrap: wrap;
    gap: 8px;
    align-items: flex-start;
    margin: 0 0 6px;
    color: #0f172a;
}

.reportIssueInlineRow:last-child {
    margin-bottom: 0;
}

.reportIssueInlineRow--empty {
    color: #475569;
    font-style: italic;
}

.reportIssueInlineCode {
    width: 100%;
    background: rgba(148, 163, 184, 0.08);
    border: 1px solid rgba(148, 163, 184, 0.2);
    border-radius: 8px;
    padding: 10px 12px;
    font-family: var(--code-font, "JetBrains Mono", SFMono-Regular, Menlo, Monaco, Consolas, "Liberation Mono", "Courier New", monospace);
    font-size: 13px;
    line-height: 1.55;
    white-space: pre-wrap;
    color: #0f172a;
    background-clip: padding-box;
}

.reportIssueInlineCode code {
    font-family: inherit;
}

.reportIssueInlineBadges {
    display: flex;
    align-items: center;
    gap: 6px;
    font-size: 11px;
    font-weight: 600;
    text-transform: uppercase;
    letter-spacing: 0.04em;
    color: #cbd5f5;
}

.reportIssueInlineIndex {
    color: #1e3a8a;
}

.reportIssueInlineRule {
    padding: 2px 8px;
    border-radius: 999px;
    background: rgba(59, 130, 246, 0.15);
    color: #1d4ed8;
    font-weight: 600;
}

.reportIssueInlineSeverity {
    padding: 2px 8px;
    border-radius: 999px;
    font-weight: 600;
    border: 1px solid transparent;
    color: #0f172a;
}

.reportIssueInlineSeverity--error {
    background: rgba(248, 113, 113, 0.22);
    color: #991b1b;
    border-color: rgba(248, 113, 113, 0.45);
}

.reportIssueInlineSeverity--warn {
    background: rgba(234, 179, 8, 0.24);
    color: #92400e;
    border-color: rgba(234, 179, 8, 0.45);
}

.reportIssueInlineSeverity--info {
    background: rgba(59, 130, 246, 0.2);
    color: #1d4ed8;
    border-color: rgba(59, 130, 246, 0.45);
}

.reportIssueInlineSeverity--muted {
    background: rgba(148, 163, 184, 0.24);
    color: #1f2937;
    border-color: rgba(148, 163, 184, 0.45);
}

.reportIssueInlineLine {
    padding: 2px 8px;
    border-radius: 999px;
    background: rgba(148, 163, 184, 0.25);
    color: #cbd5f5;
    font-weight: 600;
}

.reportIssueInlineMessage {
    flex: 1 1 220px;
    min-width: 200px;
    font-weight: 600;
    color: #0b1120;
}

.reportIssueInlineMeta {
    display: flex;
    flex-wrap: wrap;
    gap: 6px;
    font-size: 12px;
    color: #334155;
}

.reportIssueInlineObject {
    font-weight: 600;
}

.reportIssueInlineColumn {
    color: #1f2937;
}

.reportIssuesEmpty {
    margin: 0;
    font-size: 13px;
    color: #94a3b8;
}

.reportRaw {
    border: 1px solid #2f2f2f;
    border-radius: 6px;
    background: #111827;
    padding: 10px 14px;
}

.reportRaw > summary {
    cursor: pointer;
    font-weight: 600;
    font-size: 13px;
    color: #cbd5f5;
}

.reportRaw > summary::marker {
    color: #94a3b8;
}

.reportErrorPanel {
    margin: 0;
    padding: 16px;
    border-radius: 6px;
    border: 1px solid rgba(248, 113, 113, 0.3);
    background: rgba(248, 113, 113, 0.08);
    color: #fda4af;
}

.reportErrorText {
    margin: 0;
    font-size: 14px;
    font-weight: 600;
}

.reportErrorHint {
    margin: 8px 0 0;
    font-size: 12px;
    color: #fecaca;
}

.reportChunks {
    margin-top: 16px;
    border-radius: 6px;
    border: 1px solid #2f2f2f;
    background: #111827;
    padding: 12px 16px;
    color: #e2e8f0;
}

.reportChunks > summary {
    cursor: pointer;
    font-size: 13px;
    font-weight: 600;
    margin-bottom: 8px;
}

.reportChunkList {
    list-style: none;
    margin: 0;
    padding: 0;
    display: flex;
    flex-direction: column;
    gap: 12px;
}

.reportChunkList--issues {
    gap: 16px;
}

.reportChunkTitle {
    margin: 0 0 6px;
    font-size: 12px;
    color: #94a3b8;
}

.reportChunkIssues {
    margin: 0;
    padding-left: 20px;
    list-style: disc;
    display: flex;
    flex-direction: column;
    gap: 8px;
}

.reportChunkIssue {
    margin: 0;
}

.reportChunkIssueMessage {
    margin: 0;
    font-size: 13px;
    font-weight: 600;
    color: #f8fafc;
}

.reportChunkIssueMeta {
    margin: 4px 0 0;
    font-size: 12px;
    color: #94a3b8;
}

.reportChunkIssueContext {
    margin: 6px 0 0;
    font-size: 12px;
    color: #cbd5f5;
    white-space: pre-wrap;
    word-break: break-word;
}

.reportChunkEmpty {
    margin: 6px 0 0;
    font-size: 12px;
    color: #94a3b8;
}

.reportChunkBody {
    margin: 0;
    padding: 12px;
    border-radius: 4px;
    border: 1px solid #2f2f2f;
    background: #1b1b1b;
    color: #d1d5db;
    font-family: Consolas, "Courier New", monospace;
    font-size: 12px;
    line-height: 1.45;
    white-space: pre-wrap;
    word-break: break-word;
}

.reportViewerPlaceholder {
    margin: 0;
    color: #94a3b8;
    font-size: 13px;
}

.pvHeader {
    display: flex;
    flex-wrap: wrap;
    justify-content: space-between;
    gap: 12px;
    line-height: 1.2;
}

.pvName {
    font-size: 16px;
    font-weight: 600;
    color: #f3f4f6;
    word-break: break-all;
}

.pvMeta {
    font-size: 12px;
    color: #94a3b8;
}

.pvBox {
    flex: 1 1 auto;
    background: #1b1b1b;
    border-radius: 6px;
    border: 1px solid #2f2f2f;
    padding: 12px;
    display: flex;
    overflow: visible;
}

.pvBox:not(.codeBox) {
    overflow: visible;
}

.pvBox.codeBox {
    padding: 12px;
    overflow: visible;
}

.pvBox.codeBox.reportIssuesBox,
.pvBox.codeBox.reportIssuesBox .codeScroll {
    overflow: visible;
    max-height: none;
}

.codeScroll {
    flex: 1 1 auto;
    font-family: Consolas, "Courier New", monospace;
    font-size: 13px;
    line-height: 1.45;
    color: #1f2937;
    background: #f8fafc;
    cursor: text;
    overflow: visible;
    max-height: none;
}

.reportBody.codeScroll,
.reportChunkBody.codeScroll {
    -webkit-user-select: text;
    -moz-user-select: text;
    -ms-user-select: text;
    user-select: text;
}

.codeEditor {
    display: block;
    width: 100%;
    min-width: 0;
    outline: none;
    caret-color: transparent;
}

.codeEditor:focus {
    outline: none;
}

.codeLine {
    display: flex;
    align-items: flex-start;
    width: 100%;
}

.codeLineNo {
    position: relative;
    flex: 0 0 auto;
    width: 5ch;
    min-width: 5ch;
    padding: 0 12px 0 0;
    text-align: right;
    color: #4b5563;
    font-variant-numeric: tabular-nums;
    user-select: none;
}

.codeLineNo::before {
    content: attr(data-line);
    display: block;
}

.codeLineContent {
    flex: 1 1 auto;
    display: block;
    width: 100%;
    padding: 0 12px;
    white-space: pre-wrap;
    word-break: break-word;
    overflow-wrap: anywhere;
    min-width: 0;
    -webkit-user-select: text;
    -moz-user-select: text;
    -ms-user-select: text;
    user-select: text;
}

.codeSelectionHighlight {
    background: rgba(59, 130, 246, 0.25);
    color: #1f2937;
    border-radius: 2px;
}

.reportBody::selection,
.reportBody *::selection,
.reportChunkBody::selection,
.reportChunkBody *::selection,
.codeScroll::selection,
.codeScroll *::selection,
.codeLineContent::selection,
.codeLineContent *::selection {
    background: rgba(59, 130, 246, 0.45);
    color: #f8fafc;
}

.reportBody::-moz-selection,
.reportBody *::-moz-selection,
.reportChunkBody::-moz-selection,
.reportChunkBody *::-moz-selection,
.codeScroll::-moz-selection,
.codeScroll *::-moz-selection,
.codeLineContent::-moz-selection,
.codeLineContent *::-moz-selection {
    background: rgba(59, 130, 246, 0.45);
    color: #f8fafc;
}


.modalBackdrop {
    position: fixed;
    inset: 0;
    background: rgba(0, 0, 0, .5);
    display: flex;
    align-items: center;
    justify-content: center;
    z-index: 50;
}

.modalCard {
    width: 520px;
    max-width: 90vw;
    background: #252526;
    color: #e5e7eb;
    border: 1px solid #3d3d3d;
    border-radius: 10px;
    padding: 18px;
    box-shadow: 0 10px 30px rgba(0, 0, 0, .6);
}

.modalCard h3 {
    margin: 0 0 6px;
}

.modalCard p {
    margin: 6px 0 12px;
    opacity: .9;
}

.dropZone {
    border: 2px dashed #3d3d3d;
    border-radius: 10px;
    height: 160px;
    display: flex;
    align-items: center;
    justify-content: center;
    margin-bottom: 12px;
    user-select: none;
}

.dropZone:hover {
    background: #2a2a2a;
}

.modalBtns {
    display: flex;
    gap: 10px;
}

.btn {
    padding: 8px 14px;
    border-radius: 8px;
    border: 1px solid #3d3d3d;
    background: #007acc;
    color: #fff;
    cursor: pointer;
}

.btn:hover {
    filter: brightness(1.1);
}

.btn.ghost {
    background: transparent;
    color: #e5e7eb;
}

.btn.outline {
    background: transparent;
    color: #e5e7eb;
    border-color: #4b5563;
}

/* Light theme overrides */
.page--light {
    background-color: #f8fafc;
    color: #1f2937;
    --panel-surface: #ffffff;
    --panel-surface-alt: #f8fafc;
    --panel-border: #e2e8f0;
    --panel-border-strong: #cbd5f5;
    --panel-divider: rgba(148, 163, 184, 0.35);
    --panel-heading: #0f172a;
    --panel-muted: #64748b;
    --panel-accent: #2563eb;
    --panel-accent-soft: rgba(37, 99, 235, 0.12);
    --tree-row-hover: rgba(148, 163, 184, 0.18);
    --tree-row-active: rgba(59, 130, 246, 0.18);
    --tree-text: #1f2937;
    --tree-icon: #475569;
    --tree-connector: rgba(148, 163, 184, 0.4);
    --tree-badge-text: #1f2937;
    --tree-badge-idle: rgba(148, 163, 184, 0.24);
    --tree-badge-processing: rgba(234, 179, 8, 0.35);
    --tree-badge-ready: rgba(34, 197, 94, 0.28);
    --tree-badge-error: rgba(239, 68, 68, 0.32);
    --scrollbar-track: #e2e8f0;
    --scrollbar-thumb: #cbd5f5;
    --scrollbar-thumb-hover: #93c5fd;
}

.page--light .topBar {
    background: linear-gradient(90deg, #ffffff, #f1f5f9);
    border-bottom: 1px solid #cbd5f5;
    box-shadow: 0 2px 6px rgba(148, 163, 184, 0.35);
    color: #0f172a;
}

.page--light .topBar_iconBtn {
    background: #ffffff;
    border-color: #cbd5f5;
    color: #1f2937;
}

.page--light .topBar_iconBtn:hover:not(:disabled) {
    background: #e2e8f0;
    border-color: #93c5fd;
    color: #1d4ed8;
}

.page--light .topBar_iconBtn.active {
    background: linear-gradient(135deg, rgba(59, 130, 246, 0.18), rgba(14, 165, 233, 0.18));
    color: #1d4ed8;
}

.page--light .topBar_addProject {
    background-color: #2563eb;
    box-shadow: 0 4px 12px rgba(148, 163, 184, 0.35);
}

.page--light .topBar_addProject:hover {
    background-color: #1d4ed8;
}

.page--light .mainContent {
    background-color: #f8fafc;
}

.page--light .workSpace {
    background: #ffffff;
    border-color: #e2e8f0;
}

.page--light .toolColumn {
    background: #e2e8f0;
    border-right: 1px solid #cbd5f5;
}

.page--light .toolColumn_btn {
    background: #ffffff;
    border-color: #cbd5f5;
    color: #1f2937;
}

.page--light .toolColumn_btn:hover {
    background: #e2e8f0;
    border-color: #93c5fd;
    color: #1d4ed8;
}

.page--light .toolColumn_btn.active {
    background: linear-gradient(135deg, rgba(59, 130, 246, 0.18), rgba(14, 165, 233, 0.18));
    color: #1d4ed8;
}

.page--light .panelHeader {
    color: #475569;
}

.page--light .reportViewerContent {
    background: #ffffff;
    border-color: #e2e8f0;
    color: #1f2937;
}

.page--light .reportViewerProcessingOverlay {
    background: rgba(148, 163, 184, 0.35);
}

.page--light .reportViewerProcessingText {
    color: #1f2937;
}

.page--light .reportViewerPlaceholder {
    color: #64748b;
}

.page--light .reportTabs {
    gap: 10px;
}

.page--light .reportTab {
    background: #e2e8f0;
    border-color: #cbd5f5;
    color: #1f2937;
}

.page--light .reportTab.active {
    background: linear-gradient(135deg, rgba(59, 130, 246, 0.18), rgba(14, 165, 233, 0.18));
    border-color: rgba(59, 130, 246, 0.45);
    color: #1d4ed8;
}

.page--light .reportTitle {
    color: #0f172a;
}

.page--light .reportViewerTimestamp {
    color: #64748b;
}

.page--light .reportBody {
    background: #ffffff;
    border-color: #e2e8f0;
    color: #1f2937;
}

.page--light .reportStructuredToggleButton {
    background: #e2e8f0;
    border-color: #cbd5f5;
    color: #1f2937;
}

.page--light .reportStructuredToggleButton.active {
    background: linear-gradient(135deg, rgba(59, 130, 246, 0.2), rgba(14, 165, 233, 0.2));
    color: #1d4ed8;
}

.page--light .reportJsonPreviewDetails {
    background: #f8fafc;
    border-color: #cbd5f5;
}

.page--light .reportJsonPreviewSummary {
    color: #1d4ed8;
}

.page--light .reportJsonPreview {
    background: #ffffff;
    border-top-color: rgba(59, 130, 246, 0.2);
    color: #1f2937;
}

.page--light .reportExportButton {
    background: #2563eb;
    border-color: #2563eb;
    color: #ffffff;
}

.page--light .reportExportButton:hover:not(:disabled) {
    background: #1d4ed8;
    border-color: #1d4ed8;
    color: #ffffff;
}

.page--light .reportExportButton:disabled {
    background: #e2e8f0;
    border-color: #cbd5f5;
    color: #94a3b8;
}

.page--light .reportSummaryCard {
    background: #f1f5f9;
    border-color: #e2e8f0;
    color: #1f2937;
}

.page--light .reportSummaryLabel {
    color: #475569;
}

.page--light .reportSummaryList {
    color: #1f2937;
}

.page--light .reportSummaryItemLabel {
    color: #0f172a;
}

.page--light .reportSummaryText {
    color: #1f2937;
}

.page--light .reportSummaryValue {
    color: #0f172a;
}

.page--light .reportSummaryItemValue {
    color: #1d4ed8;
}

.page--light .reportStaticSection,
.page--light .reportDmlDetails {
    background: #f8fafc;
    border-color: #e2e8f0;
    color: #1f2937;
}

.page--light .reportStaticHeader h4,
.page--light .reportDmlHeader h4 {
    color: #0f172a;
}

.page--light .reportStaticEngine,
.page--light .reportDmlTimestamp,
.page--light .reportDmlEmpty {
    color: #64748b;
}

.page--light .reportStaticBlock h5 {
    color: #1f2937;
}

.page--light .reportStaticItemLabel {
    color: #0f172a;
}

.page--light .reportStaticItemValue {
    color: #1d4ed8;
}

.page--light .reportDmlStatus {
    color: #1d4ed8;
}

.page--light .reportDmlSummaryToggle {
    color: #0f172a;
}

.page--light .reportDmlDetails:not([open]) .reportDmlSummaryToggle {
    background: rgba(148, 163, 184, 0.24);
}

.page--light .reportDmlDetails:not([open]) .reportDmlSummaryToggle:hover,
.page--light .reportDmlDetails[open] .reportDmlSummaryToggle:hover {
    background: rgba(148, 163, 184, 0.32);
}

.page--light .reportDmlSegment {
    background: #f1f5f9;
    border-color: #e2e8f0;
}

.page--light .reportDmlSegment summary {
    color: #1f2937;
}

.page--light .reportDmlSegment pre {
    background: #ffffff;
    color: #1f2937;
}

.page--light .reportDmlSql {
    background: rgba(59, 130, 246, 0.12);
    color: #1d4ed8;
}

.page--light .reportDmlAnalysis {
    background: rgba(14, 165, 233, 0.12);
    color: #0f172a;
}

.page--light .reportDmlSummary {
    background: #f1f5f9;
    color: #1f2937;
}

.page--light .reportErrorPanel {
    background: rgba(248, 113, 113, 0.12);
    border-color: rgba(248, 113, 113, 0.35);
    color: #b91c1c;
}

.page--light .reportErrorHint {
    color: #b91c1c;
}

.page--light .reportChunks {
    background: #f8fafc;
    border-color: #e2e8f0;
    color: #1f2937;
}

.page--light .reportChunkTitle,
.page--light .reportChunkIssueMeta,
.page--light .reportChunkEmpty {
    color: #64748b;
}

.page--light .reportChunkIssueMessage {
    color: #0f172a;
}

.page--light .reportChunkIssueContext {
    color: #1d4ed8;
}

.page--light .reportChunkBody {
    background: #ffffff;
    border-color: #e2e8f0;
    color: #1f2937;
}

.page--light .pvName {
    color: #0f172a;
}

.page--light .pvMeta {
    color: #64748b;
}

.page--light .pvBox {
    background: #ffffff;
    border-color: #e2e8f0;
    color: #1f2937;
}

.page--light .codeScroll {
    background: #f8fafc;
    color: #1f2937;
}

.page--light .codeLineNo {
    color: #94a3b8;
}

.page--light .codeSelectionHighlight {
    background: rgba(59, 130, 246, 0.18);
    color: #1d4ed8;
}

.page--light .modalBackdrop {
    background: rgba(148, 163, 184, 0.35);
}

.page--light .modalCard {
    background: #ffffff;
    color: #1f2937;
    border-color: #e2e8f0;
    box-shadow: 0 16px 32px rgba(148, 163, 184, 0.4);
}

.page--light .dropZone {
    border-color: #cbd5f5;
    background: #f8fafc;
    color: #64748b;
}

.page--light .dropZone:hover {
    background: #e2e8f0;
}

.page--light .btn {
    background: #2563eb;
    border-color: #2563eb;
    color: #ffffff;
}

.page--light .btn.ghost {
    background: transparent;
    color: #1d4ed8;
}

.page--light .btn.outline {
    background: transparent;
    border-color: #93c5fd;
    color: #1d4ed8;
}

</style>





































































<|MERGE_RESOLUTION|>--- conflicted
+++ resolved
@@ -4622,10 +4622,6 @@
 }
 
 .reportDmlDetails {
-<<<<<<< HEAD
-=======
-    padding: 16px;
->>>>>>> 7873df92
     border: 1px solid rgba(148, 163, 184, 0.18);
     border-radius: 8px;
     background: rgba(15, 23, 42, 0.4);
