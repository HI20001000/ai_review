--- conflicted
+++ resolved
@@ -322,27 +322,9 @@
 
 const activeReportDetails = computed(() => {
     const report = activeReport.value;
-<<<<<<< HEAD
     if (!report || report.state.status !== "ready") return null;
     const parsed = report.state.parsedReport;
     if (!parsed || typeof parsed !== "object") return null;
-=======
-    if (!report || !report.state) return null;
-
-    const state = report.state;
-    const hasStoredSnapshots =
-        Boolean(normaliseJsonContent(state.combinedReportJson)) ||
-        Boolean(normaliseJsonContent(state.staticReportJson)) ||
-        Boolean(normaliseJsonContent(state.aiReportJson));
-
-    if (state.status !== "ready" && !hasStoredSnapshots) return null;
-
-    const parsedCandidate = state.parsedReport;
-    const parsed =
-        parsedCandidate && typeof parsedCandidate === "object" && !Array.isArray(parsedCandidate)
-            ? parsedCandidate
-            : {};
->>>>>>> 8e7a975d
 
     const reports = parsed.reports && typeof parsed.reports === "object" ? parsed.reports : null;
     const dmlReport = reports?.dml_prompt || reports?.dmlPrompt || null;
@@ -966,7 +948,6 @@
         return [];
     }
     return issues.filter((issue) => issue !== null && issue !== undefined);
-<<<<<<< HEAD
 }
 
 function extractStaticIssuesForJsonExport(state) {
@@ -985,26 +966,6 @@
     return filterStaticIssuesForJsonExport(collectStaticReportIssues(state));
 }
 
-=======
-}
-
-function extractStaticIssuesForJsonExport(state) {
-    if (!state || typeof state !== "object") {
-        return [];
-    }
-    const reports = state.parsedReport?.reports;
-    const staticEntry = reports?.static_analyzer || reports?.staticAnalyzer || null;
-    if (staticEntry && Array.isArray(staticEntry.issues)) {
-        return filterStaticIssuesForJsonExport(staticEntry.issues);
-    }
-    const analysisIssues = state.analysis?.staticReport?.issues;
-    if (Array.isArray(analysisIssues)) {
-        return filterStaticIssuesForJsonExport(analysisIssues);
-    }
-    return filterStaticIssuesForJsonExport(collectStaticReportIssues(state));
-}
-
->>>>>>> 8e7a975d
 const staticReportJsonInfo = computed(() => {
     const report = activeReport.value;
     if (!report || !report.state) {
@@ -1232,19 +1193,11 @@
 
 async function exportCombinedReportJson() {
     if (!canExportCombinedReport.value || reportExportState.combined) {
-<<<<<<< HEAD
         return;
     }
     if (!activeReportDetails.value) {
         return;
     }
-=======
-        return;
-    }
-    if (!activeReportDetails.value) {
-        return;
-    }
->>>>>>> 8e7a975d
 
     const info = combinedReportJsonInfo.value;
     if (!info.raw) {
@@ -2439,15 +2392,9 @@
             state.error = normaliseHydratedString(record.error);
             state.chunks = Array.isArray(record.chunks) ? record.chunks : [];
             state.segments = Array.isArray(record.segments) ? record.segments : [];
-<<<<<<< HEAD
             state.combinedReportJson = normaliseHydratedString(record.combinedReportJson);
             state.staticReportJson = normaliseHydratedString(record.staticReportJson);
             state.aiReportJson = normaliseHydratedString(record.aiReportJson);
-=======
-            state.combinedReportJson = combinedJson;
-            state.staticReportJson = staticJson;
-            state.aiReportJson = aiJson;
->>>>>>> 8e7a975d
             state.conversationId = normaliseHydratedString(record.conversationId);
             state.analysis =
                 record.analysis && typeof record.analysis === "object" && !Array.isArray(record.analysis)
