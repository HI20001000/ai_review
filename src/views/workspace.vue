--- conflicted
+++ resolved
@@ -175,11 +175,7 @@
         toggleNode: toggleReportNode,
         getReportState: getReportStateForFile,
         onGenerate: generateReportForFile,
-<<<<<<< HEAD
         onSelect: viewMode === "reports" ? selectReport : openProjectFileFromReportTree,
-=======
-        onSelect: viewMode === "reports" ? selectReport : previewReportTreeFile,
->>>>>>> d172621d
         getStatusLabel,
         onReloadProject: loadReportTreeForProject,
         onGenerateProject: generateProjectReports,
@@ -777,7 +773,6 @@
 const reportIssuesViewMode = ref("code");
 
 const activeReportStaticRawSourceText = computed(() => {
-<<<<<<< HEAD
     const report = activeReport.value;
     if (!report) return "";
 
@@ -840,70 +835,6 @@
         }
     }
 
-=======
-    const report = activeReport.value;
-    if (!report) return "";
-
-    const direct = report.state?.rawReport;
-    if (typeof direct === "string" && direct.trim()) {
-        return direct;
-    }
-
-    const analysisRaw = report.state?.analysis?.rawReport;
-    if (typeof analysisRaw === "string" && analysisRaw.trim()) {
-        return analysisRaw;
-    }
-
-    const analysisOriginal = report.state?.analysis?.originalResult;
-    if (typeof analysisOriginal === "string" && analysisOriginal.trim()) {
-        return analysisOriginal;
-    }
-
-    const staticReportObject = report.state?.analysis?.staticReport;
-    if (staticReportObject && typeof staticReportObject === "object") {
-        try {
-            return JSON.stringify(staticReportObject);
-        } catch (error) {
-            console.warn("[reports] Failed to stringify static report", error);
-        }
-    }
-
-    return "";
-});
-
-const activeReportDifyRawSourceText = computed(() => {
-    const report = activeReport.value;
-    if (!report) return "";
-
-    const difyReport = report.state?.dify?.report;
-    if (typeof difyReport === "string" && difyReport.trim()) {
-        return difyReport;
-    }
-
-    const difyOriginal = report.state?.dify?.originalReport;
-    if (typeof difyOriginal === "string" && difyOriginal.trim()) {
-        return difyOriginal;
-    }
-
-    const difyChunks = report.state?.dify?.chunks;
-    if (Array.isArray(difyChunks) && difyChunks.length) {
-        try {
-            return JSON.stringify(difyChunks);
-        } catch (error) {
-            console.warn("[reports] Failed to stringify dify chunks", error);
-        }
-    }
-
-    const analysisDify = report.state?.analysis?.difyReport;
-    if (analysisDify && typeof analysisDify === "object") {
-        try {
-            return JSON.stringify(analysisDify);
-        } catch (error) {
-            console.warn("[reports] Failed to stringify analysis dify report", error);
-        }
-    }
-
->>>>>>> d172621d
     return "";
 });
 
@@ -2820,57 +2751,7 @@
     };
 }
 
-<<<<<<< HEAD
 async function openProjectFileFromReportTree(projectId, path) {
-=======
-async function previewReportTreeFile(projectId, path) {
-    const projectKey = normaliseProjectId(projectId);
-    if (!projectKey || !path) return;
-
-    const projectList = Array.isArray(projects.value) ? projects.value : [];
-    const project = projectList.find(
-        (item) => normaliseProjectId(item.id) === projectKey
-    );
-    if (!project) return;
-
-    if (isTreeCollapsed.value) {
-        isTreeCollapsed.value = false;
-    }
-
-    if (selectedProjectId.value !== project.id) {
-        await openProject(project);
-    } else if (!Array.isArray(tree.value) || tree.value.length === 0) {
-        await openProject(project);
-    }
-
-    const entry = ensureReportTreeEntry(project.id);
-    if (entry && !entry.nodes.length && !entry.loading) {
-        loadReportTreeForProject(project.id);
-    }
-
-    const searchNodes = (entry && entry.nodes && entry.nodes.length)
-        ? entry.nodes
-        : tree.value;
-    let targetNode = findTreeNodeByPath(searchNodes, path);
-    if (!targetNode) {
-        const name = path.split("/").pop() || path;
-        targetNode = { type: "file", path, name, mime: "" };
-    }
-
-    treeStore.selectTreeNode(path);
-    try {
-        await treeStore.openNode(targetNode);
-    } catch (error) {
-        console.error("[Workspace] Failed to preview file from report tree", {
-            projectId: project.id,
-            path,
-            error
-        });
-    }
-}
-
-async function previewReportTreeFile(projectId, path) {
->>>>>>> d172621d
     const projectKey = normaliseProjectId(projectId);
     if (!projectKey || !path) return;
 
@@ -3719,7 +3600,6 @@
                                                     activeReportDetails?.staticMetadataDetails?.length
                                                 "
                                                 class="reportStaticSection"
-<<<<<<< HEAD
                                             >
                                                 <div class="reportStaticHeader">
                                                     <h4>靜態分析器</h4>
@@ -3824,168 +3704,6 @@
                                                 >{{ activeReportDetails.dmlReport.reportText }}</pre>
                                             </section>
                                         </div>
-=======
-                                            >
-                                                <div class="reportStaticHeader">
-                                                    <h4>靜態分析器</h4>
-                                                    <span
-                                                        v-if="activeReportDetails?.staticMetadata?.engine"
-                                                        class="reportStaticEngine"
-                                                    >
-                                                        引擎：{{ activeReportDetails.staticMetadata.engine }}
-                                                    </span>
-                                                    <span
-                                                        v-else-if="activeReportDetails?.staticSummary?.analysis_source"
-                                                        class="reportStaticEngine"
-                                                    >
-                                                        來源：{{ activeReportDetails.staticSummary.analysis_source }}
-                                                    </span>
-                                                </div>
-                                                <div
-                                                    v-if="activeReportDetails?.staticSummaryDetails?.length"
-                                                    class="reportStaticBlock"
-                                                >
-                                                    <h5>摘要資訊</h5>
-                                                    <ul class="reportStaticList">
-                                                        <li
-                                                            v-for="item in activeReportDetails.staticSummaryDetails"
-                                                            :key="`static-summary-${item.label}-${item.value}`"
-                                                        >
-                                                            <span class="reportStaticItemLabel">{{ item.label }}</span>
-                                                            <span class="reportStaticItemValue">{{ item.value }}</span>
-                                                        </li>
-                                                    </ul>
-                                                </div>
-                                                <div
-                                                    v-if="activeReportDetails?.staticMetadataDetails?.length"
-                                                    class="reportStaticBlock"
-                                                >
-                                                    <h5>中繼資料</h5>
-                                                    <ul class="reportStaticList">
-                                                        <li
-                                                            v-for="item in activeReportDetails.staticMetadataDetails"
-                                                            :key="`static-metadata-${item.label}-${item.value}`"
-                                                        >
-                                                            <span class="reportStaticItemLabel">{{ item.label }}</span>
-                                                            <span class="reportStaticItemValue">{{ item.value }}</span>
-                                                        </li>
-                                                    </ul>
-                                                </div>
-                                            </section>
-
-                                            <section
-                                                v-if="activeReportDetails?.dmlReport"
-                                                class="reportDmlSection"
-                                            >
-                                                <div class="reportDmlHeader">
-                                                    <h4>DML 提示詞分析</h4>
-                                                    <span
-                                                        v-if="activeReportDetails.dmlReport.status"
-                                                        class="reportDmlStatus"
-                                                    >
-                                                        {{ activeReportDetails.dmlReport.status }}
-                                                    </span>
-                                                    <span
-                                                        v-if="activeReportDetails.dmlReport.generatedAt"
-                                                        class="reportDmlTimestamp"
-                                                    >
-                                                        產生於 {{ activeReportDetails.dmlReport.generatedAt }}
-                                                    </span>
-                                                </div>
-                                                <p
-                                                    v-if="activeReportDetails.dmlReport.error"
-                                                    class="reportDmlError"
-                                                >
-                                                    {{ activeReportDetails.dmlReport.error }}
-                                                </p>
-                                                <div
-                                                    v-if="activeReportDetails.dmlReport.segments?.length"
-                                                    class="reportDmlSegments"
-                                                >
-                                                    <details
-                                                        v-for="segment in activeReportDetails.dmlReport.segments"
-                                                        :key="segment.key"
-                                                        class="reportDmlSegment"
-                                                    >
-                                                        <summary>
-                                                            第 {{ segment.index }} 段
-                                                            <template v-if="segment.startLine">
-                                                                （第 {{ segment.startLine }} 行起
-                                                                <template v-if="segment.endLine">，至第 {{ segment.endLine }} 行止</template>
-                                                                ）
-                                                            </template>
-                                                        </summary>
-                                                        <pre class="reportDmlSql codeScroll themed-scrollbar">{{ segment.sql }}</pre>
-                                                        <pre
-                                                            v-if="segment.analysis"
-                                                            class="reportDmlAnalysis codeScroll themed-scrollbar"
-                                                        >{{ segment.analysis }}</pre>
-                                                    </details>
-                                                </div>
-                                                <p v-else class="reportDmlEmpty">尚未取得 DML 拆分結果。</p>
-                                                <pre
-                                                    v-if="activeReportDetails.dmlReport.reportText"
-                                                    class="reportDmlSummary codeScroll themed-scrollbar"
-                                                >{{ activeReportDetails.dmlReport.reportText }}</pre>
-                                            </section>
-                                        </div>
-
-                                        <section
-                                            v-if="activeReportDetails?.dmlReport"
-                                            class="reportDmlSection"
-                                        >
-                                            <div class="reportDmlHeader">
-                                                <h4>DML 提示詞分析</h4>
-                                                <span
-                                                    v-if="activeReportDetails.dmlReport.status"
-                                                    class="reportDmlStatus"
-                                                >
-                                                    {{ activeReportDetails.dmlReport.status }}
-                                                </span>
-                                                <span
-                                                    v-if="activeReportDetails.dmlReport.generatedAt"
-                                                    class="reportDmlTimestamp"
-                                                >
-                                                    產生於 {{ activeReportDetails.dmlReport.generatedAt }}
-                                                </span>
-                                            </div>
-                                            <p
-                                                v-if="activeReportDetails.dmlReport.error"
-                                                class="reportDmlError"
-                                            >
-                                                {{ activeReportDetails.dmlReport.error }}
-                                            </p>
-                                            <div
-                                                v-if="activeReportDetails.dmlReport.segments?.length"
-                                                class="reportDmlSegments"
-                                            >
-                                                <details
-                                                    v-for="segment in activeReportDetails.dmlReport.segments"
-                                                    :key="segment.key"
-                                                    class="reportDmlSegment"
-                                                >
-                                                    <summary>
-                                                        第 {{ segment.index }} 段
-                                                        <template v-if="segment.startLine">
-                                                            （第 {{ segment.startLine }} 行起
-                                                            <template v-if="segment.endLine">，至第 {{ segment.endLine }} 行止</template>
-                                                            ）
-                                                        </template>
-                                                    </summary>
-                                                    <pre class="reportDmlSql codeScroll themed-scrollbar">{{ segment.sql }}</pre>
-                                                    <pre
-                                                        v-if="segment.analysis"
-                                                        class="reportDmlAnalysis codeScroll themed-scrollbar"
-                                                    >{{ segment.analysis }}</pre>
-                                                </details>
-                                            </div>
-                                            <p v-else class="reportDmlEmpty">尚未取得 DML 拆分結果。</p>
-                                            <pre
-                                                v-if="activeReportDetails.dmlReport.reportText"
-                                                class="reportDmlSummary codeScroll themed-scrollbar"
-                                            >{{ activeReportDetails.dmlReport.reportText }}</pre>
-                                        </section>
->>>>>>> d172621d
 
 
                                         <section class="reportIssuesSection" v-if="shouldShowReportIssuesSection">
