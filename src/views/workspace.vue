<script setup>
import { ref, reactive, watch, onMounted, onBeforeUnmount, computed, nextTick } from "vue";
import { usePreview } from "../scripts/composables/usePreview.js";
import { useTreeStore } from "../scripts/composables/useTreeStore.js";
import { useProjectsStore } from "../scripts/composables/useProjectsStore.js";
import { useAiAssistant } from "../scripts/composables/useAiAssistant.js";
import * as fileSystemService from "../scripts/services/fileSystemService.js";
import { generateReportViaDify, fetchProjectReports } from "../scripts/services/reportService.js";
import {
    buildSummaryDetailList,
    updateIssueSummaryTotals,
    buildCombinedReportPayload,
    buildCombinedReportJsonExport,
    buildIssueDistributions,
    buildSourceSummaries,
    buildAggregatedSummaryRecords,
    collectAggregatedIssues,
    collectIssueSummaryTotals
} from "../scripts/reports/combinedReport.js";
import {
    collectStaticReportIssues,
    mergeStaticReportIntoAnalysis,
    buildStaticReportDetails
} from "../scripts/reports/staticReport.js";
import {
    collectAiReviewIssues,
    mergeAiReviewReportIntoAnalysis,
    applyAiReviewResultToState,
    hydrateAiReviewStateFromRecord,
    buildAiReviewSourceSummaryConfig,
    buildAiReviewPersistencePayload,
    filterDmlIssues
} from "../scripts/reports/aiReviewReport.js";
import { exportJsonReport, normaliseJsonContent } from "../scripts/reports/exportJson.js";
import {
    isPlainObject,
    normaliseReportObject,
    normaliseAiReviewPayload,
    parseReportJson
} from "../scripts/reports/shared.js";
import PanelRail from "../components/workspace/PanelRail.vue";
import ChatAiWindow from "../components/ChatAiWindow.vue";

const workspaceLogoModules = import.meta.glob("../assets/InfoMacro_logo.jpg", {
    eager: true,
    import: "default"
});
const workspaceLogoSrc = Object.values(workspaceLogoModules)[0] ?? "";

const preview = usePreview();

const projectsStore = useProjectsStore({
    preview,
    fileSystem: fileSystemService
});

const treeStore = useTreeStore({
    getProjectRootHandleById: projectsStore.getProjectRootHandleById,
    getFileHandleByPath: fileSystemService.getFileHandleByPath,
    previewing: preview.previewing,
    isTextLike: preview.isTextLike,
    MAX_TEXT_BYTES: preview.MAX_TEXT_BYTES,
    selectedProjectId: projectsStore.selectedProjectId
});

projectsStore.setTreeStore(treeStore);

const aiAssistant = useAiAssistant({ treeStore, projectsStore, fileSystem: fileSystemService, preview });

const {
    showUploadModal,
    projects,
    selectedProjectId,
    supportsFS,
    loadProjectsFromDB,
    cleanupLegacyHandles,
    openProject,
    deleteProject,
    handleDrop,
    handleDragOver,
    handleFolderInput,
    pickFolderAndImport,
    updateCapabilityFlags,
    getProjectRootHandleById,
    safeAlertFail
} = projectsStore;

const {
    tree,
    activeTreePath,
    activeTreeRevision,
    isLoadingTree,
    openNode,
    selectTreeNode
} = treeStore;

const {
    open: openAssistantSession,
    close: closeAssistantSession,
    contextItems,
    messages,
    addActiveNode,
    addSnippetContext,
    removeContext,
    clearContext,
    sendUserMessage,
    isProcessing,
    isInteractionLocked: isChatLocked,
    connection,
    retryHandshake
} = aiAssistant;

const { previewing } = preview;

const previewLineItems = computed(() => {
    if (previewing.value.kind !== "text") return [];
    const text = previewing.value.text ?? "";
    const lines = text.split(/\r\n|\r|\n/);
    if (lines.length === 0) {
        return [{ number: 1, content: "\u00A0" }];
    }
    return lines.map((line, index) => ({
        number: index + 1,
        content: line === "" ? "\u00A0" : line,
        raw: line
    }));
});

const middlePaneWidth = ref(360);
const mainContentRef = ref(null);
const codeScrollRef = ref(null);
const codeSelection = ref(null);
let pointerDownInCode = false;
let shouldClearAfterPointerClick = false;
let lastPointerDownWasOutsideCode = false;
const showCodeLineNumbers = ref(true);
const isChatWindowOpen = ref(false);
const activeRailTool = ref("projects");
const chatWindowState = reactive({ x: 0, y: 80, width: 420, height: 520 });
const chatDragState = reactive({ active: false, offsetX: 0, offsetY: 0 });
const chatResizeState = reactive({
    active: false,
    startX: 0,
    startY: 0,
    startWidth: 0,
    startHeight: 0,
    startLeft: 0,
    startTop: 0,
    edges: {
        left: false,
        right: false,
        top: false,
        bottom: false
    }
});
const hasInitializedChatWindow = ref(false);
const isTreeCollapsed = ref(false);
const reportStates = reactive({});
const reportTreeCache = reactive({});
const reportBatchStates = reactive({});
const activeReportTarget = ref(null);
const reportExportState = reactive({
    combined: false,
    static: false,
    ai: false
});
const isDmlReportExpanded = ref(false);

const handleToggleDmlSection = (event) => {
    if (event && typeof event.target?.open === "boolean") {
        isDmlReportExpanded.value = event.target.open;
    }
};
const isProjectToolActive = computed(() => activeRailTool.value === "projects");
const isReportToolActive = computed(() => activeRailTool.value === "reports");
const shouldPrepareReportTrees = computed(
    () => isProjectToolActive.value || isReportToolActive.value
);
const panelMode = computed(() => (isReportToolActive.value ? "reports" : "projects"));
const reportProjectEntries = computed(() => {
    const list = Array.isArray(projects.value) ? projects.value : [];
    return list.map((project) => {
        const projectKey = normaliseProjectId(project.id);
        return {
            project,
            cache: reportTreeCache[projectKey] || {
                nodes: [],
                loading: false,
                error: "",
                expandedPaths: [],
                hydratedReports: false,
                hydratingReports: false,
                reportHydrationError: ""
            }
        };
    });
});

const activePreviewTarget = computed(() => {
    const projectId = normaliseProjectId(selectedProjectId.value);
    const path = activeTreePath.value || "";
    if (!projectId || !path) return null;
    return { projectId, path };
});

const reportPanelConfig = computed(() => {
    const viewMode = isReportToolActive.value ? "reports" : "projects";
    const showProjectActions = isReportToolActive.value;
    const showIssueBadge = isReportToolActive.value;
    const showFileActions = isReportToolActive.value;
    const allowSelectWithoutReport = !isReportToolActive.value;
    const projectIssueGetter = showIssueBadge ? getProjectIssueCount : null;

    return {
        panelTitle: viewMode === "reports" ? "代碼審查" : "專案檔案",
        showProjectActions,
        showIssueBadge,
        showFileActions,
        allowSelectWithoutReport,
        entries: reportProjectEntries.value,
        normaliseProjectId,
        isNodeExpanded: isReportNodeExpanded,
        toggleNode: toggleReportNode,
        getReportState: getReportStateForFile,
        onGenerate: generateReportForFile,
        onSelect: viewMode === "reports" ? selectReport : openProjectFileFromReportTree,
        getStatusLabel,
        onReloadProject: loadReportTreeForProject,
        onGenerateProject: generateProjectReports,
        getProjectBatchState,
        getProjectIssueCount: projectIssueGetter,
        activeTarget: isReportToolActive.value
            ? activeReportTarget.value
            : activePreviewTarget.value
    };
});
const readyReports = computed(() => {
    const list = [];
    const projectList = Array.isArray(projects.value) ? projects.value : [];
    const projectMap = new Map(projectList.map((project) => [String(project.id), project]));

    Object.entries(reportStates).forEach(([key, state]) => {
        if (state.status !== "ready") return;
        const parsed = parseReportKey(key);
        const project = projectMap.get(parsed.projectId);
        if (!project || !parsed.path) return;
        list.push({
            key,
            project,
            path: parsed.path,
            state
        });
    });

    list.sort((a, b) => {
        if (a.project.name === b.project.name) return a.path.localeCompare(b.path);
        return a.project.name.localeCompare(b.project.name);
    });

    return list;
});

const projectIssueTotals = computed(() =>
    collectIssueSummaryTotals(reportStates, { parseKey: parseReportKey })
);
const hasReadyReports = computed(() => readyReports.value.length > 0);
const activeReport = computed(() => {
    const target = activeReportTarget.value;
    if (!target) return null;
    const key = toReportKey(target.projectId, target.path);
    if (!key) return null;
    const state = reportStates[key];
    if (
        !state ||
        (state.status !== "ready" && state.status !== "error" && state.status !== "processing")
    ) {
        return null;
    }
    const projectList = Array.isArray(projects.value) ? projects.value : [];
    const project = projectList.find((item) => String(item.id) === target.projectId);
    if (!project) return null;
    return {
        project,
        state,
        path: target.path
    };
});

const isActiveReportProcessing = computed(
    () => activeReport.value?.state?.status === "processing"
);

const viewerHasContent = computed(() => {
    const report = activeReport.value;
    if (!report) return false;
    return (
        report.state.status === "ready" ||
        report.state.status === "error" ||
        report.state.status === "processing"
    );
});

const activeReportIssueSources = computed(() => {
    const report = activeReport.value;
    if (!report || !report.state) {
        return {
            state: null,
            staticIssues: [],
            aiIssues: [],
            aggregatedIssues: []
        };
    }

    const state = report.state;
    return {
        state,
        staticIssues: collectStaticReportIssues(state),
        aiIssues: collectAiReviewIssues(state),
        aggregatedIssues: collectAggregatedIssues(state)
    };
});

const activeReportDetails = computed(() => {
    const report = activeReport.value;
    if (!report || report.state.status !== "ready") return null;
    const parsed = report.state.parsedReport;
    if (!parsed || typeof parsed !== "object") return null;

    const reports = parsed.reports && typeof parsed.reports === "object" ? parsed.reports : null;
    const dmlReport = reports?.dml_prompt || reports?.dmlPrompt || null;

    const aggregatedPayload = isPlainObject(parsed) ? parsed : null;
    const { staticIssues, aiIssues, aggregatedIssues: derivedAggregatedIssues } =
        activeReportIssueSources.value;
    let aggregatedIssues = Array.isArray(aggregatedPayload?.issues)
        ? aggregatedPayload.issues
        : derivedAggregatedIssues;
    if (!Array.isArray(aggregatedIssues)) {
        aggregatedIssues = [];
    }

    let summaryRecords = Array.isArray(aggregatedPayload?.summary) ? aggregatedPayload.summary : null;
    if (!Array.isArray(summaryRecords) || !summaryRecords.length) {
        summaryRecords = buildAggregatedSummaryRecords(
            report.state,
            staticIssues,
            aiIssues,
            aggregatedIssues
        );
    }

    const toSummaryKey = (value) => (typeof value === "string" ? value.toLowerCase() : "");
    const combinedSummaryRecord = Array.isArray(summaryRecords)
        ? summaryRecords.find((record) => toSummaryKey(record?.source) === toSummaryKey("combined"))
        : null;

    const globalSummary = parsed.summary && typeof parsed.summary === "object" ? parsed.summary : null;

    const {
        staticReport,
        summary,
        summaryObject,
        summaryText,
        staticSummary,
        staticSummaryDetails,
        staticMetadata,
        staticMetadataDetails,
        issues: normalisedIssues,
        severityBreakdown,
        ruleBreakdown,
        totalIssues: staticTotalIssues,
        sourceSummaryConfig: staticSourceSummaryConfig
    } = buildStaticReportDetails({
        state: report.state,
        parsedReport: parsed,
        aggregatedIssues,
        summaryRecords,
        combinedSummaryRecord,
        globalSummary
    });

    const total = staticTotalIssues;
    const combinedSummarySource =
        (combinedSummaryRecord && typeof combinedSummaryRecord === "object"
            ? combinedSummaryRecord
            : null) || globalSummary;
    const combinedSummaryDetails = buildSummaryDetailList(combinedSummarySource, {
        omitKeys: ["sources", "by_rule", "byRule", "source", "label"]
    });

    const normaliseKey = (value) => (typeof value === "string" ? value.toLowerCase() : "");
    const pickString = (...candidates) => {
        for (const candidate of candidates) {
            if (typeof candidate === "string") {
                const trimmed = candidate.trim();
                if (trimmed) {
                    return trimmed;
                }
            }
        }
        return "";
    };
    const pickFirstValue = (...candidates) => {
        for (const candidate of candidates) {
            if (candidate !== null && candidate !== undefined && candidate !== "") {
                return candidate;
            }
        }
        return null;
    };
    const buildSourceMetrics = (...sources) => {
        const metrics = [];
        const seen = new Set();
        const pushMetric = (label, rawValue, transform = (value) => value) => {
            if (!label || rawValue === undefined || rawValue === null) return;
            const value = transform(rawValue);
            if (value === null || value === undefined || value === "") return;
            if (seen.has(label)) return;
            seen.add(label);
            metrics.push({ label, value });
        };

        for (const source of sources) {
            if (!source || typeof source !== "object") continue;
            pushMetric(
                "問題數",
                source.total_issues ?? source.totalIssues,
                (candidate) => {
                    const numeric = Number(candidate);
                    return Number.isFinite(numeric) ? numeric : Number(candidate ?? 0) || 0;
                }
            );
            if (source.by_rule || source.byRule) {
                const byRuleEntries = Object.entries(source.by_rule || source.byRule || {});
                pushMetric("規則數", byRuleEntries.length, (count) => Number(count) || 0);
            }
            pushMetric(
                "拆分語句",
                source.total_segments ?? source.totalSegments,
                (candidate) => {
                    const numeric = Number(candidate);
                    return Number.isFinite(numeric) ? numeric : Number(candidate ?? 0) || 0;
                }
            );
            pushMetric(
                "已分析段數",
                source.analyzed_segments ?? source.analyzedSegments,
                (candidate) => {
                    const numeric = Number(candidate);
                    return Number.isFinite(numeric) ? numeric : Number(candidate ?? 0) || 0;
                }
            );
        }

        return metrics;
    };
    const mergeMetrics = (base, extra) => {
        if (!Array.isArray(base) || !base.length) return Array.isArray(extra) ? [...extra] : [];
        if (!Array.isArray(extra) || !extra.length) return [...base];
        const merged = [...base];
        const seen = new Set(base.map((item) => item.label));
        extra.forEach((item) => {
            if (!item || typeof item !== "object") return;
            if (seen.has(item.label)) return;
            seen.add(item.label);
            merged.push(item);
        });
        return merged;
    };

    const sourceSummaries = [];
    if (globalSummary?.sources && typeof globalSummary.sources === "object") {
        for (const [key, value] of Object.entries(globalSummary.sources)) {
            if (!value || typeof value !== "object") continue;
            const keyLower = normaliseKey(key);
            let label = key;
            if (keyLower === "static_analyzer" || keyLower === "staticanalyzer") {
                label = "靜態分析器";
            } else if (keyLower === "dml_prompt" || keyLower === "dmlprompt") {
                label = "AI審查";
            } else if (keyLower === "dify_workflow" || keyLower === "difyworkflow") {
                label = "聚合報告";
            }

            const metrics = buildSourceMetrics(value);
            const status = pickString(value.status);
            const errorMessage = pickString(value.error_message, value.errorMessage);
            const generatedAt = pickFirstValue(value.generated_at, value.generatedAt);

            sourceSummaries.push({
                key,
                keyLower,
                label,
                metrics,
                status,
                errorMessage,
                generatedAt
            });
        }
    }

    const enhanceSourceSummary = (keyLower, label, options = {}) => {
        const entry = sourceSummaries.find((item) => item.keyLower === keyLower);
        const metrics = buildSourceMetrics(...(options.metricsSources || []));
        const status = pickString(...(options.statusCandidates || []));
        const errorMessage = pickString(...(options.errorCandidates || []));
        const generatedAt = pickFirstValue(...(options.generatedAtCandidates || []));

        if (entry) {
            entry.label = label;
            if (metrics.length) {
                entry.metrics = mergeMetrics(entry.metrics, metrics);
            }
            if (!entry.status) {
                entry.status = status;
            }
            if (!entry.errorMessage) {
                entry.errorMessage = errorMessage;
            }
            if (!entry.generatedAt) {
                entry.generatedAt = generatedAt;
            }
        } else if (metrics.length || status || errorMessage || generatedAt) {
            sourceSummaries.push({
                key: options.key || keyLower,
                keyLower,
                label,
                metrics,
                status,
                errorMessage,
                generatedAt
            });
        }
    };

    const applySummaryRecords = (records) => {
        if (!Array.isArray(records)) return;
        records.forEach((record) => {
            if (!record || typeof record !== "object") return;
            const keyLower = normaliseKey(record.source);
            if (!keyLower) return;
            const label =
                typeof record.label === "string" && record.label.trim()
                    ? record.label.trim()
                    : record.source || keyLower;
            const existingIndex = sourceSummaries.findIndex((item) => item.keyLower === keyLower);
            if (existingIndex !== -1) {
                sourceSummaries.splice(existingIndex, 1);
            }
            enhanceSourceSummary(keyLower, label, {
                key: record.source || keyLower,
                metricsSources: [record],
                statusCandidates: [record.status],
                errorCandidates: [record.error_message, record.errorMessage, record.message],
                generatedAtCandidates: [record.generated_at, record.generatedAt]
            });
        });
    };

    applySummaryRecords(summaryRecords);

    if (staticSourceSummaryConfig) {
        enhanceSourceSummary("static_analyzer", "靜態分析器", staticSourceSummaryConfig);
    }

    const dmlSourceValue = globalSummary?.sources?.dml_prompt || globalSummary?.sources?.dmlPrompt || null;
    const aiSourceSummary = buildAiReviewSourceSummaryConfig({
        report: dmlReport,
        globalSource: dmlSourceValue,
        analysis: report.state?.analysis
    });
    const dmlSummary = aiSourceSummary.summary;
    const dmlDetails = aiSourceSummary.details;

    enhanceSourceSummary("dml_prompt", "AI審查", {
        metricsSources: aiSourceSummary.metricsSources,
        statusCandidates: aiSourceSummary.statusCandidates,
        errorCandidates: aiSourceSummary.errorCandidates,
        generatedAtCandidates: aiSourceSummary.generatedAtCandidates
    });

    const combinedSummarySourceValue =
        globalSummary?.sources?.dify_workflow || globalSummary?.sources?.difyWorkflow || null;
    enhanceSourceSummary("dify_workflow", "聚合報告", {
        metricsSources: [combinedSummarySourceValue, globalSummary],
        statusCandidates: [
            combinedSummarySourceValue?.status,
            globalSummary?.status,
            report.state?.analysis?.dify?.status
        ],
        errorCandidates: [
            combinedSummarySourceValue?.error_message,
            combinedSummarySourceValue?.errorMessage,
            globalSummary?.error_message,
            globalSummary?.errorMessage,
            report.state?.analysis?.difyErrorMessage,
            report.state?.difyErrorMessage
        ],
        generatedAtCandidates: [
            combinedSummarySourceValue?.generated_at,
            combinedSummarySourceValue?.generatedAt,
            globalSummary?.generated_at,
            globalSummary?.generatedAt
        ]
    });

    return {
        totalIssues: Number.isFinite(total) ? Number(total) : null,
        summary,
        summaryObject,
        summaryText,
        staticSummary,
        staticSummaryDetails,
        staticMetadata,
        staticMetadataDetails,
        issues: normalisedIssues,
        severityBreakdown,
        ruleBreakdown,
        raw: parsed,
        sourceSummaries,
        combinedSummary: combinedSummarySource,
        combinedSummaryDetails,
        staticReport,
        dmlReport: dmlDetails
    };
});


const hasStructuredReport = computed(() => Boolean(activeReportDetails.value));
const ruleBreakdownItems = computed(() => {
    const items = activeReportDetails.value?.ruleBreakdown;
    return Array.isArray(items) ? items : [];
});
const severityBreakdownItems = computed(() => {
    const items = activeReportDetails.value?.severityBreakdown;
    return Array.isArray(items) ? items : [];
});
const activeReportSummaryText = computed(() => {
    const text = activeReportDetails.value?.summaryText;
    return typeof text === "string" ? text : "";
});
const shouldShowNoIssueSummary = computed(() => {
    const details = activeReportDetails.value;
    return Boolean(details) && !activeReportSummaryText.value && details.totalIssues === 0;
});
const activeReportTotalIssuesDisplay = computed(() => {
    const value = activeReportDetails.value?.totalIssues;
    if (value === null || value === undefined) {
        return "—";
    }
    if (typeof value === "number" && Number.isFinite(value)) {
        return String(value);
    }
    return String(value);
});
const staticSummaryDetailsItems = computed(() => {
    const items = activeReportDetails.value?.staticSummaryDetails;
    return Array.isArray(items) ? items : [];
});
const staticMetadataDetailsItems = computed(() => {
    const items = activeReportDetails.value?.staticMetadataDetails;
    return Array.isArray(items) ? items : [];
});
const hasStaticDetailContent = computed(
    () => staticSummaryDetailsItems.value.length > 0 || staticMetadataDetailsItems.value.length > 0
);
const staticEngineName = computed(() => {
    const engine = activeReportDetails.value?.staticMetadata?.engine;
    return typeof engine === "string" ? engine : "";
});
const staticSourceName = computed(() => {
    const source = activeReportDetails.value?.staticSummary?.analysis_source;
    return typeof source === "string" ? source : "";
});
const trimLeadingWhitespace = (value) => {
    if (typeof value !== "string") return value;
    return value.replace(/^\s+/, "");
};
const dmlReportDetails = computed(() => {
    const report = activeReportDetails.value?.dmlReport;
    if (!report || typeof report !== "object") return null;

    const normalised = { ...report };

    if (typeof normalised.reportText === "string") {
        normalised.reportText = trimLeadingWhitespace(normalised.reportText);
    }

    if (Array.isArray(normalised.segments)) {
        normalised.segments = normalised.segments.map((segment) => {
            if (!isPlainObject(segment)) return segment;
            const next = { ...segment };
            if (typeof next.text === "string") {
                next.text = trimLeadingWhitespace(next.text);
            }
            if (typeof next.sql === "string") {
                next.sql = trimLeadingWhitespace(next.sql);
            }
            if (typeof next.analysis === "string") {
                next.analysis = trimLeadingWhitespace(next.analysis);
            }
            return next;
        });
    }

    if (Array.isArray(normalised.chunks)) {
        normalised.chunks = normalised.chunks.map((chunk) => {
            if (!isPlainObject(chunk)) return chunk;
            const nextChunk = { ...chunk };
            if (typeof nextChunk.report === "string") {
                nextChunk.report = trimLeadingWhitespace(nextChunk.report);
            }
            if (typeof nextChunk.summary === "string") {
                nextChunk.summary = trimLeadingWhitespace(nextChunk.summary);
            }
            return nextChunk;
        });
    }

    return normalised;
});
const dmlSegments = computed(() => {
    const segments = dmlReportDetails.value?.segments;
    return Array.isArray(segments) ? segments : [];
});
const hasDmlSegments = computed(() => dmlSegments.value.length > 0);
const dmlChunkDetails = computed(() => {
    const report = dmlReportDetails.value;
    if (!report) return [];
    const chunks = Array.isArray(report.chunks) ? report.chunks : [];
    if (!chunks.length) return [];

    const totalCandidates = chunks.map((chunk, offset) => {
        const totalCandidate = Number(chunk?.total);
        if (Number.isFinite(totalCandidate) && totalCandidate > 0) {
            return Math.floor(totalCandidate);
        }
        const indexCandidate = Number(chunk?.index);
        if (Number.isFinite(indexCandidate) && indexCandidate > 0) {
            return Math.floor(indexCandidate);
        }
        return offset + 1;
    });
    const fallbackTotal = Math.max(chunks.length, ...totalCandidates);

    const normaliseIssue = (issue) => {
        if (isPlainObject(issue)) {
            const message =
                pickFirstNonEmptyString(
                    issue.message,
                    Array.isArray(issue.messages) ? issue.messages : [],
                    issue.description,
                    issue.detail,
                    issue.summary,
                    issue.statement,
                    issue.snippet,
                    issue.text,
                    issue.report,
                    issue.reason,
                    issue.evidence
                ) || "未提供訊息";
            const severity = pickFirstNonEmptyString(
                Array.isArray(issue.severity_levels) ? issue.severity_levels : [],
                issue.severity,
                issue.level
            );
            const rule = pickFirstNonEmptyString(
                Array.isArray(issue.rule_ids) ? issue.rule_ids : [],
                Array.isArray(issue.ruleIds) ? issue.ruleIds : [],
                issue.rule_id,
                issue.ruleId,
                issue.rule
            );
            const context = pickFirstNonEmptyString(
                issue.snippet,
                issue.statement,
                issue.sql,
                issue.segment,
                issue.text,
                issue.raw
            );
            const lineCandidate = Number(
                issue.line ?? issue.lineNumber ?? issue.line_no ?? issue.start_line ?? issue.startLine
            );
            const line = Number.isFinite(lineCandidate) && lineCandidate > 0 ? Math.floor(lineCandidate) : null;

            return {
                message,
                severity,
                rule,
                line,
                context,
                original: issue
            };
        }
        if (typeof issue === "string") {
            const trimmed = issue.trim();
            return {
                message: trimmed || "未提供訊息",
                severity: "",
                rule: "",
                line: null,
                context: "",
                original: issue
            };
        }
        try {
            return {
                message: JSON.stringify(issue),
                severity: "",
                rule: "",
                line: null,
                context: "",
                original: issue
            };
        } catch (_error) {
            return {
                message: "未提供訊息",
                severity: "",
                rule: "",
                line: null,
                context: "",
                original: issue
            };
        }
    };

    return chunks.map((chunk, offset) => {
        const indexCandidate = Number(chunk?.index);
        const index = Number.isFinite(indexCandidate) && indexCandidate > 0 ? Math.floor(indexCandidate) : offset + 1;
        const totalCandidate = Number(chunk?.total);
        const total = Number.isFinite(totalCandidate) && totalCandidate > 0
            ? Math.floor(totalCandidate)
            : Math.max(fallbackTotal, index);
        const issues = Array.isArray(chunk?.issues) ? chunk.issues : [];
        return {
            index,
            total,
            issues: issues.map(normaliseIssue)
        };
    });
});
const activeReportSourceText = computed(() => {
    const report = activeReport.value;
    if (!report) return "";
    const text = report.state?.sourceText;
    return typeof text === "string" ? text : "";
});

const activeReportSourceLines = computed(() => {
    const text = activeReportSourceText.value;
    if (!text) {
        return [];
    }
    const normalised = text.replace(/\r\n?/g, "\n").split("\n");
    if (!normalised.length) {
        return [];
    }
    return normalised.map((raw, index) => ({
        number: index + 1,
        raw,
        html: escapeHtml(raw) || "&nbsp;"
    }));
});

const reportIssueLines = computed(() => {
    const details = activeReportDetails.value;
    const sourceLines = activeReportSourceLines.value;
    const issues = Array.isArray(details?.issues) ? details.issues : [];

    let maxLine = sourceLines.length;
    const issuesByLine = new Map();
    const orphanIssues = [];

    for (const issue of issues) {
        const lineNumber = Number(issue?.line);
        if (Number.isFinite(lineNumber) && lineNumber > 0) {
            const key = Math.max(1, Math.floor(lineNumber));
            const bucket = issuesByLine.get(key) || [];
            bucket.push(issue);
            issuesByLine.set(key, bucket);
            if (key > maxLine) {
                maxLine = key;
            }
        } else {
            orphanIssues.push(issue);
        }
    }

    const result = [];

    const ensureLineEntry = (lineNumber) => {
        const index = lineNumber - 1;
        if (index < sourceLines.length) {
            return sourceLines[index];
        }
        return { number: lineNumber, raw: "", html: "&nbsp;" };
    };

    for (let lineNumber = 1; lineNumber <= Math.max(1, maxLine); lineNumber += 1) {
        const baseLine = ensureLineEntry(lineNumber);
        const lineIssues = issuesByLine.get(lineNumber) || [];
        const hasIssue = lineIssues.length > 0;

        result.push({
            key: `code-${lineNumber}`,
            type: "code",
            number: lineNumber,
            displayNumber: String(lineNumber),
            html: baseLine.html,
            hasIssue,
            issues: lineIssues
        });

        if (hasIssue) {
            result.push(buildIssueMetaLine("issues", lineNumber, lineIssues));
            result.push(buildIssueMetaLine("fix", lineNumber, lineIssues));
        }
    }

    if (orphanIssues.length) {
        result.push(buildIssueMetaLine("issues", "orphan", orphanIssues, true));
        result.push(buildIssueMetaLine("fix", "orphan", orphanIssues, true));
    }

    return result;
});

const hasReportIssueLines = computed(() => reportIssueLines.value.length > 0);

const structuredReportViewMode = ref("combined");
const shouldShowDmlChunkDetails = computed(() => {
    if (!dmlChunkDetails.value.length) {
        return false;
    }
    if (!hasStructuredReport.value) {
        return true;
    }
    return structuredReportViewMode.value === "dml";
});

const canShowStructuredSummary = computed(() => Boolean(activeReportDetails.value));

const canShowStructuredStatic = computed(() => {
    const reportState = activeReport.value?.state;
    if (reportState && normaliseJsonContent(reportState.staticReportJson)) {
        return true;
    }

    const details = activeReportDetails.value;
    if (!details) return false;

    if (details.staticReport && typeof details.staticReport === "object") {
        if (Object.keys(details.staticReport).length > 0) {
            return true;
        }
    }

    if (Array.isArray(details.staticSummaryDetails) && details.staticSummaryDetails.length) {
        return true;
    }

    if (Array.isArray(details.staticMetadataDetails) && details.staticMetadataDetails.length) {
        return true;
    }

    if (details.staticSummary) {
        if (typeof details.staticSummary === "string") {
            if (details.staticSummary.trim().length) return true;
        } else if (typeof details.staticSummary === "object") {
            if (Object.keys(details.staticSummary).length) return true;
        }
    }

    if (details.staticMetadata && typeof details.staticMetadata === "object") {
        if (Object.keys(details.staticMetadata).length) {
            return true;
        }
    }

    return false;
});

const canShowStructuredDml = computed(() => {
    const reportState = activeReport.value?.state;
    if (reportState && normaliseJsonContent(reportState.aiReportJson)) {
        return true;
    }

    const report = activeReportDetails.value?.dmlReport;
    if (!report) return false;

    if (Array.isArray(report.segments) && report.segments.length) {
        return true;
    }

    if (Array.isArray(report.issues) && report.issues.length) {
        return true;
    }

    if (typeof report.aggregatedText === "string" && report.aggregatedText.trim().length) {
        return true;
    }

    if (report.aggregated && typeof report.aggregated === "object") {
        if (Object.keys(report.aggregated).length) {
            return true;
        }
    }

    if (typeof report.reportText === "string" && report.reportText.trim().length) {
        return true;
    }

    if (typeof report.error === "string" && report.error.trim().length) {
        return true;
    }

    if (typeof report.status === "string" && report.status.trim().length) {
        return true;
    }

    if (report.generatedAt) {
        return true;
    }

    return false;
});

const canExportCombinedReport = computed(() => canShowStructuredSummary.value);
const canExportStaticReport = computed(() => canShowStructuredStatic.value);
const canExportAiReport = computed(() => canShowStructuredDml.value);

const STRUCTURED_EXPORT_CONFIG = {
    combined: {
        type: "combined",
        heading: "聚合報告 JSON",
        exportLabel: "匯出聚合報告 JSON"
    },
    static: {
        type: "static",
        heading: "靜態分析 JSON",
        exportLabel: "匯出靜態分析 JSON"
    },
    dml: {
        type: "ai",
        heading: "AI 審查 JSON",
        exportLabel: "匯出 AI 審查 JSON"
    }
};

function extractAiIssuesForJsonExport(state) {
    if (!state || typeof state !== "object") {
        return [];
    }
    const reports = state.parsedReport?.reports;
    const candidates = [
        state.analysis?.dmlIssues,
        state.analysis?.dmlReport?.issues,
        state.dml?.issues,
        state.dml?.aggregated?.issues,
        reports?.dml_prompt?.issues,
        reports?.dmlPrompt?.issues
    ];
    let selected = null;
    for (const candidate of candidates) {
        if (Array.isArray(candidate) && candidate.length) {
            selected = candidate;
            break;
        }
        if (!selected && Array.isArray(candidate)) {
            selected = candidate;
        }
    }
    return filterDmlIssues(Array.isArray(selected) ? selected : []);
}

function buildJsonInfo(candidate) {
    const raw = normaliseJsonContent(candidate);
    if (!raw) {
        return { raw: "", preview: "" };
    }
    let preview = raw;
    try {
        preview = JSON.stringify(JSON.parse(raw), null, 2);
    } catch (error) {
        preview = raw;
    }
    return { raw, preview };
}

const combinedReportJsonInfo = computed(() => {
    const report = activeReport.value;
    if (!report || !report.state) {
        return { raw: "", preview: "" };
    }

    const combinedPayload = buildCombinedReportJsonExport(report.state);
    return buildJsonInfo(combinedPayload);
});

function filterStaticIssuesForJsonExport(issues) {
    if (!Array.isArray(issues)) {
        return [];
    }
    return issues.filter((issue) => issue !== null && issue !== undefined);
}

function extractStaticIssuesForJsonExport(state) {
    if (!state || typeof state !== "object") {
        return [];
    }
    const reports = state.parsedReport?.reports;
    const staticEntry = reports?.static_analyzer || reports?.staticAnalyzer || null;
    if (staticEntry && Array.isArray(staticEntry.issues)) {
        return filterStaticIssuesForJsonExport(staticEntry.issues);
    }
    const analysisIssues = state.analysis?.staticReport?.issues;
    if (Array.isArray(analysisIssues)) {
        return filterStaticIssuesForJsonExport(analysisIssues);
    }
    return filterStaticIssuesForJsonExport(collectStaticReportIssues(state));
}

const staticReportJsonInfo = computed(() => {
    const report = activeReport.value;
    if (!report || !report.state) {
        return { raw: "", preview: "" };
    }
    const stored = normaliseJsonContent(report.state.staticReportJson);
    if (stored) {
        return buildJsonInfo(stored);
    }
    const issues = extractStaticIssuesForJsonExport(report.state);
    return buildJsonInfo({ issues });
});

const aiReportJsonInfo = computed(() => {
    const report = activeReport.value;
    if (!report || !report.state) {
        return { raw: "", preview: "" };
    }
    const stored = normaliseJsonContent(report.state.aiReportJson);
    if (stored) {
        return buildJsonInfo(stored);
    }
    const issues = extractAiIssuesForJsonExport(report.state);
    return buildJsonInfo({ issues });
});

const structuredReportExportConfig = computed(() => {
    const mode = structuredReportViewMode.value;
    const base = STRUCTURED_EXPORT_CONFIG[mode] || STRUCTURED_EXPORT_CONFIG.combined;
    let info = combinedReportJsonInfo.value;
    let canExport = canExportCombinedReport.value;
    let busy = reportExportState.combined;

    if (mode === "static") {
        info = staticReportJsonInfo.value;
        canExport = canExportStaticReport.value;
        busy = reportExportState.static;
    } else if (mode === "dml") {
        info = aiReportJsonInfo.value;
        canExport = canExportAiReport.value;
        busy = reportExportState.ai;
    }

    return {
        ...base,
        info,
        canExport: canExport && Boolean(info.raw),
        busy
    };
});

const structuredReportJsonHeading = computed(
    () => structuredReportExportConfig.value.heading || "報告 JSON"
);
const structuredReportExportLabel = computed(
    () => structuredReportExportConfig.value.exportLabel || "匯出 JSON"
);
const structuredReportJsonPreview = computed(() => {
    const preview = structuredReportExportConfig.value.info.preview;
    return typeof preview === "string" ? trimLeadingWhitespace(preview) : preview;
});
const shouldShowStructuredExportButton = computed(
    () => structuredReportExportConfig.value.canExport
);

const hasStructuredReportToggle = computed(
    () => canShowStructuredSummary.value || canShowStructuredStatic.value || canShowStructuredDml.value
);

const canShowCodeIssues = computed(() => {
    const report = activeReport.value;
    if (!report) return false;
    if (report.state?.sourceLoading || report.state?.sourceError) {
        return true;
    }
    return hasReportIssueLines.value;
});

const activeReportAiErrorMessage = computed(() => {
    const report = activeReport.value;
    if (!report) return "";

    const direct = typeof report.state?.difyErrorMessage === "string" ? report.state.difyErrorMessage : "";
    if (direct && direct.trim()) {
        return direct.trim();
    }

    const nested = typeof report.state?.analysis?.difyErrorMessage === "string"
        ? report.state.analysis.difyErrorMessage
        : "";
    if (nested && nested.trim()) {
        return nested.trim();
    }

    return "";
});

const shouldShowAiUnavailableNotice = computed(() => {
    const details = activeReportDetails.value;
    if (!details) return false;

    const hasStaticContent =
        canShowStructuredStatic.value ||
        (Array.isArray(details.issues) && details.issues.length > 0) ||
        Boolean(details.staticSummary) ||
        Boolean(details.staticMetadata);
    if (!hasStaticContent) {
        return false;
    }

    const aiReport = details.dmlReport;
    const hasAiContent = Boolean(
        aiReport &&
            ((Array.isArray(aiReport.issues) && aiReport.issues.length) ||
                (Array.isArray(aiReport.segments) && aiReport.segments.length) ||
                (typeof aiReport.aggregatedText === "string" && aiReport.aggregatedText.trim()) ||
                (typeof aiReport.reportText === "string" && aiReport.reportText.trim()) ||
                (aiReport.aggregated && Object.keys(aiReport.aggregated).length))
    );

    return !hasAiContent;
});

const reportAiUnavailableNotice = computed(() => {
    if (!shouldShowAiUnavailableNotice.value) return "";
    const detail = activeReportAiErrorMessage.value;
    if (detail) {
        return `無法取得 AI審查報告：${detail}。目前僅顯示靜態分析器報告。`;
    }
    return "無法取得 AI審查報告，僅顯示靜態分析器報告。";
});

const shouldShowReportIssuesSection = computed(
    () => Boolean(activeReportDetails.value) || canShowCodeIssues.value
);

const activeReportIssueCount = computed(() => {
    const details = activeReportDetails.value;
    if (!details) return null;
    if (Number.isFinite(details.totalIssues)) return Number(details.totalIssues);
    const list = Array.isArray(details.issues) ? details.issues : [];
    return list.length;
});

function setStructuredReportViewMode(mode) {
    if (!mode) return;
    if (mode !== "combined" && mode !== "static" && mode !== "dml") return;
    if (mode === structuredReportViewMode.value) return;
    if (mode === "combined" && !canShowStructuredSummary.value) return;
    if (mode === "static" && !canShowStructuredStatic.value) return;
    if (mode === "dml" && !canShowStructuredDml.value) return;
    structuredReportViewMode.value = mode;
}

function ensureStructuredReportViewMode(preferred) {
    const order = [];
    if (preferred) {
        order.push(preferred);
    }
    order.push("combined", "static", "dml");

    for (const mode of order) {
        if (mode === "combined" && canShowStructuredSummary.value) {
            if (structuredReportViewMode.value !== "combined") {
                structuredReportViewMode.value = "combined";
            }
            return;
        }
        if (mode === "static" && canShowStructuredStatic.value) {
            if (structuredReportViewMode.value !== "static") {
                structuredReportViewMode.value = "static";
            }
            return;
        }
        if (mode === "dml" && canShowStructuredDml.value) {
            if (structuredReportViewMode.value !== "dml") {
                structuredReportViewMode.value = "dml";
            }
            return;
        }
    }

    if (structuredReportViewMode.value !== "combined") {
        structuredReportViewMode.value = "combined";
    }
}

watch(
    [canShowStructuredSummary, canShowStructuredStatic, canShowStructuredDml],
    () => {
        ensureStructuredReportViewMode(structuredReportViewMode.value);
    },
    { immediate: true }
);

function normaliseErrorMessage(error) {
    if (!error) return "未知錯誤";
    if (typeof error === "string") {
        return error;
    }
    if (error instanceof Error) {
        return error.message || "未知錯誤";
    }
    if (typeof error.message === "string" && error.message.trim()) {
        return error.message.trim();
    }
    return String(error);
}

function buildReportExportMetadata(type, overrides = {}) {
    const report = activeReport.value;
    const projectName = report?.project?.name ?? "";
    const filePath = report?.path ?? "";
    const updatedAt = report?.state?.updatedAt ?? null;
    const updatedAtDisplay = report?.state?.updatedAtDisplay ?? "";

    return {
        projectName,
        filePath,
        updatedAt,
        updatedAtDisplay,
        type,
        ...overrides
    };
}

async function exportCombinedReportJson() {
    if (!canExportCombinedReport.value || reportExportState.combined) {
        return;
    }
    if (!activeReportDetails.value) {
        return;
    }

    const info = combinedReportJsonInfo.value;
    if (!info.raw) {
        if (typeof safeAlertFail === "function") {
            safeAlertFail("尚無可匯出的聚合報告 JSON 內容");
        }
        return;
    }

    reportExportState.combined = true;
    try {
        const aggregatedSource = activeReportDetails.value.combinedSummary || {};
        const metadata = buildReportExportMetadata("combined", {
            generatedAt:
                aggregatedSource?.generated_at ||
                aggregatedSource?.generatedAt ||
                activeReport.value?.state?.updatedAt ||
                null,
            typeLabel: "聚合報告",
            extension: "json"
        });
        await exportJsonReport({
            json: info.raw,
            metadata
        });
    } catch (error) {
        console.error("Failed to export combined report JSON", error);
        if (typeof safeAlertFail === "function") {
            safeAlertFail(`匯出聚合報告 JSON 失敗：${normaliseErrorMessage(error)}`);
        }
    } finally {
        reportExportState.combined = false;
    }
}

async function exportStaticReportJson() {
    if (!canExportStaticReport.value || reportExportState.static) {
        return;
    }
    if (!activeReportDetails.value) {
        return;
    }

    const info = staticReportJsonInfo.value;
    if (!info.raw) {
        if (typeof safeAlertFail === "function") {
            safeAlertFail("尚無可匯出的靜態分析 JSON 內容");
        }
        return;
    }

    reportExportState.static = true;
    try {
        const metadata = buildReportExportMetadata("static", {
            typeLabel: "靜態分析報告",
            extension: "json"
        });
        await exportJsonReport({
            json: info.raw,
            metadata
        });
    } catch (error) {
        console.error("Failed to export static report JSON", error);
        if (typeof safeAlertFail === "function") {
            safeAlertFail(`匯出靜態分析 JSON 失敗：${normaliseErrorMessage(error)}`);
        }
    } finally {
        reportExportState.static = false;
    }
}

async function exportAiReportJson() {
    if (!canExportAiReport.value || reportExportState.ai) {
        return;
    }
    const dmlDetails = dmlReportDetails.value;
    if (!dmlDetails) {
        return;
    }

    const info = aiReportJsonInfo.value;
    if (!info.raw) {
        if (typeof safeAlertFail === "function") {
            safeAlertFail("尚無可匯出的 AI 審查 JSON 內容");
        }
        return;
    }

    reportExportState.ai = true;
    try {
        const metadata = buildReportExportMetadata("ai", {
            generatedAt: dmlDetails.generatedAt ?? null,
            typeLabel: "AI 審查報告",
            extension: "json"
        });
        await exportJsonReport({
            json: info.raw,
            metadata
        });
    } catch (error) {
        console.error("Failed to export AI review report JSON", error);
        if (typeof safeAlertFail === "function") {
            safeAlertFail(`匯出 AI 審查 JSON 失敗：${normaliseErrorMessage(error)}`);
        }
    } finally {
        reportExportState.ai = false;
    }
}

async function exportCurrentStructuredReportJson() {
    const config = structuredReportExportConfig.value;
    if (!config.canExport || config.busy) {
        return;
    }
    if (config.type === "static") {
        await exportStaticReportJson();
        return;
    }
    if (config.type === "ai") {
        await exportAiReportJson();
        return;
    }
    await exportCombinedReportJson();
}

watch(activeReport, (report) => {
    if (!report) {
        structuredReportViewMode.value = "combined";
        return;
    }
    ensureStructuredReportViewMode("combined");
});

const middlePaneStyle = computed(() => {
    const hasActiveTool = isProjectToolActive.value || isReportToolActive.value;
    const width = hasActiveTool ? middlePaneWidth.value : 0;
    return {
        flex: `0 1 ${width}px`,
        width: `${width}px`,
        maxWidth: "100%"
    };
});

const chatWindowStyle = computed(() => ({
    width: `${chatWindowState.width}px`,
    height: `${chatWindowState.height}px`,
    left: `${chatWindowState.x}px`,
    top: `${chatWindowState.y}px`
}));

const isChatToggleDisabled = computed(() => isChatLocked.value && !isChatWindowOpen.value);

function escapeHtml(value) {
    return String(value)
        .replace(/&/g, "&amp;")
        .replace(/</g, "&lt;")
        .replace(/>/g, "&gt;")
        .replace(/"/g, "&quot;")
        .replace(/'/g, "&#39;");
}

function buildIssueMetaLine(type, keySource, issues, isOrphan = false) {
    const label = type === "fix" ? "Fix" : "Issues";
    const keySuffix = typeof keySource === "number" ? keySource : String(keySource || type);
    const html = type === "fix"
        ? buildIssueFixHtml(issues)
        : buildIssueDetailsHtml(issues, isOrphan);
    return {
        key: `${type}-${keySuffix}`,
        type,
        number: typeof keySource === "number" ? keySource : null,
        displayNumber: "",
        iconLabel: label,
        html: html || "&nbsp;",
        hasIssue: true,
        issues,
        isMeta: true,
        isOrphan: Boolean(isOrphan)
    };
}

function buildIssueDetailsHtml(issues, isOrphan = false) {
    if (!Array.isArray(issues) || !issues.length) {
        return '<div class="reportIssueInlineRow reportIssueInlineRow--empty">未檢測到問題</div>';
    }

    const rows = [];

    issues.forEach((issue) => {
        const details = Array.isArray(issue?.details) && issue.details.length ? issue.details : [issue];
        details.forEach((detail, detailIndex) => {
            const lineIndex = Number(detail?.index ?? detailIndex + 1);
            const badges = [];
            if (Number.isFinite(lineIndex)) {
                badges.push(`<span class="reportIssueInlineIndex">#${lineIndex}</span>`);
            }
            if (detail?.ruleId) {
                badges.push(`<span class="reportIssueInlineRule">${escapeHtml(detail.ruleId)}</span>`);
            }
            if (detail?.severityLabel) {
                const severityClass = detail.severityClass || "info";
                badges.push(
                    `<span class="reportIssueInlineSeverity reportIssueInlineSeverity--${severityClass}">${escapeHtml(
                        detail.severityLabel
                    )}</span>`
                );
            }
            if (isOrphan && Number.isFinite(issue?.line)) {
                badges.push(`<span class="reportIssueInlineLine">Line ${escapeHtml(String(issue.line))}</span>`);
            }

            const badgeBlock = badges.length
                ? `<span class="reportIssueInlineBadges">${badges.join(" ")}</span>`
                : "";

            const messageText =
                typeof detail?.message === "string" && detail.message.trim()
                    ? detail.message.trim()
                    : typeof issue?.message === "string" && issue.message.trim()
                      ? issue.message.trim()
                      : "未提供說明";
            const message = `<span class="reportIssueInlineMessage">${escapeHtml(messageText)}</span>`;

            const metaParts = [];
            if (issue?.objectName) {
                metaParts.push(`<span class="reportIssueInlineObject">${escapeHtml(issue.objectName)}</span>`);
            }
            if (Number.isFinite(detail?.column)) {
                metaParts.push(`<span class="reportIssueInlineColumn">列 ${escapeHtml(String(detail.column))}</span>`);
            }
            const meta = metaParts.length
                ? `<span class="reportIssueInlineMeta">${metaParts.join(" · ")}</span>`
                : "";

            rows.push(`<div class="reportIssueInlineRow">${badgeBlock}${message}${meta}</div>`);
        });
    });

    if (!rows.length) {
        return '<div class="reportIssueInlineRow reportIssueInlineRow--empty">未檢測到問題</div>';
    }

    return rows.join("");
}

function buildIssueFixHtml(issues) {
    if (!Array.isArray(issues) || !issues.length) {
        return '<div class="reportIssueInlineRow reportIssueInlineRow--empty">暫無建議</div>';
    }

    const rows = [];
    const suggestionSet = new Set();
    const suggestionQueue = [];
    const fixedCodeSet = new Set();
    const fixedCodeQueue = [];

    const pushSuggestion = (value) => {
        if (typeof value !== "string") return;
        const trimmed = value.trim();
        if (!trimmed || suggestionSet.has(trimmed)) return;
        suggestionSet.add(trimmed);
        suggestionQueue.push(trimmed);
    };

    issues.forEach((issue) => {
        const details = Array.isArray(issue?.details) && issue.details.length ? issue.details : [];
        details.forEach((detail) => {
            if (typeof detail?.suggestion === "string") {
                pushSuggestion(detail.suggestion);
            }
        });

        const suggestionList = Array.isArray(issue?.suggestionList) ? issue.suggestionList : [];
        suggestionList.forEach((item) => {
            if (typeof item === "string") {
                pushSuggestion(item);
            }
        });

        if (typeof issue?.suggestion === "string") {
            pushSuggestion(issue.suggestion);
        }

        const fixedCode = typeof issue?.fixedCode === "string" ? issue.fixedCode.trim() : "";
        if (fixedCode && !fixedCodeSet.has(fixedCode)) {
            fixedCodeSet.add(fixedCode);
            fixedCodeQueue.push(fixedCode);
        }
    });

    suggestionQueue.forEach((text) => {
        rows.push(`<div class="reportIssueInlineRow">${escapeHtml(text)}</div>`);
    });

    fixedCodeQueue.forEach((code) => {
        rows.push(
            `<pre class="reportIssueInlineRow reportIssueInlineCode"><code>${escapeHtml(code)}</code></pre>`
        );
    });

    if (!rows.length) {
        return '<div class="reportIssueInlineRow reportIssueInlineRow--empty">暫無建議</div>';
    }

    return rows.join("");
}

function renderLineContent(line) {
    const rawText = typeof line?.raw === "string" ? line.raw : (line?.content || "").replace(/ /g, " ");
    const selection = codeSelection.value;
    const safe = escapeHtml(rawText);

    if (!selection || !selection.startLine || !selection.endLine || !Number.isFinite(line?.number)) {
        return safe.length ? safe : "&nbsp;";
    }

    const lineNumber = line.number;
    if (lineNumber < selection.startLine || lineNumber > selection.endLine) {
        return safe.length ? safe : "&nbsp;";
    }

    const plain = rawText;
    const lineLength = plain.length;
    const startIndex = lineNumber === selection.startLine ? Math.max(0, (selection.startColumn ?? 1) - 1) : 0;
    const endIndex = lineNumber === selection.endLine
        ? Math.min(lineLength, selection.endColumn ?? lineLength)
        : lineLength;

    const safeBefore = escapeHtml(plain.slice(0, startIndex));
    const highlightEnd = Math.max(startIndex, endIndex);
    const middleRaw = plain.slice(startIndex, highlightEnd);
    const safeMiddle = escapeHtml(middleRaw);
    const safeAfter = escapeHtml(plain.slice(highlightEnd));

    const highlighted = `<span class="codeSelectionHighlight">${safeMiddle.length ? safeMiddle : "&nbsp;"}</span>`;
    const combined = `${safeBefore}${highlighted}${safeAfter}`;
    return combined.length ? combined : "&nbsp;";
}

function clearCodeSelection() {
    if (codeSelection.value) {
        codeSelection.value = null;
    }
    shouldClearAfterPointerClick = false;
    lastPointerDownWasOutsideCode = false;
}

function isWithinCodeLine(target) {
    const root = codeScrollRef.value;
    if (!root || !target) return false;

    let current = target;
    while (current && current !== root) {
        if (current.classList && (current.classList.contains("codeLine") || current.classList.contains("codeLineContent") || current.classList.contains("codeLineNo"))) {
            return true;
        }
        current = current.parentNode;
    }

    return false;
}

function resolveLineInfo(node) {
    if (!node) return null;
    let current = node.nodeType === 3 ? node.parentElement : node;
    while (current && current !== codeScrollRef.value) {
        if (current.classList && current.classList.contains("codeLine")) {
            const lineNumber = Number.parseInt(current.dataset?.line || "", 10);
            const contentEl = current.querySelector(".codeLineContent");
            return {
                lineEl: current,
                contentEl,
                lineNumber: Number.isFinite(lineNumber) ? lineNumber : null
            };
        }
        current = current.parentElement;
    }
    return null;
}

function normaliseSelectionRangeText(range) {
    return range
        .toString()
        .replace(/\u00A0/g, " ")
        .replace(/\r\n|\r/g, "\n");
}

function measureColumn(lineInfo, container, offset, mode) {
    if (!lineInfo?.contentEl || typeof document === "undefined") return null;
    const targetContainer = container?.nodeType === 3 ? container : container;
    if (!lineInfo.contentEl.contains(targetContainer)) {
        if (mode === "end") {
            const fullRange = document.createRange();
            fullRange.selectNodeContents(lineInfo.contentEl);
            return normaliseSelectionRangeText(fullRange).length || null;
        }
        return 1;
    }
    const range = document.createRange();
    range.selectNodeContents(lineInfo.contentEl);
    try {
        range.setEnd(container, offset);
    } catch (error) {
        return null;
    }
    const length = normaliseSelectionRangeText(range).length;
    if (mode === "start") {
        return Math.max(1, length + 1);
    }
    return Math.max(1, length);
}

function buildSelectedSnippet() {
    if (typeof window === "undefined") return null;
    const root = codeScrollRef.value;
    if (!root) return null;
    const selection = window.getSelection?.();
    if (!selection || selection.rangeCount === 0 || selection.isCollapsed) return null;
    const range = selection.getRangeAt(0);
    if (!root.contains(range.startContainer) || !root.contains(range.endContainer)) {
        return null;
    }

    const rawText = normaliseSelectionRangeText(range);
    if (!rawText.trim()) return null;

    const startInfo = resolveLineInfo(range.startContainer);
    const endInfo = resolveLineInfo(range.endContainer);
    if (!startInfo || !endInfo) return null;

    const startLine = startInfo.lineNumber;
    const endLine = endInfo.lineNumber;
    const startColumn = measureColumn(startInfo, range.startContainer, range.startOffset, "start");
    const endColumn = measureColumn(endInfo, range.endContainer, range.endOffset, "end");
    const lineCount = startLine !== null && endLine !== null ? endLine - startLine + 1 : null;

    const path = previewing.value.path || treeStore.activeTreePath.value || "";
    const name = previewing.value.name || path || "選取片段";

    const snippet = {
        path,
        name,
        label: name,
        startLine,
        endLine,
        startColumn,
        endColumn,
        lineCount,
        text: rawText
    };

    codeSelection.value = snippet;
    shouldClearAfterPointerClick = false;
    return snippet;
}

function handleDocumentSelectionChange() {
    if (typeof document === "undefined" || typeof window === "undefined") return;
    if (previewing.value.kind !== "text") return;
    const root = codeScrollRef.value;
    if (!root) return;
    const selection = window.getSelection?.();
    if (!selection || selection.rangeCount === 0) return;
    const range = selection.getRangeAt(0);
    if (!root.contains(range.startContainer) || !root.contains(range.endContainer)) return;

    if (selection.isCollapsed) {
        return;
    }

    const snippet = buildSelectedSnippet();
    if (!snippet) {
        clearCodeSelection();
    }
}

function handleDocumentPointerUp(event) {
    const root = codeScrollRef.value;
    if (!root) {
        pointerDownInCode = false;
        shouldClearAfterPointerClick = false;
        lastPointerDownWasOutsideCode = false;
        return;
    }

    const target = event?.target || null;
    const pointerUpInside = target ? root.contains(target) : false;

    const selection = typeof window !== "undefined" ? window.getSelection?.() : null;
    const selectionInCode =
        !!selection &&
        selection.rangeCount > 0 &&
        root.contains(selection.anchorNode) &&
        root.contains(selection.focusNode);
    const hasActiveSelection = !!selectionInCode && selection && !selection.isCollapsed;

    if (hasActiveSelection) {
        // Ensure the most recent drag selection is captured even if the
        // browser collapses the native selection highlight after mouseup.
        const snippet = buildSelectedSnippet();
        if (!snippet && codeSelection.value) {
            // Re-emit the existing selection so the custom highlight remains
            // visible when the document selection collapses immediately.
            codeSelection.value = { ...codeSelection.value };
        }
        shouldClearAfterPointerClick = false;
        lastPointerDownWasOutsideCode = false;
    } else if (pointerDownInCode && pointerUpInside && shouldClearAfterPointerClick) {
        clearCodeSelection();
    } else if (lastPointerDownWasOutsideCode && !pointerUpInside) {
        // Preserve the current highlight when the interaction happens completely outside the editor
        // by re-emitting the stored selection so Vue keeps the custom highlight rendered.
        if (codeSelection.value) {
            codeSelection.value = { ...codeSelection.value };
        }
    }

    pointerDownInCode = false;
    shouldClearAfterPointerClick = false;
    lastPointerDownWasOutsideCode = false;
}

function handleCodeScrollPointerDown(event) {
    if (event.button !== 0) return;
    if (previewing.value.kind !== "text") return;
    const target = event?.target || null;
    const withinLine = isWithinCodeLine(target);
    pointerDownInCode = withinLine;
    shouldClearAfterPointerClick = withinLine && !!codeSelection.value;
    lastPointerDownWasOutsideCode = !withinLine;
}

function handleDocumentPointerDown(event) {
    const root = codeScrollRef.value;
    if (!root) return;
    const target = event?.target || null;
    const pointerDownInside = target ? root.contains(target) : false;
    if (pointerDownInside) {
        lastPointerDownWasOutsideCode = false;
        return;
    }

    lastPointerDownWasOutsideCode = true;
    pointerDownInCode = false;
    shouldClearAfterPointerClick = false;

    if (codeSelection.value) {
        // Touching other panes should not discard the stored snippet, so keep the
        // highlight alive by nudging Vue's reactivity system.
        codeSelection.value = { ...codeSelection.value };
    }
}

let wrapMeasureFrame = null;
let codeScrollResizeObserver = null;

function runLineWrapMeasurement() {
    if (!showCodeLineNumbers.value) {
        showCodeLineNumbers.value = true;
    }
}

function scheduleLineWrapMeasurement() {
    if (typeof window === "undefined") return;
    if (wrapMeasureFrame !== null) {
        window.cancelAnimationFrame(wrapMeasureFrame);
        wrapMeasureFrame = null;
    }
    wrapMeasureFrame = window.requestAnimationFrame(() => {
        wrapMeasureFrame = null;
        runLineWrapMeasurement();
    });
}

watch(isChatWindowOpen, (visible) => {
    if (visible) {
        openAssistantSession();
        const shouldForce = connection.value.status === "error";
        retryHandshake({ force: shouldForce });
        if (!hasInitializedChatWindow.value) {
            chatWindowState.width = 420;
            chatWindowState.height = 520;
            chatWindowState.x = Math.max(20, window.innerWidth - chatWindowState.width - 40);
            chatWindowState.y = 80;
            hasInitializedChatWindow.value = true;
        } else {
            ensureChatWindowInView();
        }
        nextTick(() => {
            ensureChatWindowInView();
        });
    } else {
        closeAssistantSession();
    }
});

watch(
    () => previewing.value.kind,
    () => {
        scheduleLineWrapMeasurement();
    }
);

watch(
    () => previewing.value.text,
    () => {
        scheduleLineWrapMeasurement();
    },
    { flush: "post" }
);

watch(
    () => previewLineItems.value.length,
    () => {
        scheduleLineWrapMeasurement();
    }
);

watch(
    () => codeScrollRef.value,
    (next, prev) => {
        if (codeScrollResizeObserver && prev) {
            codeScrollResizeObserver.unobserve(prev);
        }
        if (codeScrollResizeObserver && next) {
            codeScrollResizeObserver.observe(next);
        }
        scheduleLineWrapMeasurement();
    }
);

onMounted(() => {
    if (typeof window !== "undefined" && "ResizeObserver" in window) {
        codeScrollResizeObserver = new window.ResizeObserver(() => {
            scheduleLineWrapMeasurement();
        });
        if (codeScrollRef.value) {
            codeScrollResizeObserver.observe(codeScrollRef.value);
        }
    }
    scheduleLineWrapMeasurement();
});

onBeforeUnmount(() => {
    if (wrapMeasureFrame !== null && typeof window !== "undefined") {
        window.cancelAnimationFrame(wrapMeasureFrame);
        wrapMeasureFrame = null;
    }
    if (codeScrollResizeObserver) {
        if (codeScrollRef.value) {
            codeScrollResizeObserver.unobserve(codeScrollRef.value);
        }
        if (typeof codeScrollResizeObserver.disconnect === "function") {
            codeScrollResizeObserver.disconnect();
        }
        codeScrollResizeObserver = null;
    }
});

watch(
    () => previewing.value.kind,
    (kind) => {
        if (kind !== "text") {
            clearCodeSelection();
        }
    }
);

watch(
    () => previewing.value.path,
    () => {
        clearCodeSelection();
    }
);

watch(
    () => activeTreePath.value,
    () => {
        clearCodeSelection();
    }
);

watch(
    () => activeTreeRevision.value,
    () => {
        clearCodeSelection();
    }
);

watch(
    () => previewing.value.text,
    () => {
        if (previewing.value.kind === "text") {
            clearCodeSelection();
        }
    }
);

async function ensureActiveProject() {
    const list = Array.isArray(projects.value) ? projects.value : [];
    if (!list.length) return;

    const selectedIdValue = selectedProjectId.value;
    if (!selectedIdValue) {
        return;
    }

    const current = list.find((project) => project.id === selectedIdValue);
    if (!current) {
        selectedProjectId.value = null;
        return;
    }

    if (!tree.value.length && !isLoadingTree.value) {
        isTreeCollapsed.value = false;
        await openProject(current);
    }
}

watch(
    [projects, selectedProjectId],
    async () => {
        await ensureActiveProject();
    },
    { immediate: true }
);

watch(selectedProjectId, (projectId) => {
    if (projectId === null || projectId === undefined) {
        isTreeCollapsed.value = false;
    }
});

function handleSelectProject(project) {
    if (!project) return;
    const currentId = selectedProjectId.value;
    const treeHasNodes = Array.isArray(tree.value) && tree.value.length > 0;
    if (currentId === project.id) {
        if (isTreeCollapsed.value) {
            isTreeCollapsed.value = false;
            if (!treeHasNodes && !isLoadingTree.value) {
                openProject(project);
            }
        } else {
            if (!isLoadingTree.value && !treeHasNodes) {
                openProject(project);
            } else {
                isTreeCollapsed.value = true;
            }
        }
        return;
    }
    isTreeCollapsed.value = false;
    openProject(project);
}

function toggleProjectTool() {
    if (isProjectToolActive.value) return;
    activeRailTool.value = "projects";
}

function toggleReportTool() {
    if (isReportToolActive.value) return;
    activeRailTool.value = "reports";
}

function normaliseProjectId(projectId) {
    if (projectId === null || projectId === undefined) return "";
    return String(projectId);
}

function toReportKey(projectId, path) {
    const projectKey = normaliseProjectId(projectId);
    if (!projectKey || !path) return "";
    return `${projectKey}::${path}`;
}

function parseReportKey(key) {
    if (!key) return { projectId: "", path: "" };
    const index = key.indexOf("::");
    if (index === -1) {
        return { projectId: key, path: "" };
    }
    return {
        projectId: key.slice(0, index),
        path: key.slice(index + 2)
    };
}

function createDefaultReportState() {
    return {
        status: "idle",
        report: "",
        updatedAt: null,
        updatedAtDisplay: null,
        error: "",
        chunks: [],
        segments: [],
        conversationId: "",
        analysis: null,
        issueSummary: null,
        parsedReport: null,
        rawReport: "",
        dify: null,
        dml: null,
        difyErrorMessage: "",
        dmlErrorMessage: "",
        sourceText: "",
        sourceLoaded: false,
        sourceLoading: false,
        sourceError: "",
        combinedReportJson: "",
        staticReportJson: "",
        aiReportJson: ""
    };
}

function computeIssueSummary(reportText, parsedOverride = null) {
    const parsed = parsedOverride || parseReportJson(reportText);
    if (!parsed || typeof parsed !== "object") {
        return null;
    }
    const summary = parsed?.summary;
    let total = null;
    if (summary && typeof summary === "object") {
        const candidate = summary.total_issues ?? summary.totalIssues;
        const numeric = Number(candidate);
        if (Number.isFinite(numeric)) {
            total = numeric;
        }
        if (!Number.isFinite(total) && summary.sources && typeof summary.sources === "object") {
            const staticSource = summary.sources.static_analyzer || summary.sources.staticAnalyzer;
            if (staticSource && typeof staticSource === "object") {
                const staticTotal = staticSource.total_issues ?? staticSource.totalIssues;
                const staticNumeric = Number(staticTotal);
                if (Number.isFinite(staticNumeric)) {
                    total = staticNumeric;
                }
            }
        }
    }
    if (total === null && Array.isArray(parsed?.issues)) {
        total = parsed.issues.length;
    }
    if (total === null && typeof summary === "string") {
        const normalised = summary.trim();
        if (normalised === "代码正常" || normalised === "代碼正常" || normalised === "OK") {
            total = 0;
        }
    }
    return {
        totalIssues: Number.isFinite(total) ? total : null,
        summary,
        raw: parsed
    };
}

function normaliseReportAnalysisState(state) {
    if (!state) return;

    const rawReport = typeof state.rawReport === "string" ? state.rawReport : "";
    const baseAnalysis =
        state.analysis && typeof state.analysis === "object" && !Array.isArray(state.analysis)
            ? { ...state.analysis }
            : {};
    let difyTarget =
        state.dify && typeof state.dify === "object" && !Array.isArray(state.dify) ? { ...state.dify } : null;

    if (rawReport) {
        if (typeof baseAnalysis.rawReport !== "string") {
            baseAnalysis.rawReport = rawReport;
        }
        if (typeof baseAnalysis.originalResult !== "string") {
            baseAnalysis.originalResult = rawReport;
        }
        if (typeof baseAnalysis.result !== "string") {
            baseAnalysis.result = rawReport;
        }
    }

    const parsedReport = state.parsedReport && typeof state.parsedReport === "object" ? state.parsedReport : null;
    if (parsedReport) {
        const reports =
            parsedReport.reports && typeof parsedReport.reports === "object" ? parsedReport.reports : null;
        if (reports) {
            const staticResult = mergeStaticReportIntoAnalysis({
                state,
                baseAnalysis,
                reports,
                difyTarget
            });
            difyTarget = staticResult.difyTarget;

            mergeAiReviewReportIntoAnalysis({ state, baseAnalysis, reports });

            const difyReport = reports.dify_workflow || reports.difyWorkflow;
            if (difyReport && typeof difyReport === "object") {
                if (!difyTarget) {
                    difyTarget = {};
                }
                const difyRaw = difyReport.raw;
                if (typeof difyRaw === "string" && difyRaw.trim()) {
                    if (!difyTarget.report || !difyTarget.report.trim()) {
                        difyTarget.report = difyRaw.trim();
                    }
                } else if (difyRaw && typeof difyRaw === "object") {
                    difyTarget.raw = difyRaw;
                    if (!difyTarget.report || !difyTarget.report.trim()) {
                        try {
                            difyTarget.report = JSON.stringify(difyRaw);
                        } catch (error) {
                            console.warn("[Report] Failed to stringify dify raw payload", error);
                        }
                    }
                } else if (!difyTarget.report || !difyTarget.report.trim()) {
                    try {
                        const fallback = { ...difyReport };
                        delete fallback.raw;
                        difyTarget.report = JSON.stringify(fallback);
                    } catch (error) {
                        console.warn("[Report] Failed to stringify dify workflow report", error);
                    }
                }
                if (!difyTarget.summary && difyReport.summary && typeof difyReport.summary === "object") {
                    difyTarget.summary = difyReport.summary;
                }
                if (!difyTarget.issues && Array.isArray(difyReport.issues)) {
                    difyTarget.issues = difyReport.issues;
                }
                if (!difyTarget.metadata && difyReport.metadata && typeof difyReport.metadata === "object") {
                    difyTarget.metadata = difyReport.metadata;
                }
            }
        }

        const aiPersistencePatch = buildAiReviewPersistencePayload(state);
        if (aiPersistencePatch) {
            Object.assign(baseAnalysis, aiPersistencePatch);
        }

        const parsedSummaryData =
            parsedReport.summary && typeof parsedReport.summary === "object" ? parsedReport.summary : null;
        if (!state.difyErrorMessage && parsedSummaryData) {
            const sources =
                parsedSummaryData.sources && typeof parsedSummaryData.sources === "object"
                    ? parsedSummaryData.sources
                    : null;
            if (sources) {
                const difySource = sources.dify_workflow || sources.difyWorkflow;
                const difyError =
                    typeof difySource?.error_message === "string"
                        ? difySource.error_message
                        : typeof difySource?.errorMessage === "string"
                        ? difySource.errorMessage
                        : "";
                if (difyError && difyError.trim()) {
                    state.difyErrorMessage = difyError.trim();
                }
            }
        }
    }

    if (difyTarget) {
        const hasReport = typeof difyTarget.report === "string" && difyTarget.report.trim().length > 0;
        if (!hasReport && difyTarget.raw && typeof difyTarget.raw === "object") {
            try {
                difyTarget.report = JSON.stringify(difyTarget.raw);
            } catch (error) {
                console.warn("[Report] Failed to stringify dify raw object for state", error);
            }
        }
        const filteredKeys = Object.keys(difyTarget).filter((key) => {
            const value = difyTarget[key];
            if (value === null || value === undefined) return false;
            if (typeof value === "string") return value.trim().length > 0;
            if (Array.isArray(value)) return value.length > 0;
            if (typeof value === "object") return Object.keys(value).length > 0;
            return true;
        });
        if (filteredKeys.length > 0) {
            state.dify = difyTarget;
        } else {
            state.dify = null;
        }
    } else if (!state.dify) {
        state.dify = null;
    }

    state.analysis = Object.keys(baseAnalysis).length ? baseAnalysis : null;
}

function ensureReportTreeEntry(projectId) {
    const key = normaliseProjectId(projectId);
    if (!key) return null;
    if (!Object.prototype.hasOwnProperty.call(reportTreeCache, key)) {
        reportTreeCache[key] = {
            nodes: [],
            loading: false,
            error: "",
            expandedPaths: [],
            hydratedReports: false,
            hydratingReports: false,
            reportHydrationError: ""
        };
    }
    return reportTreeCache[key];
}

function ensureProjectBatchState(projectId) {
    const key = normaliseProjectId(projectId);
    if (!key) return null;
    if (!Object.prototype.hasOwnProperty.call(reportBatchStates, key)) {
        reportBatchStates[key] = {
            running: false,
            processed: 0,
            total: 0
        };
    }
    return reportBatchStates[key];
}

function getProjectBatchState(projectId) {
    const key = normaliseProjectId(projectId);
    if (!key) return null;
    return reportBatchStates[key] || null;
}

function getProjectIssueCount(projectId) {
    const key = normaliseProjectId(projectId);
    if (!key) return null;
    const totals = projectIssueTotals.value;
    if (!totals.has(key)) return null;
    return totals.get(key);
}

function ensureFileReportState(projectId, path) {
    const key = toReportKey(projectId, path);
    if (!key) return null;
    if (!Object.prototype.hasOwnProperty.call(reportStates, key)) {
        reportStates[key] = createDefaultReportState();
    }
    return reportStates[key];
}

function getReportStateForFile(projectId, path) {
    return ensureFileReportState(projectId, path) || createDefaultReportState();
}

function getStatusLabel(status) {
    switch (status) {
        case "processing":
            return "處理中";
        case "ready":
            return "已完成";
        case "error":
            return "失敗";
        default:
            return "待生成";
    }
}

function isReportNodeExpanded(projectId, path) {
    const entry = ensureReportTreeEntry(projectId);
    if (!entry) return false;
    if (!path) return true;
    return entry.expandedPaths.includes(path);
}

function toggleReportNode(projectId, path) {
    const entry = ensureReportTreeEntry(projectId);
    if (!entry || !path) return;
    const set = new Set(entry.expandedPaths);
    if (set.has(path)) {
        set.delete(path);
    } else {
        set.add(path);
    }
    entry.expandedPaths = Array.from(set);
}

function collectFileNodes(nodes, bucket = []) {
    for (const node of nodes || []) {
        if (node.type === "file") {
            bucket.push(node);
        } else if (node.children && node.children.length) {
            collectFileNodes(node.children, bucket);
        }
    }
    return bucket;
}

function findTreeNodeByPath(nodes, targetPath) {
    if (!targetPath) return null;
    for (const node of nodes || []) {
        if (!node) continue;
        if (node.path === targetPath) {
            return node;
        }
        if (node.children && node.children.length) {
            const found = findTreeNodeByPath(node.children, targetPath);
            if (found) {
                return found;
            }
        }
    }
    return null;
}

function ensureStatesForProject(projectId, nodes) {
    const fileNodes = collectFileNodes(nodes);
    const validPaths = new Set();
    for (const node of fileNodes) {
        if (!node?.path) continue;
        ensureFileReportState(projectId, node.path);
        validPaths.add(node.path);
    }

    Object.keys(reportStates).forEach((key) => {
        const parsed = parseReportKey(key);
        if (parsed.projectId !== normaliseProjectId(projectId)) return;
        if (parsed.path && !validPaths.has(parsed.path)) {
            if (activeReportTarget.value &&
                activeReportTarget.value.projectId === parsed.projectId &&
                activeReportTarget.value.path === parsed.path) {
                activeReportTarget.value = null;
            }
            delete reportStates[key];
        }
    });
}

function parseHydratedTimestamp(value) {
    if (!value) return null;
    if (value instanceof Date) return value;
    if (typeof value === "number" && Number.isFinite(value)) {
        return new Date(value);
    }
    if (typeof value === "string" && value.trim()) {
        const parsed = Date.parse(value);
        if (!Number.isNaN(parsed)) {
            return new Date(parsed);
        }
    }
    return null;
}

function normaliseHydratedReportText(value) {
    if (typeof value === "string") {
        return value;
    }
    if (value === null || value === undefined) {
        return "";
    }
    if (typeof value === "object") {
        try {
            return JSON.stringify(value);
        } catch (error) {
            console.warn("[Report] Failed to stringify hydrated report payload", error, value);
            return "";
        }
    }
    return String(value);
}

function normaliseHydratedString(value) {
    return typeof value === "string" ? value : "";
}

function pickFirstNonEmptyString(...candidates) {
    for (const candidate of candidates) {
        if (Array.isArray(candidate)) {
            const resolved = pickFirstNonEmptyString(...candidate);
            if (resolved) {
                return resolved;
            }
            continue;
        }
        if (candidate === null || candidate === undefined) {
            continue;
        }
        const value = typeof candidate === "string" ? candidate : String(candidate);
        const trimmed = value.trim();
        if (trimmed) {
            return trimmed;
        }
    }
    return "";
}

async function hydrateReportsForProject(projectId) {
    const entry = ensureReportTreeEntry(projectId);
    if (!entry) return;
    if (entry.hydratedReports || entry.hydratingReports) return;
    entry.hydratingReports = true;
    entry.reportHydrationError = "";
    try {
        const records = await fetchProjectReports(projectId);
        for (const record of records) {
            if (!record || !record.path) continue;
            const state = ensureFileReportState(projectId, record.path);
            if (!state) continue;
            const hydratedStatus = normaliseHydratedString(record.status).trim();
            const hydratedReportText = normaliseHydratedReportText(record.report);
            const trimmedReportText = typeof hydratedReportText === "string" ? hydratedReportText.trim() : "";
            const combinedJson = normaliseHydratedString(record.combinedReportJson).trim();
            const staticJson = normaliseHydratedString(record.staticReportJson).trim();
            const aiJson = normaliseHydratedString(record.aiReportJson).trim();
            const hasStoredSnapshots = Boolean(combinedJson || staticJson || aiJson);

            state.status =
                hydratedStatus ||
                (trimmedReportText || hasStoredSnapshots ? "ready" : "idle");
            state.report = hydratedReportText;
            state.error = normaliseHydratedString(record.error);
            state.chunks = Array.isArray(record.chunks) ? record.chunks : [];
            state.segments = Array.isArray(record.segments) ? record.segments : [];
            state.combinedReportJson = normaliseHydratedString(record.combinedReportJson);
            state.staticReportJson = normaliseHydratedString(record.staticReportJson);
            state.aiReportJson = normaliseHydratedString(record.aiReportJson);
            state.conversationId = normaliseHydratedString(record.conversationId);
            state.analysis =
                record.analysis && typeof record.analysis === "object" && !Array.isArray(record.analysis)
                    ? record.analysis
                    : null;
            const hydratedRawReport = normaliseHydratedString(record.rawReport);
            const analysisResult = normaliseHydratedString(record.analysis?.result);
            const analysisOriginal = normaliseHydratedString(record.analysis?.originalResult);
            state.rawReport = hydratedRawReport || analysisResult || analysisOriginal || "";
            state.dify = normaliseReportObject(record.dify);
            if (!state.dify) {
                state.dify = normaliseReportObject(record.analysis?.dify);
            }
            state.dml = normaliseAiReviewPayload(record.dml);
            if (!state.dml) {
                state.dml = normaliseAiReviewPayload(record.analysis?.dmlReport);
            }
            state.difyErrorMessage = normaliseHydratedString(record.difyErrorMessage);
            if (!state.difyErrorMessage) {
                state.difyErrorMessage = normaliseHydratedString(record.analysis?.difyErrorMessage);
            }
            state.parsedReport = parseReportJson(state.report);
            if ((!state.parsedReport || typeof state.parsedReport !== "object") && hasStoredSnapshots) {
                state.parsedReport = { summary: null, reports: {} };
            }
            state.issueSummary = computeIssueSummary(state.report, state.parsedReport);
            hydrateAiReviewStateFromRecord(state, record);
            normaliseReportAnalysisState(state);
            updateIssueSummaryTotals(state);
            const timestamp = parseHydratedTimestamp(record.generatedAt || record.updatedAt || record.createdAt);
            state.updatedAt = timestamp;
            state.updatedAtDisplay = timestamp ? timestamp.toLocaleString() : null;
            if (typeof state.sourceText !== "string") {
                state.sourceText = "";
            }
            state.sourceLoaded = Boolean(state.sourceText);
            state.sourceLoading = false;
            state.sourceError = "";
        }
        entry.hydratedReports = true;
    } catch (error) {
        console.error("[Report] Failed to hydrate saved reports", { projectId, error });
        entry.reportHydrationError = error?.message ? String(error.message) : String(error);
    } finally {
        entry.hydratingReports = false;
    }
}

async function loadReportTreeForProject(projectId) {
    const entry = ensureReportTreeEntry(projectId);
    if (!entry || entry.loading) return;
    entry.loading = true;
    entry.error = "";
    try {
        const nodes = await treeStore.loadTreeFromDB(projectId);
        entry.nodes = nodes;
        ensureStatesForProject(projectId, nodes);
        await hydrateReportsForProject(projectId);
        const nextExpanded = new Set(entry.expandedPaths);
        for (const node of nodes) {
            if (node.type === "dir") {
                nextExpanded.add(node.path);
            }
        }
        entry.expandedPaths = Array.from(nextExpanded);
    } catch (error) {
        console.error("[Report] Failed to load tree for project", projectId, error);
        entry.error = error?.message ? String(error.message) : String(error);
    } finally {
        entry.loading = false;
    }
}

function selectReport(projectId, path) {
    const key = toReportKey(projectId, path);
    if (!key) return;
    const state = reportStates[key];
    if (!state || state.status !== "ready") return;
    activeReportTarget.value = {
        projectId: normaliseProjectId(projectId),
        path
    };
}

async function openProjectFileFromReportTree(projectId, path) {
    const projectKey = normaliseProjectId(projectId);
    if (!projectKey || !path) return;

    const projectList = Array.isArray(projects.value) ? projects.value : [];
    const project = projectList.find(
        (item) => normaliseProjectId(item.id) === projectKey
    );
    if (!project) return;

    if (isTreeCollapsed.value) {
        isTreeCollapsed.value = false;
    }

    if (selectedProjectId.value !== project.id) {
        await openProject(project);
    } else if (!Array.isArray(tree.value) || tree.value.length === 0) {
        await openProject(project);
    }

    const entry = ensureReportTreeEntry(project.id);
    if (entry && !entry.nodes.length && !entry.loading) {
        loadReportTreeForProject(project.id);
    }

    const searchNodes = (entry && entry.nodes && entry.nodes.length)
        ? entry.nodes
        : tree.value;
    let targetNode = findTreeNodeByPath(searchNodes, path);
    if (!targetNode) {
        const name = path.split("/").pop() || path;
        targetNode = { type: "file", path, name, mime: "" };
    }

    treeStore.selectTreeNode(path);
    try {
        await treeStore.openNode(targetNode);
    } catch (error) {
        console.error("[Workspace] Failed to preview file from report tree", {
            projectId: project.id,
            path,
            error
        });
    }
}

async function generateReportForFile(project, node, options = {}) {
    const { autoSelect = true, silent = false } = options;
    if (!project || !node || node.type !== "file") {
        return { status: "skipped" };
    }
    const projectId = normaliseProjectId(project.id);
    const state = ensureFileReportState(projectId, node.path);
    if (!state || state.status === "processing") {
        return { status: "processing" };
    }

    state.status = "processing";
    state.error = "";
    state.report = "";
    state.chunks = [];
    state.segments = [];
    state.conversationId = "";
    state.analysis = null;
    state.issueSummary = null;
    state.parsedReport = null;
    state.rawReport = "";
    state.dify = null;
    state.dml = null;
    state.difyErrorMessage = "";
    state.dmlErrorMessage = "";
    state.sourceText = "";
    state.sourceLoaded = false;
    state.sourceLoading = false;
    state.sourceError = "";
    state.combinedReportJson = "";
    state.staticReportJson = "";
    state.aiReportJson = "";

    try {
        const root = await getProjectRootHandleById(project.id);
        const fileHandle = await fileSystemService.getFileHandleByPath(root, node.path);
        const file = await fileHandle.getFile();
        const mime = node.mime || file.type || "";
        if (!preview.isTextLike(node.name, mime)) {
            throw new Error("目前僅支援純文字或程式碼檔案的審查");
        }
        const text = await file.text();
        if (!text.trim()) {
            throw new Error("檔案內容為空");
        }

        state.sourceText = text;
        state.sourceLoaded = true;
        state.sourceLoading = false;
        state.sourceError = "";

        const payload = await generateReportViaDify({
            projectId,
            projectName: project.name,
            path: node.path,
            content: text
        });

        const completedAt = payload?.generatedAt ? new Date(payload.generatedAt) : new Date();
        state.status = "ready";
        state.updatedAt = completedAt;
        state.updatedAtDisplay = completedAt.toLocaleString();
        state.report = payload?.report || "";
        state.chunks = Array.isArray(payload?.chunks) ? payload.chunks : [];
        state.segments = Array.isArray(payload?.segments) ? payload.segments : [];
        state.conversationId = payload?.conversationId || "";
        state.rawReport = typeof payload?.rawReport === "string" ? payload.rawReport : "";
        state.dify = normaliseReportObject(payload?.dify);
        if (!state.dify) {
            state.dify = normaliseReportObject(payload?.analysis?.dify);
        }
        state.dml = normaliseAiReviewPayload(payload?.dml);
        if (!state.dml) {
            state.dml = normaliseAiReviewPayload(payload?.analysis?.dmlReport);
        }
        state.difyErrorMessage = typeof payload?.difyErrorMessage === "string" ? payload.difyErrorMessage : "";
        state.analysis = payload?.analysis || null;
        applyAiReviewResultToState(state, payload);
        state.parsedReport = parseReportJson(state.report);
        state.issueSummary = computeIssueSummary(state.report, state.parsedReport);
        normaliseReportAnalysisState(state);
        updateIssueSummaryTotals(state);
        state.error = "";
        state.combinedReportJson = typeof payload?.combinedReportJson === "string" ? payload.combinedReportJson : "";
        state.staticReportJson = typeof payload?.staticReportJson === "string" ? payload.staticReportJson : "";
        state.aiReportJson = typeof payload?.aiReportJson === "string" ? payload.aiReportJson : "";

        if (autoSelect) {
            activeReportTarget.value = {
                projectId,
                path: node.path
            };
        }

        return { status: "ready" };
    } catch (error) {
        const message = error?.message ? String(error.message) : String(error);
        state.status = "error";
        state.error = message;
        state.report = "";
        state.chunks = [];
        state.segments = [];
        state.conversationId = "";
        state.analysis = null;
        state.issueSummary = null;
        state.parsedReport = null;
        state.rawReport = "";
        state.dify = null;
        state.dml = null;
        state.difyErrorMessage = "";
        state.dmlErrorMessage = "";
        state.sourceLoading = false;
        if (!state.sourceText) {
            state.sourceLoaded = false;
        }
        state.combinedReportJson = "";
        state.staticReportJson = "";
        state.aiReportJson = "";
        const now = new Date();
        state.updatedAt = now;
        state.updatedAtDisplay = now.toLocaleString();

        console.error("[Report] Failed to generate report", {
            projectId,
            path: node?.path,
            error
        });

        if (autoSelect) {
            activeReportTarget.value = {
                projectId,
                path: node.path
            };
        }

        if (!silent) {
            if (error?.name === "SecurityError" || error?.name === "NotAllowedError" || error?.name === "TypeError") {
                await safeAlertFail("生成報告失敗", error);
            } else {
                alert(`生成報告失敗：${message}`);
            }
        }

        return { status: "error", error };
    }
}

async function generateProjectReports(project) {
    if (!project) return;
    const projectId = normaliseProjectId(project.id);
    const batchState = ensureProjectBatchState(projectId);
    if (!batchState || batchState.running) return;

    const entry = ensureReportTreeEntry(project.id);
    if (!entry.nodes.length) {
        await loadReportTreeForProject(project.id);
    }

    if (entry.loading) {
        await new Promise((resolve) => {
            const stop = watch(
                () => entry.loading,
                (loading) => {
                    if (!loading) {
                        stop();
                        resolve();
                    }
                }
            );
        });
    }

    if (entry.error) {
        console.warn("[Report] Cannot start batch generation due to tree error", entry.error);
        alert(`無法生成報告：${entry.error}`);
        return;
    }

    const nodes = collectFileNodes(entry.nodes);
    if (!nodes.length) {
        alert("此專案尚未索引可供審查的檔案");
        return;
    }

    batchState.running = true;
    batchState.processed = 0;
    batchState.total = nodes.length;

    try {
        for (const node of nodes) {
            await generateReportForFile(project, node, { autoSelect: false, silent: true });
            batchState.processed += 1;
        }
    } finally {
        batchState.running = false;
        if (nodes.length) {
            activeReportTarget.value = {
                projectId,
                path: nodes[nodes.length - 1].path
            };
        }
    }
}

watch(
    projects,
    (list) => {
        const projectList = Array.isArray(list) ? list : [];
        const currentIds = new Set(projectList.map((project) => normaliseProjectId(project.id)));

        projectList.forEach((project) => {
            const entry = ensureReportTreeEntry(project.id);
            if (shouldPrepareReportTrees.value && entry && !entry.nodes.length && !entry.loading) {
                loadReportTreeForProject(project.id);
            }
            if (
                shouldPrepareReportTrees.value &&
                entry &&
                !entry.hydratedReports &&
                !entry.hydratingReports
            ) {
                hydrateReportsForProject(project.id);
            }
        });

        Object.keys(reportTreeCache).forEach((projectId) => {
            if (!currentIds.has(projectId)) {
                delete reportTreeCache[projectId];
            }
        });

        Object.keys(reportBatchStates).forEach((projectId) => {
            if (!currentIds.has(projectId)) {
                delete reportBatchStates[projectId];
            }
        });

        Object.keys(reportStates).forEach((key) => {
            const parsed = parseReportKey(key);
            if (!currentIds.has(parsed.projectId)) {
                if (activeReportTarget.value &&
                    activeReportTarget.value.projectId === parsed.projectId &&
                    activeReportTarget.value.path === parsed.path) {
                    activeReportTarget.value = null;
                }
                delete reportStates[key];
            }
        });
    },
    { immediate: true, deep: true }
);

watch(
    shouldPrepareReportTrees,
    (active) => {
        if (!active) return;
        const list = Array.isArray(projects.value) ? projects.value : [];
        list.forEach((project) => {
            const entry = ensureReportTreeEntry(project.id);
            if (entry && !entry.nodes.length && !entry.loading) {
                loadReportTreeForProject(project.id);
            }
            if (entry && !entry.hydratedReports && !entry.hydratingReports) {
                hydrateReportsForProject(project.id);
            }
        });
    }
);

watch(
    readyReports,
    (list) => {
        if (!list.length) {
            activeReportTarget.value = null;
            return;
        }
        const target = activeReportTarget.value;
        const hasActive = target
            ? list.some((entry) => normaliseProjectId(entry.project.id) === target.projectId && entry.path === target.path)
            : false;
        if (!hasActive) {
            const next = list[0];
            activeReportTarget.value = {
                projectId: normaliseProjectId(next.project.id),
                path: next.path
            };
        }
    },
    { immediate: true }
);

watch(
    activeReport,
    async (report) => {
        if (!report) return;
        const state = report.state;
        if (state.sourceLoaded || state.sourceLoading) {
            return;
        }
        state.sourceLoading = true;
        state.sourceError = "";
        try {
            const root = await getProjectRootHandleById(report.project.id);
            if (!root) {
                throw new Error("找不到專案根目錄，無法載入檔案內容");
            }
            const fileHandle = await fileSystemService.getFileHandleByPath(root, report.path);
            if (!fileHandle) {
                throw new Error("找不到對應的檔案");
            }
            const file = await fileHandle.getFile();
            const text = await file.text();
            state.sourceText = typeof text === "string" ? text : "";
            state.sourceLoaded = state.sourceText.length > 0;
            state.sourceError = "";
        } catch (error) {
            state.sourceText = "";
            state.sourceLoaded = false;
            state.sourceError = error?.message ? String(error.message) : "無法載入檔案內容";
            console.error("[Report] Failed to load source text", {
                projectId: report.project.id,
                path: report.path,
                error
            });
        } finally {
            state.sourceLoading = false;
        }
    },
    { immediate: true }
);

function clamp(value, min, max) {
    return Math.min(max, Math.max(min, value));
}

function shouldIgnoreMouseEvent(event) {
    return (
        event?.type === "mousedown" &&
        typeof window !== "undefined" &&
        "PointerEvent" in window
    );
}

function startPreviewResize(event) {
    if (event.button !== 0) return;
    event.preventDefault();

    const startX = event.clientX;
    const startWidth = middlePaneWidth.value;
    const containerEl = mainContentRef.value;
    const workspaceEl = containerEl?.querySelector(".workSpace");
    if (!workspaceEl) return;

    const minWidth = 260;
    const workspaceMinWidth = 320;
    const workspaceRect = workspaceEl.getBoundingClientRect();
    const maxAdditional = Math.max(0, workspaceRect.width - workspaceMinWidth);
    const maxWidth = Math.max(minWidth, startWidth + maxAdditional);

    const handleMove = (pointerEvent) => {
        const delta = pointerEvent.clientX - startX;
        middlePaneWidth.value = clamp(startWidth + delta, minWidth, maxWidth);
    };

    const stop = () => {
        window.removeEventListener("pointermove", handleMove);
        window.removeEventListener("pointerup", stop);
        window.removeEventListener("pointercancel", stop);
    };

    window.addEventListener("pointermove", handleMove);
    window.addEventListener("pointerup", stop);
    window.addEventListener("pointercancel", stop);
}

function clampReportSidebarWidth() {
    const containerEl = mainContentRef.value;
    if (!containerEl) return;

    const navEl = containerEl.querySelector(".toolColumn");
    const availableWidth = containerEl.clientWidth - (navEl?.clientWidth ?? 0);
    if (availableWidth <= 0) return;

    const workspaceMinWidth = 320;
    const minRailWidthDefault = 260;
    const maxRailWidth = Math.max(0, availableWidth - workspaceMinWidth);

    if (maxRailWidth === 0) {
        middlePaneWidth.value = 0;
        return;
    }

    const minRailWidth = Math.min(minRailWidthDefault, maxRailWidth);
    middlePaneWidth.value = clamp(middlePaneWidth.value, minRailWidth, maxRailWidth);
}

async function handleAddActiveContext() {
    const added = await addActiveNode();
    if (added) {
        openChatWindow();
    }
}

function handleAddSelectionContext() {
    let snippet = buildSelectedSnippet();
    if (!snippet) {
        snippet = codeSelection.value ? { ...codeSelection.value } : null;
    }
    if (!snippet) {
        if (typeof safeAlertFail === "function") {
            safeAlertFail("請先在程式碼預覽中選取想加入的內容。");
        }
        return;
    }
    const added = addSnippetContext({ ...snippet });
    if (added) {
        openChatWindow();
        clearCodeSelection();
        if (typeof window !== "undefined") {
            const selection = window.getSelection?.();
            if (selection?.removeAllRanges) {
                selection.removeAllRanges();
            }
        }
    }
}

async function handleSendMessage(content) {
    const text = (content || "").trim();
    if (!text) return;
    openChatWindow();
    console.log("[ChatAI] Sending message:", text);
    await sendUserMessage(text);
}

function openChatWindow() {
    if (!isChatWindowOpen.value) {
        isChatWindowOpen.value = true;
    }
}

function closeChatWindow() {
    if (isChatWindowOpen.value) {
        isChatWindowOpen.value = false;
        stopChatDrag();
        stopChatResize();
    }
}

function toggleChatWindow() {
    if (isChatWindowOpen.value) return;
    if (!isChatToggleDisabled.value) {
        openChatWindow();
    }
}

function ensureChatWindowInView() {
    const maxX = Math.max(0, window.innerWidth - chatWindowState.width);
    const maxY = Math.max(0, window.innerHeight - chatWindowState.height);
    chatWindowState.x = clamp(chatWindowState.x, 0, maxX);
    chatWindowState.y = clamp(chatWindowState.y, 0, maxY);
}

function startChatDrag(event) {
    if (shouldIgnoreMouseEvent(event)) return;
    if (event.button !== 0) return;
    event.preventDefault();
    chatDragState.active = true;
    chatDragState.offsetX = event.clientX - chatWindowState.x;
    chatDragState.offsetY = event.clientY - chatWindowState.y;
    window.addEventListener("pointermove", handleChatDrag);
    window.addEventListener("pointerup", stopChatDrag);
    window.addEventListener("pointercancel", stopChatDrag);
}

function handleChatDrag(event) {
    if (!chatDragState.active) return;
    event.preventDefault();
    const maxX = Math.max(0, window.innerWidth - chatWindowState.width);
    const maxY = Math.max(0, window.innerHeight - chatWindowState.height);
    chatWindowState.x = clamp(event.clientX - chatDragState.offsetX, 0, maxX);
    chatWindowState.y = clamp(event.clientY - chatDragState.offsetY, 0, maxY);
}

function stopChatDrag() {
    chatDragState.active = false;
    window.removeEventListener("pointermove", handleChatDrag);
    window.removeEventListener("pointerup", stopChatDrag);
    window.removeEventListener("pointercancel", stopChatDrag);
}

function startChatResize(payload) {
    const event = payload?.originalEvent ?? payload;
    const edges = payload?.edges ?? { right: true, bottom: true };
    if (!event || shouldIgnoreMouseEvent(event)) return;
    if (event.button !== 0) return;
    if (!edges.left && !edges.right && !edges.top && !edges.bottom) return;

    event.preventDefault();
    chatResizeState.active = true;
    chatResizeState.startX = event.clientX;
    chatResizeState.startY = event.clientY;
    chatResizeState.startWidth = chatWindowState.width;
    chatResizeState.startHeight = chatWindowState.height;
    chatResizeState.startLeft = chatWindowState.x;
    chatResizeState.startTop = chatWindowState.y;
    chatResizeState.edges.left = !!edges.left;
    chatResizeState.edges.right = !!edges.right;
    chatResizeState.edges.top = !!edges.top;
    chatResizeState.edges.bottom = !!edges.bottom;

    window.addEventListener("pointermove", handleChatResize);
    window.addEventListener("pointerup", stopChatResize);
    window.addEventListener("pointercancel", stopChatResize);
}

function handleChatResize(event) {
    if (!chatResizeState.active) return;
    event.preventDefault();
    const deltaX = event.clientX - chatResizeState.startX;
    const deltaY = event.clientY - chatResizeState.startY;
    const minWidth = 320;
    const minHeight = 320;

    if (chatResizeState.edges.left) {
        const proposedLeft = chatResizeState.startLeft + deltaX;
        const maxLeft = chatResizeState.startLeft + chatResizeState.startWidth - minWidth;
        const clampedLeft = clamp(proposedLeft, 0, Math.max(0, maxLeft));
        const widthFromLeft = chatResizeState.startWidth + (chatResizeState.startLeft - clampedLeft);
        const maxWidthFromViewport = Math.max(minWidth, window.innerWidth - clampedLeft);
        chatWindowState.x = clampedLeft;
        chatWindowState.width = clamp(widthFromLeft, minWidth, maxWidthFromViewport);
    }

    if (chatResizeState.edges.top) {
        const proposedTop = chatResizeState.startTop + deltaY;
        const maxTop = chatResizeState.startTop + chatResizeState.startHeight - minHeight;
        const clampedTop = clamp(proposedTop, 0, Math.max(0, maxTop));
        const heightFromTop = chatResizeState.startHeight + (chatResizeState.startTop - clampedTop);
        const maxHeightFromViewport = Math.max(minHeight, window.innerHeight - clampedTop);
        chatWindowState.y = clampedTop;
        chatWindowState.height = clamp(heightFromTop, minHeight, maxHeightFromViewport);
    }

    if (chatResizeState.edges.right) {
        const maxWidth = Math.max(minWidth, window.innerWidth - chatWindowState.x);
        chatWindowState.width = clamp(chatResizeState.startWidth + deltaX, minWidth, maxWidth);
    }

    if (chatResizeState.edges.bottom) {
        const maxHeight = Math.max(minHeight, window.innerHeight - chatWindowState.y);
        chatWindowState.height = clamp(chatResizeState.startHeight + deltaY, minHeight, maxHeight);
    }
}

function stopChatResize() {
    chatResizeState.active = false;
    chatResizeState.edges.left = false;
    chatResizeState.edges.right = false;
    chatResizeState.edges.top = false;
    chatResizeState.edges.bottom = false;
    window.removeEventListener("pointermove", handleChatResize);
    window.removeEventListener("pointerup", stopChatResize);
    window.removeEventListener("pointercancel", stopChatResize);
}

onMounted(async () => {
    await cleanupLegacyHandles();
    updateCapabilityFlags();
    await loadProjectsFromDB();
    clampReportSidebarWidth();
    window.addEventListener("resize", ensureChatWindowInView);
    window.addEventListener("resize", clampReportSidebarWidth);
    if (typeof document !== "undefined") {
        document.addEventListener("pointerdown", handleDocumentPointerDown, true);
        document.addEventListener("selectionchange", handleDocumentSelectionChange);
        document.addEventListener("mouseup", handleDocumentPointerUp);
    }
});

onBeforeUnmount(() => {
    window.removeEventListener("resize", ensureChatWindowInView);
    window.removeEventListener("resize", clampReportSidebarWidth);
    stopChatDrag();
    stopChatResize();
    if (typeof document !== "undefined") {
        document.removeEventListener("pointerdown", handleDocumentPointerDown, true);
        document.removeEventListener("selectionchange", handleDocumentSelectionChange);
        document.removeEventListener("mouseup", handleDocumentPointerUp);
    }
});
</script>



<template>
    <div class="page page--light">
        <div class="topBar">
            <div class="topBar_left">
                <h1 class="topBar_title">
                    <img :src="workspaceLogoSrc" alt="Workspace" class="topBar_logo" />
                </h1>
            </div>
            <div class="topBar_spacer"></div>
            <div class="topBar_right">
                <div class="topBar_addProject" @click="showUploadModal = true">
                    <svg xmlns="http://www.w3.org/2000/svg" viewBox="0 0 512 512">
                        <path d="M256,0C114.6,0,0,114.6,0,256s114.6,256,256,256s256-114.6,256-256S397.4,0,256,0z M405.3,277.3c0,11.8-9.5,21.3-21.3,21.3h-85.3V384c0,11.8-9.5,21.3-21.3,21.3h-42.7c-11.8,0-21.3-9.6-21.3-21.3v-85.3H128c-11.8,0-21.3-9.6-21.3-21.3v-42.7c0-11.8,9.5-21.3,21.3-21.3h85.3V128c0-11.8,9.5-21.3,21.3-21.3h42.7c11.8,0,21.3,9.6,21.3,21.3v85.3H384c11.8,0,21.3,9.6,21.3,21.3V277.3z" />
                    </svg>
                    <p>新增專案</p>
                </div>
            </div>
        </div>

        <div class="mainContent themed-scrollbar" ref="mainContentRef">
            <nav class="toolColumn">
                <button
                    type="button"
                    class="toolColumn_btn"
                    :class="{ active: isProjectToolActive }"
                    @click="toggleProjectTool"
                    :aria-pressed="isProjectToolActive"
                    title="專案列表"
                >
                    <svg viewBox="0 0 24 24" aria-hidden="true">
                        <rect x="3" y="5" width="18" height="14" rx="2" ry="2" fill="currentColor" opacity="0.18" />
                        <path
                            d="M5 7h5l1.5 2H19v8H5V7Z"
                            fill="currentColor"
                        />
                    </svg>
                </button>
                <button
                    type="button"
                    class="toolColumn_btn"
                    :class="{ active: isReportToolActive }"
                    @click="toggleReportTool"
                    :aria-pressed="isReportToolActive"
                    title="報告審查"
                >
                    <svg viewBox="0 0 24 24" aria-hidden="true">
                        <rect x="3" y="3" width="18" height="18" rx="9" fill="currentColor" opacity="0.18" />
                        <path
                            d="M14.8 13.4a4.5 4.5 0 1 0-1.4 1.4l3.5 3.5 1.4-1.4-3.5-3.5Zm-3.8.6a3 3 0 1 1 0-6 3 3 0 0 1 0 6Z"
                            fill="currentColor"
                        />
                    </svg>
                </button>
                <button
                    type="button"
                    class="toolColumn_btn toolColumn_btn--chat"
                    :class="{ active: isChatWindowOpen }"
                    :disabled="isChatToggleDisabled"
                    @click="toggleChatWindow"
                    :aria-pressed="isChatWindowOpen"
                    title="Chat AI"
                >
                    <svg viewBox="0 0 24 24" aria-hidden="true">
                        <rect x="3" y="3" width="18" height="18" rx="4" fill="currentColor" opacity="0.12" />
                        <path
                            d="M8.5 8h7c.83 0 1.5.67 1.5 1.5v3c0 .83-.67 1.5-1.5 1.5h-.94l-1.8 1.88c-.31.33-.76.12-.76-.32V14.5h-3.5c-.83 0-1.5-.67-1.5-1.5v-3C7 8.67 7.67 8 8.5 8Z"
                            fill="currentColor"
                        />
                    </svg>
                </button>
            </nav>
            <PanelRail
                :style-width="middlePaneStyle"
                :mode="panelMode"
                :projects="projects"
                :selected-project-id="selectedProjectId"
                :on-select-project="handleSelectProject"
                :on-delete-project="deleteProject"
                :is-tree-collapsed="isTreeCollapsed"
                :show-content="isProjectToolActive || isReportToolActive"
                :tree="tree"
                :active-tree-path="activeTreePath"
                :is-loading-tree="isLoadingTree"
                :open-node="openNode"
                :select-tree-node="selectTreeNode"
                :report-config="reportPanelConfig"
                @resize-start="startPreviewResize"
            />

            <section class="workSpace" :class="{ 'workSpace--reports': isReportToolActive }">
                <template v-if="isReportToolActive">
                    <div class="panelHeader">報告檢視</div>
                    <template v-if="hasReadyReports || viewerHasContent">
                        <div v-if="readyReports.length" class="reportTabs">
                            <button
                                v-for="entry in readyReports"
                                :key="entry.key"
                                type="button"
                                class="reportTab"
                                :class="{
                                    active:
                                        activeReport &&
                                        normaliseProjectId(entry.project.id) === normaliseProjectId(activeReport.project.id) &&
                                        entry.path === activeReport.path
                                }"
                                @click="selectReport(entry.project.id, entry.path)"
                            >
                                {{ entry.project.name }} / {{ entry.path }}
                            </button>
                        </div>
                        <div
                            class="reportViewerContent"
                            :class="{ 'reportViewerContent--loading': isActiveReportProcessing }"
                            :aria-busy="isActiveReportProcessing ? 'true' : 'false'"
                        >
                            <div
                                v-if="isActiveReportProcessing"
                                class="reportViewerProcessingOverlay reportViewerLoading"
                                role="status"
                                aria-live="polite"
                            >
                                <span class="reportViewerSpinner" aria-hidden="true"></span>
                                <p class="reportViewerProcessingText">正在透過 Dify 執行 AI審查，請稍候…</p>
                            </div>
                            <template v-if="activeReport">
                                <div class="reportViewerHeader">
                                    <h3 class="reportTitle">{{ activeReport.project.name }} / {{ activeReport.path }}</h3>
                                    <p class="reportViewerTimestamp">更新於 {{ activeReport.state.updatedAtDisplay || '-' }}</p>
                                </div>
                                <div v-if="activeReport.state.status === 'error'" class="reportErrorPanel">
                                    <p class="reportErrorText">生成失敗：{{ activeReport.state.error || '未知原因' }}</p>
                                    <p class="reportErrorHint">請檢查檔案權限、Dify 設定或稍後再試。</p>
                                </div>
                                <template v-else>
                                    <div v-if="hasStructuredReport" class="reportStructured">
                                        <div
                                            v-if="hasStructuredReportToggle"
                                            class="reportStructuredToggle"
                                            role="group"
                                            aria-label="報告來源"
                                        >
                                            <div class="reportStructuredToggleButtons">
                                                <button
                                                    type="button"
                                                    class="reportStructuredToggleButton"
                                                    :class="{ active: structuredReportViewMode === 'combined' }"
                                                    :disabled="!canShowStructuredSummary"
                                                    @click="setStructuredReportViewMode('combined')"
                                                >
                                                    總報告
                                                </button>
                                                <button
                                                    type="button"
                                                    class="reportStructuredToggleButton"
                                                    :class="{ active: structuredReportViewMode === 'static' }"
                                                    :disabled="!canShowStructuredStatic"
                                                    @click="setStructuredReportViewMode('static')"
                                                >
                                                    靜態分析器
                                                </button>
                                                <button
                                                    type="button"
                                                    class="reportStructuredToggleButton"
                                                    :class="{ active: structuredReportViewMode === 'dml' }"
                                                    :disabled="!canShowStructuredDml"
                                                    @click="setStructuredReportViewMode('dml')"
                                                >
                                                    AI審查
                                                </button>
                                            </div>
                                            <button
                                                v-if="shouldShowStructuredExportButton"
                                                type="button"
                                                class="reportExportButton reportStructuredToggleExport"
                                                :disabled="structuredReportExportConfig.busy"
                                                :aria-busy="structuredReportExportConfig.busy ? 'true' : 'false'"
                                                @click="exportCurrentStructuredReportJson"
                                            >
                                                <span v-if="structuredReportExportConfig.busy">匯出中…</span>
                                                <span v-else>{{ structuredReportExportLabel }}</span>
                                            </button>
                                        </div>
                                        <section
                                            v-if="structuredReportViewMode === 'combined' && canShowStructuredSummary"
                                            class="reportSummaryGrid"
                                        >
                                            <div class="reportSummaryCard reportSummaryCard--total">
                                                <span class="reportSummaryLabel">問題</span>
                                                <span class="reportSummaryValue">{{ activeReportTotalIssuesDisplay }}</span>
                                            </div>
                                            <div
                                                v-if="activeReportSummaryText"
                                                class="reportSummaryCard reportSummaryCard--span"
                                            >
                                                <span class="reportSummaryLabel">摘要</span>
                                                <p class="reportSummaryText">{{ activeReportSummaryText }}</p>
                                            </div>
                                            <div
                                                v-else-if="shouldShowNoIssueSummary"
                                                class="reportSummaryCard reportSummaryCard--span"
                                            >
                                                <span class="reportSummaryLabel">摘要</span>
                                                <p class="reportSummaryText">未檢測到問題。</p>
                                            </div>
                                            <div
                                                v-if="ruleBreakdownItems.length"
                                                class="reportSummaryCard"
                                            >
                                                <span class="reportSummaryLabel">規則分佈</span>
                                                <ul class="reportSummaryList">
                                                    <li
                                                        v-for="item in ruleBreakdownItems"
                                                        :key="`${item.label}-${item.count}`"
                                                    >
                                                        <span class="reportSummaryItemLabel">{{ item.label }}</span>
                                                        <span class="reportSummaryItemValue">{{ item.count }}</span>
                                                    </li>
                                                </ul>
                                            </div>
                                            <div
                                                v-if="severityBreakdownItems.length"
                                                class="reportSummaryCard"
                                            >
                                                <span class="reportSummaryLabel">嚴重度</span>
                                                <ul class="reportSummaryList">
                                                    <li
                                                        v-for="item in severityBreakdownItems"
                                                        :key="`${item.label}-${item.count}`"
                                                    >
                                                        <span class="reportSummaryItemLabel">{{ item.label }}</span>
                                                        <span class="reportSummaryItemValue">{{ item.count }}</span>
                                                    </li>
                                                </ul>
                                            </div>
                                        </section>

                                        <section
                                            v-if="structuredReportViewMode === 'static' && hasStaticDetailContent"
                                            class="reportStaticSection"
                                        >
                                            <div class="reportStaticHeader">
                                                <h4>靜態分析器</h4>
                                                <span v-if="staticEngineName" class="reportStaticEngine">
                                                    引擎：{{ staticEngineName }}
                                                </span>
                                                <span v-else-if="staticSourceName" class="reportStaticEngine">
                                                    來源：{{ staticSourceName }}
                                                </span>
                                            </div>
                                            <div
                                                v-if="staticSummaryDetailsItems.length"
                                                class="reportStaticBlock"
                                            >
                                                <h5>摘要資訊</h5>
                                                <ul class="reportStaticList">
                                                    <li
                                                        v-for="item in staticSummaryDetailsItems"
                                                        :key="`static-summary-${item.label}-${item.value}`"
                                                    >
                                                        <span class="reportStaticItemLabel">{{ item.label }}</span>
                                                        <span class="reportStaticItemValue">{{ item.value }}</span>
                                                    </li>
                                                </ul>
                                            </div>
                                            <div
                                                v-if="staticMetadataDetailsItems.length"
                                                class="reportStaticBlock"
                                            >
                                                <h5>中繼資料</h5>
                                                <ul class="reportStaticList">
                                                    <li
                                                        v-for="item in staticMetadataDetailsItems"
                                                        :key="`static-metadata-${item.label}-${item.value}`"
                                                    >
                                                        <span class="reportStaticItemLabel">{{ item.label }}</span>
                                                        <span class="reportStaticItemValue">{{ item.value }}</span>
                                                    </li>
                                                </ul>
                                            </div>
                                        </section>

                                        <section
                                            v-if="structuredReportViewMode === 'dml' && dmlReportDetails"
                                            class="reportDmlSection"
                                        >
                                            <details
                                                class="reportDmlDetails"
                                                :open="isDmlReportExpanded"
                                                @toggle="handleToggleDmlSection"
                                            >
                                                <summary class="reportDmlSummaryToggle">
                                                    <div class="reportDmlHeader">
                                                        <h4>區塊拆分</h4>
                                                        <span
                                                            v-if="dmlReportDetails.status"
                                                            class="reportDmlStatus"
                                                        >
                                                            {{ dmlReportDetails.status }}
                                                        </span>
                                                        <span
                                                            v-if="dmlReportDetails.generatedAt"
                                                            class="reportDmlTimestamp"
                                                        >
                                                            產生於 {{ dmlReportDetails.generatedAt }}
                                                        </span>
                                                    </div>
                                                </summary>
                                                <div class="reportDmlContent">
                                                    <p v-if="dmlReportDetails.error" class="reportDmlError">
                                                        {{ dmlReportDetails.error }}
                                                    </p>
                                                    <div v-if="hasDmlSegments" class="reportDmlSegments">
                                                        <details
                                                            v-for="segment in dmlSegments"
                                                            :key="segment.key"
                                                            class="reportDmlSegment"
                                                        >
                                                            <summary>
                                                                第 {{ segment.index }} 段
                                                                <span v-if="segment.startLine">
                                                                    （第 {{ segment.startLine }} 行起
                                                                    <span v-if="segment.endLine"
                                                                        >，至第 {{ segment.endLine }} 行止</span
                                                                    >
                                                                    ）
                                                                </span>
                                                            </summary>
                                                            <pre
                                                                v-if="segment.text || segment.sql"
                                                                class="reportDmlSql codeScroll themed-scrollbar"
                                                                v-text="segment.text || segment.sql"
                                                            ></pre>
                                                            <pre
                                                                v-if="segment.analysis"
                                                                class="reportDmlAnalysis codeScroll themed-scrollbar"
                                                                v-text="segment.analysis"
                                                            ></pre>
                                                        </details>
                                                    </div>
                                                    <p v-else class="reportDmlEmpty">尚未取得 AI審查拆分結果。</p>
                                                    <pre
                                                        v-if="dmlReportDetails.reportText"
                                                        class="reportDmlSummary codeScroll themed-scrollbar"
                                                        v-text="dmlReportDetails.reportText"
                                                    ></pre>
                                                </div>
                                            </details>
                                        </section>
                                        <section
                                            v-if="structuredReportJsonPreview"
                                            class="reportJsonPreviewSection"
                                        >
                                            <details class="reportJsonPreviewDetails">
                                                <summary class="reportJsonPreviewSummary">
                                                    {{ structuredReportJsonHeading }}
                                                </summary>
                                                <pre
                                                    class="reportJsonPreview codeScroll themed-scrollbar"
                                                    v-text="structuredReportJsonPreview"
                                                ></pre>
                                            </details>
                                        </section>
                                        <section
                                            v-if="shouldShowReportIssuesSection"
                                            class="reportIssuesSection"
                                        >
                                            <div class="reportIssuesHeader">
                                                <div class="reportIssuesHeaderInfo">
                                                    <h4>問題清單</h4>
                                                    <span class="reportIssuesTotal">
                                                        <template v-if="activeReportIssueCount !== null">
                                                            共 {{ activeReportIssueCount }} 項
                                                        </template>
                                                        <template v-else>—</template>
                                                    </span>
                                                </div>
                                            </div>
                                            <div class="reportIssuesContent">
                                                <template v-if="activeReportDetails">
                                                    <div
                                                        v-if="activeReport.state.sourceLoading"
                                                        class="reportIssuesNotice"
                                                    >
                                                        正在載入原始碼…
                                                    </div>
                                                    <div
                                                        v-else-if="activeReport.state.sourceError"
                                                        class="reportIssuesNotice reportIssuesNotice--error"
                                                    >
                                                        無法載入檔案內容：{{ activeReport.state.sourceError }}
                                                    </div>
                                                    <template v-else>
                                                        <div
                                                            v-if="shouldShowAiUnavailableNotice"
                                                            class="reportIssuesNotice reportIssuesNotice--warning"
                                                        >
                                                            {{ reportAiUnavailableNotice }}
                                                        </div>
                                                        <div
                                                            v-if="hasReportIssueLines"
                                                            class="reportRow reportIssuesRow"
                                                        >
                                                            <div class="reportRowContent codeScroll themed-scrollbar">
                                                                <div class="codeEditor">
                                                                    <div
                                                                        v-for="line in reportIssueLines"
                                                                        :key="line.key"
                                                                        class="codeLine"
                                                                        :data-line="line.number != null ? line.number : undefined"
                                                                        :class="{
                                                                            'codeLine--issue': line.type === 'code' && line.hasIssue,
                                                                            'codeLine--meta': line.type !== 'code',
                                                                            'codeLine--issuesMeta': line.type === 'issues',
                                                                            'codeLine--fixMeta': line.type === 'fix'
                                                                        }"
                                                                    >
                                                                        <span
                                                                            class="codeLineNo"
                                                                            :class="{
                                                                                'codeLineNo--issue': line.type === 'code' && line.hasIssue,
                                                                                'codeLineNo--meta': line.type !== 'code',
                                                                                'codeLineNo--issues': line.type === 'issues',
                                                                                'codeLineNo--fix': line.type === 'fix'
                                                                            }"
                                                                            :data-line="line.number != null ? line.displayNumber : ''"
                                                                            :aria-label="line.type !== 'code' ? line.iconLabel : null"
                                                                            :aria-hidden="line.type === 'code'"
                                                                        >
                                                                            <svg
                                                                                v-if="line.type === 'issues'"
                                                                                class="codeLineNoIcon codeLineNoIcon--warning"
                                                                                viewBox="0 0 20 20"
                                                                                focusable="false"
                                                                                aria-hidden="true"
                                                                            >
                                                                                <path
                                                                                    d="M10.447 2.105a1 1 0 00-1.894 0l-7 14A1 1 0 002.447 18h15.106a1 1 0 00.894-1.447l-7-14zM10 6a1 1 0 01.993.883L11 7v4a1 1 0 01-1.993.117L9 11V7a1 1 0 011-1zm0 8a1 1 0 110 2 1 1 0 010-2z"
                                                                                />
                                                                            </svg>
                                                                            <svg
                                                                                v-else-if="line.type === 'fix'"
                                                                                class="codeLineNoIcon codeLineNoIcon--fix"
                                                                                viewBox="0 0 20 20"
                                                                                focusable="false"
                                                                                aria-hidden="true"
                                                                            >
                                                                                <path
                                                                                    d="M17.898 2.102a1 1 0 00-1.517.127l-2.156 2.873-1.21-.403a1 1 0 00-1.043.24l-4.95 4.95a1 1 0 000 1.414l1.775 1.775-5.189 5.189a1 1 0 001.414 1.414l5.189-5.189 1.775 1.775a1 1 0 001.414 0l4.95-4.95a1 1 0 00.24-1.043l-.403-1.21 2.873-2.156a1 1 0 00.127-1.517l-.489-.489z"
                                                                                />
                                                                            </svg>
                                                                        </span>
                                                                        <span
                                                                            class="codeLineContent"
                                                                            :class="{
                                                                                'codeLineContent--issueHighlight': line.type === 'code' && line.hasIssue,
                                                                                'codeLineContent--issues': line.type === 'issues',
                                                                                'codeLineContent--fix': line.type === 'fix'
                                                                            }"
                                                                            v-html="line.html"
                                                                        ></span>
                                                                    </div>
                                                                </div>
                                                            </div>
                                                        </div>
                                                        <p v-else class="reportIssuesEmpty">尚未能載入完整的代碼內容。</p>
                                                    </template>
                                                </template>
                                                <p v-else class="reportIssuesEmpty">尚未能載入完整的代碼內容。</p>
                                            </div>
                                            </section>
                                        <section
                                            v-else
                                            class="reportIssuesSection reportIssuesSection--empty"
                                        >
                                            <p class="reportIssuesEmpty">未檢測到任何問題。</p>
                                        </section>

                                    </div>
                                    <pre v-else class="reportBody codeScroll themed-scrollbar">{{ activeReport.state.report }}</pre>
                                    <details v-if="shouldShowDmlChunkDetails" class="reportChunks">
                                        <summary>AI 審查段落（{{ dmlChunkDetails.length }}）</summary>
                                        <ol class="reportChunkList reportChunkList--issues">
                                            <li
                                                v-for="chunk in dmlChunkDetails"
                                                :key="`chunk-${chunk.index}-${chunk.total}`"
                                            >
                                                <h4 class="reportChunkTitle">第 {{ chunk.index }} 段</h4>
                                                <template v-if="chunk.issues.length">
                                                    <ul class="reportChunkIssues">
                                                        <li
                                                            v-for="(issue, issueIndex) in chunk.issues"
                                                            :key="`chunk-${chunk.index}-issue-${issueIndex}`"
                                                            class="reportChunkIssue"
                                                        >
                                                            <p class="reportChunkIssueMessage">{{ issue.message }}</p>
                                                            <p v-if="issue.rule" class="reportChunkIssueMeta">規則：{{ issue.rule }}</p>
                                                            <p v-if="issue.severity" class="reportChunkIssueMeta">
                                                                嚴重度：{{ issue.severity }}
                                                            </p>
                                                            <p v-if="issue.line" class="reportChunkIssueMeta">
                                                                行數：第 {{ issue.line }} 行
                                                            </p>
                                                            <p v-if="issue.context" class="reportChunkIssueContext">
                                                                {{ issue.context }}
                                                            </p>
                                                        </li>
                                                    </ul>
                                                </template>
                                                <p v-else class="reportChunkEmpty">未檢測到任何問題。</p>
                                            </li>
                                        </ol>
                                    </details>
                                </template>
                            </template>
                            <template v-else>
                                <div class="reportViewerPlaceholder">請從左側選擇檔案報告。</div>
                            </template>
                        </div>
                    </template>
                    <p v-else class="reportViewerPlaceholder">尚未生成任何報告，請先於左側檔案中啟動生成。</p>
                </template>
                <template v-else-if="previewing.kind && previewing.kind !== 'error'">
                    <div class="pvHeader">
                        <div class="pvName">{{ previewing.name }}</div>
                        <div class="pvMeta">{{ previewing.mime || '-' }} | {{ (previewing.size / 1024).toFixed(1) }} KB</div>
                    </div>

                    <template v-if="previewing.kind === 'text'">
                        <div class="pvBox codeBox">
                            <div
                                class="codeScroll themed-scrollbar"
                                :class="{ 'codeScroll--wrapped': !showCodeLineNumbers }"
                                ref="codeScrollRef"
                                @pointerdown="handleCodeScrollPointerDown"
                            >
                                <div class="codeEditor">
                                    <div
                                        v-for="line in previewLineItems"
                                        :key="line.number"
                                        class="codeLine"
                                        :data-line="line.number"
                                    >
                                        <span
                                            class="codeLineNo"
                                            :data-line="line.number"
                                            aria-hidden="true"
                                        ></span>
                                        <span class="codeLineContent" v-html="renderLineContent(line)"></span>
                                    </div>
                                </div>
                            </div>
                        </div>

                    </template>

                    <div v-else-if="previewing.kind === 'image'" class="pvBox imgBox">
                        <img :src="previewing.url" :alt="previewing.name" />
                    </div>

                    <div v-else-if="previewing.kind === 'pdf'" class="pvBox pdfBox">
                        <iframe :src="previewing.url" title="PDF Preview" style="width:100%;height:100%;border:none;"></iframe>
                    </div>

                    <div v-else class="pvBox">
                        <a class="btn" :href="previewing.url" download>Download file</a>
                        <a class="btn outline" :href="previewing.url" target="_blank">Open in new window</a>
                    </div>
                </template>

                <template v-else-if="previewing.kind === 'error'">
                    <div class="pvError">
                        Cannot preview: {{ previewing.error }}
                    </div>
                </template>

                <template v-else>
                    <div class="pvPlaceholder">Select a file to see its preview here.</div>
                </template>
            </section>
        </div>

        <Teleport to="body">
            <ChatAiWindow
                :visible="isChatWindowOpen"
                :floating-style="chatWindowStyle"
                :context-items="contextItems"
                :messages="messages"
                :loading="isProcessing"
                :disabled="isChatLocked"
                :connection="connection"
                @add-active="handleAddActiveContext"
                @add-selection="handleAddSelectionContext"
                @clear-context="clearContext"
                @remove-context="removeContext"
                @send-message="handleSendMessage"
                @close="closeChatWindow"
                @drag-start="startChatDrag"
                @resize-start="startChatResize"
            />
        </Teleport>

        <div v-if="showUploadModal" class="modalBackdrop" @click.self="showUploadModal = false">
            <div class="modalCard">
                <h3>Import Project Folder</h3>
                <p>Drag a folder here or use the buttons below to import a project. External directories and OPFS are supported.</p>

                <div class="dropZone" @drop="handleDrop" @dragover="handleDragOver">Drop a folder here to import</div>

                <div class="modalBtns">
                    <button class="btn" v-if="supportsFS" @click="pickFolderAndImport">Select folder</button>
                    <label class="btn outline" v-else>Fallback import<input type="file" webkitdirectory directory multiple style="display:none" @change="handleFolderInput"></label>
                    <button class="btn ghost" @click="showUploadModal = false">Cancel</button>
                </div>
                <p class="hint" v-if="!supportsFS">Your browser does not support showDirectoryPicker. Use the fallback input instead.</p>
            </div>
        </div>
    </div>
</template>
<style>
/* 讓 100% 有依據 */
html,
body,
#app {
    height: 100%;
    margin: 0;
    font-family: "Segoe UI", Roboto, Helvetica, Arial, sans-serif;
    color: #e5e7eb;
}

.page {
    height: 100vh;
    display: flex;
    flex-direction: column;
    background-color: #1e1e1e;
    overflow: hidden;
}

/* 頂欄 */
.topBar {
    box-sizing: border-box;
    height: 60px;
    padding: 0 16px;
    background: linear-gradient(90deg, #2c2c2c, #252526);
    border-bottom: 1px solid #3d3d3d;
    display: flex;
    align-items: center;
    box-shadow: 0 2px 6px rgba(0, 0, 0, 0.5);
}

.topBar_left {
    display: flex;
    align-items: center;
    gap: 12px;
}

.topBar_title {
    margin: 0;
    padding: 0;
    font-size: 0;
    line-height: 1;
}

.topBar_logo {
    display: block;
    height: 36px;
    width: auto;
    object-fit: contain;
}

.topBar_spacer {
    flex: 1 1 auto;
}

.topBar_right {
    display: flex;
    align-items: center;
    gap: 12px;
}

.topBar_iconBtn {
    width: 44px;
    height: 44px;
    border-radius: 12px;
    border: 1px solid #3d3d3d;
    background: #2b2b2b;
    color: #cbd5f5;
    display: inline-flex;
    align-items: center;
    justify-content: center;
    cursor: pointer;
    transition: background 0.2s ease, transform 0.2s ease, border-color 0.2s ease, color 0.2s ease;
}

.topBar_iconBtn svg {
    width: 20px;
    height: 20px;
}

.topBar_iconBtn:hover:not(:disabled) {
    background: #343434;
    border-color: #4b5563;
    color: #e0f2fe;
    transform: translateY(-1px);
}

.topBar_iconBtn:disabled {
    opacity: 0.6;
    cursor: not-allowed;
}

.topBar_iconBtn.active {
    background: linear-gradient(135deg, rgba(59, 130, 246, 0.3), rgba(14, 165, 233, 0.3));
    border-color: rgba(14, 165, 233, 0.6);
    color: #e0f2fe;
}

.topBar_addProject {
    display: flex;
    align-items: center;
    gap: 10px;
    padding: 6px 14px;
    border-radius: 6px;
    background-color: #007acc;
    transition: all 0.25s ease;
}

.topBar_addProject p {
    margin: 0;
    color: white;
    font-weight: 600;
    font-size: 15px;
}

.topBar_addProject svg {
    height: 20px;
    fill: white;
    transition: transform 0.25s ease, fill 0.25s ease;
}

.topBar_addProject:hover {
    background-color: #0288d1;
    transform: translateY(-2px) scale(1.03);
    cursor: pointer;
    box-shadow: 0 4px 12px rgba(0, 0, 0, 0.4);
}

.topBar_addProject:active {
    transform: scale(0.96);
}


.mainContent {
    display: flex;
    flex-direction: row;
    flex-wrap: nowrap;
    align-items: stretch;
    flex: 1 1 auto;
    min-height: 0;
    background-color: #1e1e1e;
    padding: 0;
    width: 100%;
    box-sizing: border-box;
    column-gap: 16px;
    row-gap: 16px;
    height: calc(100vh - 60px);
    max-height: calc(100vh - 60px);
    overflow: hidden;
}

.workSpace {
    flex: 1 1 480px;
    display: flex;
    flex-direction: column;
    gap: 16px;
    min-height: 0;
    min-width: 0;
    background: #191919;
    border: 1px solid #323232;
    border-radius: 0;
    padding: 16px;
    box-sizing: border-box;
    height: 100%;
    max-height: 100%;
    overflow-y: auto;
}

.workSpace--reports {
    flex: 1 1 auto;
    display: flex;
    flex-direction: column;
}

.toolColumn {
    flex: 0 0 64px;
    width: 64px;
    background: #252526;
    border-right: 1px solid #323232;
    display: flex;
    flex-direction: column;
    align-items: center;
    gap: 12px;
    padding: 16px 10px;
    box-sizing: border-box;
    max-height: 100%;
    overflow-y: auto;
<<<<<<< HEAD
    scrollbar-width: none;
}

.toolColumn::-webkit-scrollbar {
    display: none;
=======
>>>>>>> 6cc8b00a
}

.toolColumn_btn {
    width: 44px;
    height: 44px;
    border: 1px solid #3d3d3d;
    background: #262626;
    color: #cbd5f5;
    display: inline-flex;
    align-items: center;
    justify-content: center;
    cursor: pointer;
    transition: background 0.2s ease, color 0.2s ease, border-color 0.2s ease, transform 0.2s ease;
    padding: 0;
}

.toolColumn_btn svg {
    width: 33px;
    height: 33px;
}

.toolColumn_btn--chat {
    margin-top: auto;
}

.toolColumn_btn:hover {
    background: #2f2f2f;
    border-color: #4b5563;
    color: #e0f2fe;
    transform: translateY(-1px);
}

.toolColumn_btn.active {
    background: linear-gradient(135deg, rgba(59, 130, 246, 0.25), rgba(14, 165, 233, 0.25));
    border-color: rgba(14, 165, 233, 0.6);
    color: #e0f2fe;
}

.toolColumn_btn:focus-visible {
    outline: 2px solid #60a5fa;
    outline-offset: 2px;
}

.mainContent > * {
    min-height: 0;
    min-width: 0;
}

@media (max-width: 900px) {
    .mainContent {
        flex-direction: column;
    }
    .toolColumn {
        flex-direction: row;
        width: 100%;
        flex: 0 0 auto;
        border-right: none;
        border-bottom: 1px solid #323232;
        justify-content: flex-start;
    }
    .toolColumn_btn {
        transform: none;
    }
    .toolColumn_btn--chat {
        margin-top: 0;
        margin-left: auto;
    }
    .workSpace {
        width: 100%;
        flex: 1 1 auto;
    }
}

.panelHeader {
    font-weight: 700;
    color: #cbd5e1;
    font-size: 14px;
}

.reportViewerContent {
    flex: 1 1 auto;
    display: flex;
    flex-direction: column;
    gap: 12px;
    min-height: 0;
    background: #191919;
    border: 1px solid #323232;
    border-radius: 0;
    padding: 16px;
    box-sizing: border-box;
    min-width: 0;
    position: relative;
    overflow: auto;
}

.reportViewerContent--loading > :not(.reportViewerProcessingOverlay) {
    filter: blur(1px);
    pointer-events: none;
}

.reportViewerProcessingOverlay {
    position: absolute;
    inset: 0;
    background: rgba(15, 23, 42, 0.78);
    backdrop-filter: blur(2px);
    display: flex;
    flex-direction: column;
    align-items: center;
    justify-content: center;
    gap: 16px;
    padding: 32px 16px;
    z-index: 10;
    pointer-events: all;
}

.reportViewerProcessingOverlay .reportViewerSpinner {
    width: 48px;
    height: 48px;
}

.reportViewerProcessingText {
    margin: 0;
    font-size: 14px;
    color: #cbd5f5;
}

.reportViewerLoading {
    flex: 1 1 auto;
    display: flex;
    flex-direction: column;
    align-items: center;
    justify-content: center;
    gap: 16px;
    padding: 40px 16px;
    text-align: center;
    color: #e2e8f0;
}

.reportViewerSpinner {
    width: 44px;
    height: 44px;
    border-radius: 50%;
    border: 3px solid rgba(148, 163, 184, 0.35);
    border-top-color: #60a5fa;
    animation: reportViewerSpin 1s linear infinite;
}

.reportViewerLoadingText {
    margin: 0;
    font-size: 14px;
    color: #cbd5f5;
}

@keyframes reportViewerSpin {
    0% {
        transform: rotate(0deg);
    }
    100% {
        transform: rotate(360deg);
    }
}

.reportViewerHeader {
    display: flex;
    flex-direction: column;
    gap: 4px;
}

.reportTabs {
    display: flex;
    flex-wrap: wrap;
    gap: 8px;
}

.reportTab {
    border: 1px solid rgba(148, 163, 184, 0.4);
    border-radius: 0;
    background: rgba(148, 163, 184, 0.12);
    color: #e2e8f0;
    font-size: 12px;
    padding: 4px 10px;
    cursor: pointer;
    transition: background 0.2s ease, border-color 0.2s ease;
}

.reportTab.active {
    background: linear-gradient(135deg, rgba(59, 130, 246, 0.25), rgba(14, 165, 233, 0.25));
    border-color: rgba(59, 130, 246, 0.5);
}


.reportTitle {
    margin: 0;
    font-size: 18px;
    color: #f9fafb;
}

.reportViewerTimestamp {
    margin: 0;
    font-size: 12px;
    color: #a5b4fc;
}

.reportBody {
    flex: 1 1 auto;
    margin: 0;
    padding: 16px;
    border-radius: 6px;
    background: #1b1b1b;
    border: 1px solid #2f2f2f;
    color: #d1d5db;
    font-family: Consolas, "Courier New", monospace;
    font-size: 13px;
    line-height: 1.45;
    white-space: pre-wrap;
    word-break: break-word;
}

.reportStructured {
    display: flex;
    flex-direction: column;
    gap: 20px;
    flex: 1 1 auto;
    min-height: 0;
}

.reportStructured > * {
    min-height: 0;
}

.reportStructuredPrimary {
    display: flex;
    flex-direction: column;
    gap: 20px;
    min-height: 0;
}

.reportStructuredSecondary {
    display: flex;
    flex-direction: column;
    gap: 20px;
    min-height: 0;
}

.reportStructuredToggle {
    display: flex;
    flex-wrap: wrap;
    align-items: center;
    gap: 12px;
    justify-content: space-between;
}

.reportStructuredToggleButtons {
    display: inline-flex;
    flex-wrap: wrap;
    gap: 8px;
}

.reportStructuredToggleButton {
    border: 1px solid rgba(148, 163, 184, 0.35);
    border-radius: 4px;
    background: rgba(148, 163, 184, 0.14);
    color: #e2e8f0;
    font-size: 12px;
    padding: 4px 10px;
    cursor: pointer;
    transition: background 0.2s ease, border-color 0.2s ease, color 0.2s ease;
}

.reportStructuredToggleButton.active {
    background: linear-gradient(135deg, rgba(59, 130, 246, 0.28), rgba(14, 165, 233, 0.28));
    border-color: rgba(59, 130, 246, 0.5);
    color: #f8fafc;
}

.reportStructuredToggleButton:disabled {
    opacity: 0.45;
    cursor: not-allowed;
}

.reportStructuredToggleExport {
    margin-left: auto;
}

.reportJsonPreviewSection {
    margin-top: 12px;
    width: 100%;
    max-width: 100%;
    box-sizing: border-box;
}

.reportJsonPreviewDetails {
    border: 1px solid #334155;
    border-radius: 6px;
    background: rgba(15, 23, 42, 0.65);
    overflow: hidden;
    max-width: 100%;
}

.reportJsonPreviewSummary {
    display: flex;
    align-items: center;
    gap: 6px;
    margin: 0;
    padding: 10px 12px;
    font-size: 13px;
    font-weight: 600;
    color: #bfdbfe;
    list-style: none;
    cursor: pointer;
}

.reportJsonPreviewSummary::-webkit-details-marker {
    display: none;
}

.reportJsonPreviewDetails[open] .reportJsonPreviewSummary {
    border-bottom: 1px solid rgba(59, 130, 246, 0.35);
}

.reportJsonPreviewDetails:not([open]) .reportJsonPreviewSummary::after,
.reportJsonPreviewDetails[open] .reportJsonPreviewSummary::after {
    content: "";
    width: 8px;
    height: 8px;
    border: 1px solid currentColor;
    border-left: 0;
    border-top: 0;
    transform: rotate(45deg);
    margin-left: auto;
    transition: transform 0.2s ease;
}

.reportJsonPreviewDetails[open] .reportJsonPreviewSummary::after {
    transform: rotate(225deg);
}

.reportJsonPreview {
    margin: 0;
    padding: 12px;
    border-top: 1px solid rgba(59, 130, 246, 0.35);
    background: rgba(15, 23, 42, 0.45);
    color: #e2e8f0;
    font-size: 12px;
    max-width: 100%;
    line-height: 1.45;
    white-space: pre-wrap;
    word-break: break-word;
}

.reportExportButton {
    border: 1px solid #3d3d3d;
    background: #1f2937;
    color: #cbd5f5;
    padding: 6px 12px;
    border-radius: 6px;
    font-size: 13px;
    line-height: 1.2;
    cursor: pointer;
    transition: background 0.2s ease, border-color 0.2s ease, color 0.2s ease, transform 0.2s ease;
}

.reportExportButton:hover:not(:disabled) {
    background: #374151;
    border-color: #60a5fa;
    color: #e0f2fe;
    transform: translateY(-1px);
}

.reportExportButton:disabled {
    opacity: 0.5;
    cursor: not-allowed;
}

.reportExportButton:focus-visible {
    outline: 2px solid #60a5fa;
    outline-offset: 2px;
}

.reportSummaryGrid {
    display: grid;
    grid-template-columns: repeat(auto-fit, minmax(220px, 1fr));
    gap: 12px;
    width: 100%;
}

.reportSummaryCard {
    border: 1px solid #2f2f2f;
    background: #1f1f1f;
    border-radius: 6px;
    padding: 12px 14px;
    display: flex;
    flex-direction: column;
    gap: 8px;
    min-width: 0;
    word-break: break-word;
}

.reportSummaryCard--total {
    background: #1f1f1f;
    border-color: #2f2f2f;
}

.reportSummaryCard--span {
    grid-column: 1 / -1;
}

@media (max-width: 720px) {
    .reportSummaryCard--span {
        grid-column: span 1;
    }
}

.reportSummaryLabel {
    font-size: 12px;
    font-weight: 600;
    color: #cbd5f5;
    letter-spacing: 0.04em;
    text-transform: uppercase;
}

.reportSummaryValue {
    font-size: 28px;
    font-weight: 700;
    color: #f8fafc;
    line-height: 1;
}

.reportSummaryText {
    margin: 0;
    font-size: 13px;
    color: #e2e8f0;
    line-height: 1.5;
}

.reportSummaryList {
    list-style: none;
    margin: 0;
    padding: 0;
    display: flex;
    flex-direction: column;
    gap: 6px;
    font-size: 13px;
    color: #e2e8f0;
}

.reportSummaryItemLabel {
    font-weight: 600;
    margin-right: 6px;
}

.reportSummaryItemValue {
    color: #cbd5f5;
}

.reportStaticSection {
    margin-top: 24px;
    padding: 16px;
    border: 1px solid rgba(148, 163, 184, 0.18);
    border-radius: 8px;
    background: rgba(30, 41, 59, 0.32);
    display: flex;
    flex-direction: column;
    gap: 12px;
}

.reportStaticHeader {
    display: flex;
    flex-wrap: wrap;
    align-items: baseline;
    gap: 8px;
}

.reportStaticHeader h4 {
    margin: 0;
    font-size: 16px;
    font-weight: 600;
    color: #f8fafc;
}

.reportStaticEngine {
    font-size: 12px;
    color: #94a3b8;
}

.reportStaticBlock {
    display: flex;
    flex-direction: column;
    gap: 6px;
}

.reportStaticBlock h5 {
    margin: 0;
    font-size: 13px;
    color: #cbd5f5;
    text-transform: none;
    letter-spacing: 0.02em;
}

.reportStaticList {
    list-style: none;
    margin: 0;
    padding: 0;
    display: flex;
    flex-direction: column;
    gap: 6px;
    font-size: 13px;
    color: #e2e8f0;
}

.reportStaticItemLabel {
    font-weight: 600;
    margin-right: 6px;
    color: #cbd5f5;
}

.reportStaticItemValue {
    color: #cbd5f5;
}


.reportDmlSection {
    margin-top: 24px;
}

.reportDmlDetails {
    border: 1px solid #334155;
    border-radius: 6px;
    background: rgba(15, 23, 42, 0.65);
    color: #e2e8f0;
    overflow: hidden;
}

.reportDmlSummaryToggle {
    display: flex;
    align-items: center;
    cursor: pointer;
    gap: 6px;
    list-style: none;
    margin: 0;
    padding: 10px 12px;
    box-sizing: border-box;
    transition: background 0.2s ease, color 0.2s ease;
    color: #bfdbfe;
    font-size: 13px;
    font-weight: 600;
    border-radius: 6px;
    background: transparent;
}

.reportDmlSummaryToggle::-webkit-details-marker {
    display: none;
}

.reportDmlSummaryToggle::after {
    content: "";
    width: 8px;
    height: 8px;
    border: 1px solid currentColor;
    border-left: 0;
    border-top: 0;
    transform: rotate(45deg);
    margin-left: auto;
    transition: transform 0.2s ease;
}

.reportDmlDetails[open] .reportDmlSummaryToggle::after {
    transform: rotate(225deg);
}

.reportDmlDetails:not([open]) .reportDmlSummaryToggle:hover {
    color: #e2e8f0;
}

.reportDmlDetails[open] .reportDmlSummaryToggle:hover {
    background: rgba(148, 163, 184, 0.18);
}

.reportDmlDetails[open] .reportDmlSummaryToggle {
    border-bottom: 1px solid rgba(59, 130, 246, 0.35);
    border-radius: 6px 6px 0 0;
}

.reportDmlContent {
    display: flex;
    flex-direction: column;
    gap: 12px;
    padding: 16px;
}

.reportDmlHeader {
    display: flex;
    flex-wrap: wrap;
    align-items: baseline;
    gap: 8px;
    flex: 1 1 auto;
    min-width: 0;
}

.reportDmlHeader h4 {
    margin: 0;
    font-size: 13px;
    font-weight: 600;
    color: inherit;
}

.reportDmlStatus {
    font-size: 12px;
    font-weight: 600;
    color: #22d3ee;
    text-transform: uppercase;
}

.reportDmlTimestamp {
    font-size: 12px;
    color: #94a3b8;
}

.reportDmlError {
    margin: 0;
    color: #f87171;
    font-size: 13px;
}

.reportDmlSegments {
    display: flex;
    flex-direction: column;
    gap: 8px;
}

.reportDmlSegment {
    border: 1px solid rgba(148, 163, 184, 0.18);
    border-radius: 6px;
    background: rgba(15, 23, 42, 0.35);
}

.reportDmlSegment summary {
    cursor: pointer;
    padding: 8px 12px;
    font-weight: 600;
    color: #e2e8f0;
}

.reportDmlSegment pre {
    margin: 0;
    padding: 12px;
    font-size: 13px;
}

.reportDmlSql {
    background: rgba(15, 23, 42, 0.55);
    color: #e0f2fe;
}

.reportDmlAnalysis {
    background: rgba(8, 47, 73, 0.55);
    color: #fef9c3;
}

.reportDmlSummary {
    margin: 0;
    font-size: 13px;
    background: rgba(15, 23, 42, 0.65);
    color: #cbd5f5;
    border-radius: 6px;
    padding: 12px;
}

.reportDmlEmpty {
    margin: 0;
    font-size: 13px;
    color: #94a3b8;
}


.reportIssuesSection {
    display: flex;
    flex-direction: column;
    gap: 12px;
    flex: 1 1 auto;
    min-height: 0;
    align-self: stretch;
}

.reportIssuesSection--empty {
    padding-top: 12px;
    flex: 0 0 auto;
}


.reportIssuesHeader {
    display: flex;
    align-items: center;
    gap: 12px;
    flex-wrap: wrap;
}

.reportIssuesHeaderInfo {
    display: flex;
    align-items: baseline;
    gap: 8px;
    flex: 1 1 auto;
    min-width: 0;
}

.reportIssuesContent {
    flex: 1 1 auto;
    min-height: 0;
    display: flex;
    flex-direction: column;
    gap: 12px;
    border: 1px solid rgba(148, 163, 184, 0.28);
    border-radius: 8px;
    padding: 12px;
    background: rgba(15, 23, 42, 0.02);
<<<<<<< HEAD
    overflow: visible;
=======
    overflow: auto;
>>>>>>> 6cc8b00a
}

.reportIssuesHeader h4 {
    margin: 0;
    font-size: 16px;
    color: #0b1120;
}

.reportIssuesTotal {
    font-size: 12px;
    color: #94a3b8;
}

.reportIssuesNotice {
    padding: 10px 14px;
    border-radius: 6px;
    background: rgba(148, 163, 184, 0.12);
    color: #e2e8f0;
    font-size: 13px;
}

.reportIssuesNotice--error {
    background: rgba(248, 113, 113, 0.12);
    color: #fda4af;
}

.reportIssuesNotice--warning {
    background: rgba(250, 204, 21, 0.12);
    color: #facc15;
}

.reportRow {
    flex: 1 1 auto;
    min-height: 0;
    border-radius: 6px;
    background: #1b1b1b;
    display: flex;
    flex-direction: column;
    overflow: hidden;
}

.reportRowActions {
    display: flex;
    justify-content: flex-end;
    padding: 12px 16px 0;
    gap: 8px;
}

.reportRowActionButton {
    border: 1px solid rgba(148, 163, 184, 0.35);
    border-radius: 4px;
    background: rgba(148, 163, 184, 0.14);
    color: #e2e8f0;
    font-size: 12px;
    padding: 4px 12px;
    cursor: pointer;
    transition: background 0.2s ease, border-color 0.2s ease, color 0.2s ease;
}

.reportRowActionButton:hover:not(:disabled) {
    background: rgba(59, 130, 246, 0.2);
    border-color: rgba(59, 130, 246, 0.5);
    color: #f8fafc;
}

.reportRowActionButton:disabled {
    opacity: 0.5;
    cursor: not-allowed;
}

.reportRowContent {
    flex: 1 1 auto;
    margin: 0;
    padding: 16px;
    font-family: Consolas, "Courier New", monospace;
    font-size: 13px;
    line-height: 1.45;
    color: #e2e8f0;
    background: transparent;
    white-space: pre-wrap;
    word-break: break-word;
    min-height: 0;
}

.reportRowContent.codeScroll {
    overflow: visible;
    max-height: none;
}

.reportRowNotice {
    margin: 0;
    padding: 0 16px 12px;
    font-size: 12px;
    color: #94a3b8;
}

.reportIssuesRow .reportRowContent {
    padding: 0;
}

.reportIssuesRow .reportRowContent.codeScroll {
    display: flex;
    flex-direction: column;
<<<<<<< HEAD
    overflow: visible;
=======
    overflow: auto;
>>>>>>> 6cc8b00a
}

.reportIssuesRow .codeEditor {
    padding: 4px 0;
}

.reportIssuesRow .codeLine {
    border-left: 3px solid transparent;
    padding: 2px 0;
}

.reportIssuesRow .codeLine--issue {
    background: rgba(248, 113, 113, 0.12);
    border-left-color: rgba(248, 113, 113, 0.65);
}

.codeLineNo--issue {
    color: #b91c1c;
}

.codeLineContent--issueHighlight {
    color: #7f1d1d;
    background: rgba(248, 113, 113, 0.18);
}

.reportIssuesRow .codeLine--meta {
    background: rgba(226, 232, 240, 0.75);
    border-left-color: rgba(148, 163, 184, 0.6);
}

.reportIssuesRow .codeLine--issuesMeta {
    background: rgba(251, 146, 60, 0.24);
    border-left-color: rgba(251, 146, 60, 0.6);
}

.reportIssuesRow .codeLine--fixMeta {
    background: rgba(56, 189, 248, 0.2);
    border-left-color: rgba(56, 189, 248, 0.55);
}

.codeLineNo--meta {
    color: #1f2937;
    display: flex;
    align-items: center;
    justify-content: center;
    padding-right: 0;
}

.codeLineNo--meta::before {
    content: "";
}

.codeLineNo--issues {
    color: #c2410c;
}

.codeLineNo--fix {
    color: #0284c7;
}

.codeLineNoIcon {
    width: 16px;
    height: 16px;
    fill: currentColor;
    display: block;
}

.codeLineNoIcon--warning {
    color: inherit;
}

.codeLineContent--issues,
.codeLineContent--fix {
    font-size: 13px;
    line-height: 1.55;
    white-space: pre-wrap;
}

.codeLineContent--issues {
    color: #9a3412;
}

.codeLineContent--fix {
    color: #0369a1;
}

.reportIssueInlineRow {
    display: flex;
    flex-wrap: wrap;
    gap: 8px;
    align-items: flex-start;
    margin: 0 0 6px;
    color: #0f172a;
}

.reportIssueInlineRow:last-child {
    margin-bottom: 0;
}

.reportIssueInlineRow--empty {
    color: #475569;
    font-style: italic;
}

.reportIssueInlineCode {
    width: 100%;
    background: rgba(148, 163, 184, 0.08);
    border: 1px solid rgba(148, 163, 184, 0.2);
    border-radius: 8px;
    padding: 10px 12px;
    font-family: var(--code-font, "JetBrains Mono", SFMono-Regular, Menlo, Monaco, Consolas, "Liberation Mono", "Courier New", monospace);
    font-size: 13px;
    line-height: 1.55;
    white-space: pre-wrap;
    color: #0f172a;
    background-clip: padding-box;
}

.reportIssueInlineCode code {
    font-family: inherit;
}

.reportIssueInlineBadges {
    display: flex;
    align-items: center;
    gap: 6px;
    font-size: 11px;
    font-weight: 600;
    text-transform: uppercase;
    letter-spacing: 0.04em;
    color: #cbd5f5;
}

.reportIssueInlineIndex {
    color: #1e3a8a;
}

.reportIssueInlineRule {
    padding: 2px 8px;
    border-radius: 999px;
    background: rgba(59, 130, 246, 0.15);
    color: #1d4ed8;
    font-weight: 600;
}

.reportIssueInlineSeverity {
    padding: 2px 8px;
    border-radius: 999px;
    font-weight: 600;
    border: 1px solid transparent;
    color: #0f172a;
}

.reportIssueInlineSeverity--error {
    background: rgba(248, 113, 113, 0.22);
    color: #991b1b;
    border-color: rgba(248, 113, 113, 0.45);
}

.reportIssueInlineSeverity--warn {
    background: rgba(234, 179, 8, 0.24);
    color: #92400e;
    border-color: rgba(234, 179, 8, 0.45);
}

.reportIssueInlineSeverity--info {
    background: rgba(59, 130, 246, 0.2);
    color: #1d4ed8;
    border-color: rgba(59, 130, 246, 0.45);
}

.reportIssueInlineSeverity--muted {
    background: rgba(148, 163, 184, 0.24);
    color: #1f2937;
    border-color: rgba(148, 163, 184, 0.45);
}

.reportIssueInlineLine {
    padding: 2px 8px;
    border-radius: 999px;
    background: rgba(148, 163, 184, 0.25);
    color: #cbd5f5;
    font-weight: 600;
}

.reportIssueInlineMessage {
    flex: 1 1 220px;
    min-width: 200px;
    font-weight: 600;
    color: #0b1120;
}

.reportIssueInlineMeta {
    display: flex;
    flex-wrap: wrap;
    gap: 6px;
    font-size: 12px;
    color: #334155;
}

.reportIssueInlineObject {
    font-weight: 600;
}

.reportIssueInlineColumn {
    color: #1f2937;
}

.reportIssuesEmpty {
    margin: 0;
    font-size: 13px;
    color: #94a3b8;
}

.reportRaw {
    border: 1px solid #2f2f2f;
    border-radius: 6px;
    background: #111827;
    padding: 10px 14px;
}

.reportRaw > summary {
    cursor: pointer;
    font-weight: 600;
    font-size: 13px;
    color: #cbd5f5;
}

.reportRaw > summary::marker {
    color: #94a3b8;
}

.reportErrorPanel {
    margin: 0;
    padding: 16px;
    border-radius: 6px;
    border: 1px solid rgba(248, 113, 113, 0.3);
    background: rgba(248, 113, 113, 0.08);
    color: #fda4af;
}

.reportErrorText {
    margin: 0;
    font-size: 14px;
    font-weight: 600;
}

.reportErrorHint {
    margin: 8px 0 0;
    font-size: 12px;
    color: #fecaca;
}

.reportChunks {
    margin-top: 16px;
    border-radius: 6px;
    border: 1px solid #2f2f2f;
    background: #111827;
    padding: 12px 16px;
    color: #e2e8f0;
}

.reportChunks > summary {
    cursor: pointer;
    font-size: 13px;
    font-weight: 600;
    margin-bottom: 8px;
}

.reportChunkList {
    list-style: none;
    margin: 0;
    padding: 0;
    display: flex;
    flex-direction: column;
    gap: 12px;
}

.reportChunkList--issues {
    gap: 16px;
}

.reportChunkTitle {
    margin: 0 0 6px;
    font-size: 12px;
    color: #94a3b8;
}

.reportChunkIssues {
    margin: 0;
    padding-left: 20px;
    list-style: disc;
    display: flex;
    flex-direction: column;
    gap: 8px;
}

.reportChunkIssue {
    margin: 0;
}

.reportChunkIssueMessage {
    margin: 0;
    font-size: 13px;
    font-weight: 600;
    color: #f8fafc;
}

.reportChunkIssueMeta {
    margin: 4px 0 0;
    font-size: 12px;
    color: #94a3b8;
}

.reportChunkIssueContext {
    margin: 6px 0 0;
    font-size: 12px;
    color: #cbd5f5;
    white-space: pre-wrap;
    word-break: break-word;
}

.reportChunkEmpty {
    margin: 6px 0 0;
    font-size: 12px;
    color: #94a3b8;
}

.reportChunkBody {
    margin: 0;
    padding: 12px;
    border-radius: 4px;
    border: 1px solid #2f2f2f;
    background: #1b1b1b;
    color: #d1d5db;
    font-family: Consolas, "Courier New", monospace;
    font-size: 12px;
    line-height: 1.45;
    white-space: pre-wrap;
    word-break: break-word;
}

.reportViewerPlaceholder {
    margin: 0;
    color: #94a3b8;
    font-size: 13px;
}

.pvHeader {
    display: flex;
    flex-wrap: wrap;
    justify-content: space-between;
    gap: 12px;
    line-height: 1.2;
}

.pvName {
    font-size: 16px;
    font-weight: 600;
    color: #f3f4f6;
    word-break: break-all;
}

.pvMeta {
    font-size: 12px;
    color: #94a3b8;
}

.pvBox {
    flex: 1 1 auto;
    background: #1b1b1b;
    border-radius: 6px;
    border: 1px solid #2f2f2f;
    padding: 12px;
    display: flex;
    overflow: auto;
}

.pvBox.codeBox {
    padding: 12px;
    overflow: auto;
}

.pvBox.codeBox.reportIssuesBox,
.pvBox.codeBox.reportIssuesBox .codeScroll {
    overflow: auto;
}

.codeScroll {
    flex: 1 1 auto;
    font-family: Consolas, "Courier New", monospace;
    font-size: 13px;
    line-height: 1.45;
    color: #1f2937;
    background: #f8fafc;
    cursor: text;
    overflow: auto;
    max-height: 100%;
}

.reportBody.codeScroll,
.reportChunkBody.codeScroll {
    -webkit-user-select: text;
    -moz-user-select: text;
    -ms-user-select: text;
    user-select: text;
}

.codeEditor {
    display: block;
    width: 100%;
    min-width: 0;
    outline: none;
    caret-color: transparent;
}

.codeEditor:focus {
    outline: none;
}

.codeLine {
    display: flex;
    align-items: flex-start;
    width: 100%;
}

.codeLineNo {
    position: relative;
    flex: 0 0 auto;
    width: 5ch;
    min-width: 5ch;
    padding: 0 12px 0 0;
    text-align: right;
    color: #4b5563;
    font-variant-numeric: tabular-nums;
    user-select: none;
}

.codeLineNo::before {
    content: attr(data-line);
    display: block;
}

.codeLineContent {
    flex: 1 1 auto;
    display: block;
    width: 100%;
    padding: 0 12px;
    white-space: pre-wrap;
    word-break: break-word;
    overflow-wrap: anywhere;
    min-width: 0;
    -webkit-user-select: text;
    -moz-user-select: text;
    -ms-user-select: text;
    user-select: text;
}

.codeSelectionHighlight {
    background: rgba(59, 130, 246, 0.25);
    color: #1f2937;
    border-radius: 2px;
}

.reportBody::selection,
.reportBody *::selection,
.reportChunkBody::selection,
.reportChunkBody *::selection,
.codeScroll::selection,
.codeScroll *::selection,
.codeLineContent::selection,
.codeLineContent *::selection {
    background: rgba(59, 130, 246, 0.45);
    color: #f8fafc;
}

.reportBody::-moz-selection,
.reportBody *::-moz-selection,
.reportChunkBody::-moz-selection,
.reportChunkBody *::-moz-selection,
.codeScroll::-moz-selection,
.codeScroll *::-moz-selection,
.codeLineContent::-moz-selection,
.codeLineContent *::-moz-selection {
    background: rgba(59, 130, 246, 0.45);
    color: #f8fafc;
}


.modalBackdrop {
    position: fixed;
    inset: 0;
    background: rgba(0, 0, 0, .5);
    display: flex;
    align-items: center;
    justify-content: center;
    z-index: 50;
}

.modalCard {
    width: 520px;
    max-width: 90vw;
    background: #252526;
    color: #e5e7eb;
    border: 1px solid #3d3d3d;
    border-radius: 10px;
    padding: 18px;
    box-shadow: 0 10px 30px rgba(0, 0, 0, .6);
}

.modalCard h3 {
    margin: 0 0 6px;
}

.modalCard p {
    margin: 6px 0 12px;
    opacity: .9;
}

.dropZone {
    border: 2px dashed #3d3d3d;
    border-radius: 10px;
    height: 160px;
    display: flex;
    align-items: center;
    justify-content: center;
    margin-bottom: 12px;
    user-select: none;
}

.dropZone:hover {
    background: #2a2a2a;
}

.modalBtns {
    display: flex;
    gap: 10px;
}

.btn {
    padding: 8px 14px;
    border-radius: 8px;
    border: 1px solid #3d3d3d;
    background: #007acc;
    color: #fff;
    cursor: pointer;
}

.btn:hover {
    filter: brightness(1.1);
}

.btn.ghost {
    background: transparent;
    color: #e5e7eb;
}

.btn.outline {
    background: transparent;
    color: #e5e7eb;
    border-color: #4b5563;
}

/* Light theme overrides */
.page--light {
    background-color: #f8fafc;
    color: #1f2937;
    --panel-surface: #ffffff;
    --panel-surface-alt: #f8fafc;
    --panel-border: #e2e8f0;
    --panel-border-strong: #cbd5f5;
    --panel-divider: rgba(148, 163, 184, 0.35);
    --panel-heading: #0f172a;
    --panel-muted: #64748b;
    --panel-accent: #2563eb;
    --panel-accent-soft: rgba(37, 99, 235, 0.12);
    --tree-row-hover: rgba(148, 163, 184, 0.18);
    --tree-row-active: rgba(59, 130, 246, 0.18);
    --tree-text: #1f2937;
    --tree-icon: #475569;
    --tree-connector: rgba(148, 163, 184, 0.4);
    --tree-badge-text: #1f2937;
    --tree-badge-idle: rgba(148, 163, 184, 0.24);
    --tree-badge-processing: rgba(234, 179, 8, 0.35);
    --tree-badge-ready: rgba(34, 197, 94, 0.28);
    --tree-badge-error: rgba(239, 68, 68, 0.32);
    --scrollbar-track: #e2e8f0;
    --scrollbar-thumb: #cbd5f5;
    --scrollbar-thumb-hover: #93c5fd;
}

.page--light .topBar {
    background: linear-gradient(90deg, #ffffff, #f1f5f9);
    border-bottom: 1px solid #cbd5f5;
    box-shadow: 0 2px 6px rgba(148, 163, 184, 0.35);
    color: #0f172a;
}

.page--light .topBar_iconBtn {
    background: #ffffff;
    border-color: #cbd5f5;
    color: #1f2937;
}

.page--light .topBar_iconBtn:hover:not(:disabled) {
    background: #e2e8f0;
    border-color: #93c5fd;
    color: #1d4ed8;
}

.page--light .topBar_iconBtn.active {
    background: linear-gradient(135deg, rgba(59, 130, 246, 0.18), rgba(14, 165, 233, 0.18));
    color: #1d4ed8;
}

.page--light .topBar_addProject {
    background-color: #2563eb;
    box-shadow: 0 4px 12px rgba(148, 163, 184, 0.35);
}

.page--light .topBar_addProject:hover {
    background-color: #1d4ed8;
}

.page--light .mainContent {
    background-color: #f8fafc;
}

.page--light .workSpace {
    background: #ffffff;
    border-color: #e2e8f0;
}

.page--light .toolColumn {
    background: #e2e8f0;
    border-right: 1px solid #cbd5f5;
}

.page--light .toolColumn_btn {
    background: #ffffff;
    border-color: #cbd5f5;
    color: #1f2937;
}

.page--light .toolColumn_btn:hover {
    background: #e2e8f0;
    border-color: #93c5fd;
    color: #1d4ed8;
}

.page--light .toolColumn_btn.active {
    background: linear-gradient(135deg, rgba(59, 130, 246, 0.18), rgba(14, 165, 233, 0.18));
    color: #1d4ed8;
}

.page--light .panelHeader {
    color: #475569;
}

.page--light .reportViewerContent {
    background: #ffffff;
    border-color: #e2e8f0;
    color: #1f2937;
}

.page--light .reportViewerProcessingOverlay {
    background: rgba(148, 163, 184, 0.35);
}

.page--light .reportViewerProcessingText {
    color: #1f2937;
}

.page--light .reportViewerPlaceholder {
    color: #64748b;
}

.page--light .reportTabs {
    gap: 10px;
}

.page--light .reportTab {
    background: #e2e8f0;
    border-color: #cbd5f5;
    color: #1f2937;
}

.page--light .reportTab.active {
    background: linear-gradient(135deg, rgba(59, 130, 246, 0.18), rgba(14, 165, 233, 0.18));
    border-color: rgba(59, 130, 246, 0.45);
    color: #1d4ed8;
}

.page--light .reportTitle {
    color: #0f172a;
}

.page--light .reportViewerTimestamp {
    color: #64748b;
}

.page--light .reportBody {
    background: #ffffff;
    border-color: #e2e8f0;
    color: #1f2937;
}

.page--light .reportStructuredToggleButton {
    background: #e2e8f0;
    border-color: #cbd5f5;
    color: #1f2937;
}

.page--light .reportStructuredToggleButton.active {
    background: linear-gradient(135deg, rgba(59, 130, 246, 0.2), rgba(14, 165, 233, 0.2));
    color: #1d4ed8;
}

.page--light .reportJsonPreviewDetails {
    background: #f8fafc;
    border-color: #cbd5f5;
}

.page--light .reportJsonPreviewSummary {
    color: #1d4ed8;
}

.page--light .reportJsonPreview {
    background: #ffffff;
    border-top-color: rgba(59, 130, 246, 0.2);
    color: #1f2937;
}

.page--light .reportExportButton {
    background: #2563eb;
    border-color: #2563eb;
    color: #ffffff;
}

.page--light .reportExportButton:hover:not(:disabled) {
    background: #1d4ed8;
    border-color: #1d4ed8;
    color: #ffffff;
}

.page--light .reportExportButton:disabled {
    background: #e2e8f0;
    border-color: #cbd5f5;
    color: #94a3b8;
}

.page--light .reportSummaryCard {
    background: #f1f5f9;
    border-color: #e2e8f0;
    color: #1f2937;
}

.page--light .reportSummaryLabel {
    color: #475569;
}

.page--light .reportSummaryList {
    color: #1f2937;
}

.page--light .reportSummaryItemLabel {
    color: #0f172a;
}

.page--light .reportSummaryText {
    color: #1f2937;
}

.page--light .reportSummaryValue {
    color: #0f172a;
}

.page--light .reportSummaryItemValue {
    color: #1d4ed8;
}

.page--light .reportStaticSection,
.page--light .reportDmlDetails {
    background: #f8fafc;
    border-color: #e2e8f0;
    color: #1f2937;
}

.page--light .reportStaticHeader h4 {
    color: #0f172a;
}

.page--light .reportDmlHeader h4 {
    color: inherit;
}

.page--light .reportStaticEngine,
.page--light .reportDmlTimestamp,
.page--light .reportDmlEmpty {
    color: #64748b;
}

.page--light .reportStaticBlock h5 {
    color: #1f2937;
}

.page--light .reportStaticItemLabel {
    color: #0f172a;
}

.page--light .reportStaticItemValue {
    color: #1d4ed8;
}

.page--light .reportDmlStatus {
    color: #1d4ed8;
}

.page--light .reportDmlSummaryToggle {
    color: #1d4ed8;
}

.page--light .reportDmlDetails:not([open]) .reportDmlSummaryToggle:hover {
    color: #1f2937;
}

.page--light .reportDmlDetails[open] .reportDmlSummaryToggle:hover {
    background: rgba(148, 163, 184, 0.32);
}

.page--light .reportDmlSegment {
    background: #f1f5f9;
    border-color: #e2e8f0;
}

.page--light .reportDmlSegment summary {
    color: #1f2937;
}

.page--light .reportDmlSegment pre {
    background: #ffffff;
    color: #1f2937;
}

.page--light .reportDmlSql {
    background: rgba(59, 130, 246, 0.12);
    color: #1d4ed8;
}

.page--light .reportDmlAnalysis {
    background: rgba(14, 165, 233, 0.12);
    color: #0f172a;
}

.page--light .reportDmlSummary {
    background: #f1f5f9;
    color: #1f2937;
}

.page--light .reportErrorPanel {
    background: rgba(248, 113, 113, 0.12);
    border-color: rgba(248, 113, 113, 0.35);
    color: #b91c1c;
}

.page--light .reportErrorHint {
    color: #b91c1c;
}

.page--light .reportChunks {
    background: #f8fafc;
    border-color: #e2e8f0;
    color: #1f2937;
}

.page--light .reportChunkTitle,
.page--light .reportChunkIssueMeta,
.page--light .reportChunkEmpty {
    color: #64748b;
}

.page--light .reportChunkIssueMessage {
    color: #0f172a;
}

.page--light .reportChunkIssueContext {
    color: #1d4ed8;
}

.page--light .reportChunkBody {
    background: #ffffff;
    border-color: #e2e8f0;
    color: #1f2937;
}

.page--light .pvName {
    color: #0f172a;
}

.page--light .pvMeta {
    color: #64748b;
}

.page--light .pvBox {
    background: #ffffff;
    border-color: #e2e8f0;
    color: #1f2937;
}

.page--light .codeScroll {
    background: #f8fafc;
    color: #1f2937;
}

.page--light .codeLineNo {
    color: #94a3b8;
}

.page--light .codeSelectionHighlight {
    background: rgba(59, 130, 246, 0.18);
    color: #1d4ed8;
}

.page--light .modalBackdrop {
    background: rgba(148, 163, 184, 0.35);
}

.page--light .modalCard {
    background: #ffffff;
    color: #1f2937;
    border-color: #e2e8f0;
    box-shadow: 0 16px 32px rgba(148, 163, 184, 0.4);
}

.page--light .dropZone {
    border-color: #cbd5f5;
    background: #f8fafc;
    color: #64748b;
}

.page--light .dropZone:hover {
    background: #e2e8f0;
}

.page--light .btn {
    background: #2563eb;
    border-color: #2563eb;
    color: #ffffff;
}

.page--light .btn.ghost {
    background: transparent;
    color: #1d4ed8;
}

.page--light .btn.outline {
    background: transparent;
    border-color: #93c5fd;
    color: #1d4ed8;
}

</style>





































































<|MERGE_RESOLUTION|>--- conflicted
+++ resolved
@@ -4104,14 +4104,11 @@
     box-sizing: border-box;
     max-height: 100%;
     overflow-y: auto;
-<<<<<<< HEAD
     scrollbar-width: none;
 }
 
 .toolColumn::-webkit-scrollbar {
     display: none;
-=======
->>>>>>> 6cc8b00a
 }
 
 .toolColumn_btn {
@@ -4827,11 +4824,7 @@
     border-radius: 8px;
     padding: 12px;
     background: rgba(15, 23, 42, 0.02);
-<<<<<<< HEAD
     overflow: visible;
-=======
-    overflow: auto;
->>>>>>> 6cc8b00a
 }
 
 .reportIssuesHeader h4 {
@@ -4935,11 +4928,7 @@
 .reportIssuesRow .reportRowContent.codeScroll {
     display: flex;
     flex-direction: column;
-<<<<<<< HEAD
     overflow: visible;
-=======
-    overflow: auto;
->>>>>>> 6cc8b00a
 }
 
 .reportIssuesRow .codeEditor {
