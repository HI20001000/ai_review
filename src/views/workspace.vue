--- conflicted
+++ resolved
@@ -773,7 +773,6 @@
 const reportIssuesViewMode = ref("code");
 
 const activeReportStaticRawSourceText = computed(() => {
-<<<<<<< HEAD
     const report = activeReport.value;
     if (!report) return "";
 
@@ -852,86 +851,6 @@
         }
     }
 
-=======
-    const report = activeReport.value;
-    if (!report) return "";
-
-    const direct = report.state?.rawReport;
-    if (typeof direct === "string" && direct.trim()) {
-        return direct;
-    }
-
-    const analysisRaw = report.state?.analysis?.rawReport;
-    if (typeof analysisRaw === "string" && analysisRaw.trim()) {
-        return analysisRaw;
-    }
-
-    const analysisOriginal = report.state?.analysis?.originalResult;
-    if (typeof analysisOriginal === "string" && analysisOriginal.trim()) {
-        return analysisOriginal;
-    }
-
-    const staticReportObject = report.state?.analysis?.staticReport;
-    if (staticReportObject && typeof staticReportObject === "object") {
-        try {
-            return JSON.stringify(staticReportObject);
-        } catch (error) {
-            console.warn("[reports] Failed to stringify static report", error);
-        }
-    }
-
-    const parsedReport = report.state?.parsedReport;
-    if (parsedReport && typeof parsedReport === "object") {
-        const reports =
-            parsedReport.reports && typeof parsedReport.reports === "object" ? parsedReport.reports : null;
-        if (reports) {
-            const staticReport = reports.static_analyzer || reports.staticAnalyzer;
-            if (staticReport && typeof staticReport === "object") {
-                try {
-                    return JSON.stringify(staticReport);
-                } catch (error) {
-                    console.warn("[reports] Failed to stringify parsed static report", error);
-                }
-            }
-        }
-    }
-
-    return "";
-});
-
-const activeReportDifyRawSourceText = computed(() => {
-    const report = activeReport.value;
-    if (!report) return "";
-
-    const difyReport = report.state?.dify?.report;
-    if (typeof difyReport === "string" && difyReport.trim()) {
-        return difyReport;
-    }
-
-    const difyOriginal = report.state?.dify?.originalReport;
-    if (typeof difyOriginal === "string" && difyOriginal.trim()) {
-        return difyOriginal;
-    }
-
-    const difyChunks = report.state?.dify?.chunks;
-    if (Array.isArray(difyChunks) && difyChunks.length) {
-        try {
-            return JSON.stringify(difyChunks);
-        } catch (error) {
-            console.warn("[reports] Failed to stringify dify chunks", error);
-        }
-    }
-
-    const analysisDify = report.state?.analysis?.difyReport;
-    if (analysisDify && typeof analysisDify === "object") {
-        try {
-            return JSON.stringify(analysisDify);
-        } catch (error) {
-            console.warn("[reports] Failed to stringify analysis dify report", error);
-        }
-    }
-
->>>>>>> 7d867a9f
     return "";
 });
 
@@ -3658,10 +3577,6 @@
                                 </div>
                                 <template v-else>
                                     <div v-if="hasStructuredReport" class="reportStructured">
-<<<<<<< HEAD
-=======
-                                        <div class="reportStructuredPrimary">
->>>>>>> 7d867a9f
                                             <section class="reportSummaryGrid">
     <div
         v-if="activeReportDetails?.sourceSummaries?.length"
@@ -3884,20 +3799,10 @@
                                                     class="reportDmlSummary codeScroll themed-scrollbar"
                                                 >{{ activeReportDetails.dmlReport.reportText }}</pre>
                                             </section>
-<<<<<<< HEAD
                                         <section
                                             v-if="shouldShowReportIssuesSection"
                                             class="reportIssuesSection"
                                         >
-=======
-                                        </div>
-
-                                        <div
-                                            v-if="shouldShowReportIssuesSection"
-                                            class="reportStructuredSecondary"
-                                        >
-                                            <section class="reportIssuesSection">
->>>>>>> 7d867a9f
                                                 <div class="reportIssuesHeader">
                                                     <div class="reportIssuesHeaderInfo">
                                                         <h4>問題清單</h4>
@@ -3917,23 +3822,10 @@
                                                         @click="setReportIssuesViewMode('code')"
                                                     >
                                                         報告預覽
-<<<<<<< HEAD
-=======
                                                     </button>
                                                     <button
                                                         type="button"
                                                         class="reportIssuesToggleButton"
-                                                        :class="{ active: reportIssuesViewMode === 'static' }"
-                                                        :disabled="!canShowStaticReportJson"
-                                                        @click="setReportIssuesViewMode('static')"
-                                                    >
-                                                        靜態分析器 JSON
->>>>>>> 7d867a9f
-                                                    </button>
-                                                    <button
-                                                        type="button"
-                                                        class="reportIssuesToggleButton"
-<<<<<<< HEAD
                                                         :class="{ active: reportIssuesViewMode === 'static' }"
                                                         :disabled="!canShowStaticReportJson"
                                                         @click="setReportIssuesViewMode('static')"
@@ -3947,12 +3839,6 @@
                                                         :disabled="!canShowDifyReportJson"
                                                         @click="setReportIssuesViewMode('dify')"
                                                     >
-=======
-                                                        :class="{ active: reportIssuesViewMode === 'dify' }"
-                                                        :disabled="!canShowDifyReportJson"
-                                                        @click="setReportIssuesViewMode('dify')"
-                                                    >
->>>>>>> 7d867a9f
                                                         Dify JSON
                                                     </button>
                                                 </div>
@@ -4092,10 +3978,6 @@
                                                 </template>
                                             </div>
                                             </section>
-<<<<<<< HEAD
-=======
-                                        </div>
->>>>>>> 7d867a9f
                                         <p v-else class="reportIssuesEmpty">未檢測到任何問題。</p>
 
                                     </div>
