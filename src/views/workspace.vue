--- conflicted
+++ resolved
@@ -1736,7 +1736,6 @@
         return rows;
     }
 
-<<<<<<< HEAD
     return [
         [createSheetCell("value", { forceString: true })],
         [createSheetCell(value)]
@@ -1768,165 +1767,6 @@
         return { type: "string", text: String(value) };
     }
 }
-=======
-    return result;
-});
-
-const hasReportIssueLines = computed(() => reportIssueLines.value.length > 0);
-
-const reportIssuesViewMode = ref("code");
-const structuredReportViewMode = ref("combined");
-
-const canShowStructuredSummary = computed(() => Boolean(activeReportDetails.value));
-
-const canShowStructuredStatic = computed(() => {
-    const details = activeReportDetails.value;
-    if (!details) return false;
-
-    if (details.staticReport && typeof details.staticReport === "object") {
-        if (Object.keys(details.staticReport).length > 0) {
-            return true;
-        }
-    }
-
-    if (Array.isArray(details.staticSummaryDetails) && details.staticSummaryDetails.length) {
-        return true;
-    }
-
-    if (Array.isArray(details.staticMetadataDetails) && details.staticMetadataDetails.length) {
-        return true;
-    }
-
-    if (details.staticSummary) {
-        if (typeof details.staticSummary === "string") {
-            if (details.staticSummary.trim().length) return true;
-        } else if (typeof details.staticSummary === "object") {
-            if (Object.keys(details.staticSummary).length) return true;
-        }
-    }
-
-    if (details.staticMetadata && typeof details.staticMetadata === "object") {
-        if (Object.keys(details.staticMetadata).length) {
-            return true;
-        }
-    }
-
-    return false;
-});
-
-const canShowStructuredDml = computed(() => {
-    const report = activeReportDetails.value?.dmlReport;
-    if (!report) return false;
-
-    if (Array.isArray(report.segments) && report.segments.length) {
-        return true;
-    }
-
-    if (typeof report.reportText === "string" && report.reportText.trim().length) {
-        return true;
-    }
-
-    if (typeof report.error === "string" && report.error.trim().length) {
-        return true;
-    }
-
-    if (typeof report.status === "string" && report.status.trim().length) {
-        return true;
-    }
-
-    if (report.generatedAt) {
-        return true;
-    }
-
-    return false;
-});
-
-const hasStructuredReportToggle = computed(
-    () => canShowStructuredSummary.value || canShowStructuredStatic.value || canShowStructuredDml.value
-);
-
-const activeReportStaticRawSourceText = computed(() => {
-    const report = activeReport.value;
-    if (!report) return "";
-
-    const direct = report.state?.rawReport;
-    if (typeof direct === "string" && direct.trim()) {
-        return direct;
-    }
-
-    const analysisRaw = report.state?.analysis?.rawReport;
-    if (typeof analysisRaw === "string" && analysisRaw.trim()) {
-        return analysisRaw;
-    }
-
-    const analysisOriginal = report.state?.analysis?.originalResult;
-    if (typeof analysisOriginal === "string" && analysisOriginal.trim()) {
-        return analysisOriginal;
-    }
-
-    const staticReportObject = report.state?.analysis?.staticReport;
-    if (staticReportObject && typeof staticReportObject === "object") {
-        try {
-            return JSON.stringify(staticReportObject);
-        } catch (error) {
-            console.warn("[reports] Failed to stringify static report", error);
-        }
-    }
-
-    const parsedReport = report.state?.parsedReport;
-    if (parsedReport && typeof parsedReport === "object") {
-        const reports =
-            parsedReport.reports && typeof parsedReport.reports === "object" ? parsedReport.reports : null;
-        if (reports) {
-            const staticReport = reports.static_analyzer || reports.staticAnalyzer;
-            if (staticReport && typeof staticReport === "object") {
-                try {
-                    return JSON.stringify(staticReport);
-                } catch (error) {
-                    console.warn("[reports] Failed to stringify parsed static report", error);
-                }
-            }
-        }
-    }
-
-    return "";
-});
-
-const activeReportDifyRawSourceText = computed(() => {
-    const report = activeReport.value;
-    if (!report) return "";
-
-    const difyReport = report.state?.dify?.report;
-    if (typeof difyReport === "string" && difyReport.trim()) {
-        return difyReport;
-    }
-
-    const difyOriginal = report.state?.dify?.originalReport;
-    if (typeof difyOriginal === "string" && difyOriginal.trim()) {
-        return difyOriginal;
-    }
-
-    const difyChunks = report.state?.dify?.chunks;
-    if (Array.isArray(difyChunks) && difyChunks.length) {
-        try {
-            return JSON.stringify(difyChunks);
-        } catch (error) {
-            console.warn("[reports] Failed to stringify dify chunks", error);
-        }
-    }
-
-    const analysisDify = report.state?.analysis?.difyReport;
-    if (analysisDify && typeof analysisDify === "object") {
-        try {
-            return JSON.stringify(analysisDify);
-        } catch (error) {
-            console.warn("[reports] Failed to stringify analysis dify report", error);
-        }
-    }
-
-    return "";
-});
->>>>>>> 854c69cf
 
 async function createExcelBlobFromWorksheet(worksheet) {
     const sheetXml = buildSheetXml(worksheet.rows, worksheet.merges);
@@ -1943,28 +1783,15 @@
     return zip.generateAsync({ type: "blob" });
 }
 
-<<<<<<< HEAD
 const MIN_COLUMN_WIDTH = 6;
 const MAX_COLUMN_WIDTH = 80;
 const COLUMN_WIDTH_PADDING = 2;
-=======
-const activeReportStaticRawText = computed(() => formatReportRawText(activeReportStaticRawSourceText.value));
-const activeReportStaticRawValue = computed(() => parseReportRawValue(activeReportStaticRawSourceText.value));
-const canExportActiveReportStaticRaw = computed(() => activeReportStaticRawValue.value.success);
-
-const activeReportDifyRawText = computed(() => formatReportRawText(activeReportDifyRawSourceText.value));
-const activeReportDifyRawValue = computed(() => parseReportRawValue(activeReportDifyRawSourceText.value));
-const canExportActiveReportDifyRaw = computed(() => activeReportDifyRawValue.value.success);
-
-const isExportingReportJsonExcel = ref(false);
->>>>>>> 854c69cf
 
 function buildSheetXml(rows, merges = []) {
     const rowXml = [];
     let maxColumnCount = 0;
     const columnWidths = [];
 
-<<<<<<< HEAD
     rows.forEach((cells, rowIndex) => {
         if (!Array.isArray(cells) || cells.length === 0) {
             return;
@@ -2001,53 +1828,6 @@
             maxColumnCount = cells.length;
         }
     });
-=======
-const canShowStaticReportJson = computed(() => activeReportStaticRawText.value.trim().length > 0);
-const canShowDifyReportJson = computed(() => activeReportDifyRawText.value.trim().length > 0);
-
-const activeReportDifyErrorMessage = computed(() => {
-    const report = activeReport.value;
-    if (!report) return "";
-
-    const direct = typeof report.state?.difyErrorMessage === "string" ? report.state.difyErrorMessage : "";
-    if (direct && direct.trim()) {
-        return direct.trim();
-    }
-
-    const nested = typeof report.state?.analysis?.difyErrorMessage === "string"
-        ? report.state.analysis.difyErrorMessage
-        : "";
-    if (nested && nested.trim()) {
-        return nested.trim();
-    }
-
-    return "";
-});
-
-const shouldShowDifyUnavailableNotice = computed(() => {
-    const report = activeReport.value;
-    if (!report) return false;
-    if (!canShowStaticReportJson.value) return false;
-    if (canShowDifyReportJson.value) return false;
-    return true;
-});
-
-const reportDifyUnavailableNotice = computed(() => {
-    if (!shouldShowDifyUnavailableNotice.value) return "";
-    const detail = activeReportDifyErrorMessage.value;
-    if (detail) {
-        return `無法連接 Dify 分析：${detail}。目前僅顯示靜態分析器報告。`;
-    }
-    return "無法連接 Dify 分析，僅顯示靜態分析器報告。";
-});
-
-const shouldShowReportIssuesSection = computed(
-    () =>
-        Boolean(activeReportDetails.value) ||
-        canShowStaticReportJson.value ||
-        canShowDifyReportJson.value
-);
->>>>>>> 854c69cf
 
     if (maxColumnCount > 0) {
         for (let index = 0; index < maxColumnCount; index += 1) {
@@ -2057,7 +1837,6 @@
         }
     }
 
-<<<<<<< HEAD
     const colsXml =
         columnWidths.length > 0
             ? `<cols>${columnWidths
@@ -2222,111 +2001,6 @@
     left: `${chatWindowState.x}px`,
     top: `${chatWindowState.y}px`
 }));
-=======
-function setReportIssuesViewMode(mode) {
-    if (!mode) return;
-    if (mode !== "code" && mode !== "static" && mode !== "dify") return;
-    if (mode === reportIssuesViewMode.value) return;
-    if (mode === "code" && !canShowCodeIssues.value) return;
-    if (mode === "static" && !canShowStaticReportJson.value) return;
-    if (mode === "dify" && !canShowDifyReportJson.value) return;
-    reportIssuesViewMode.value = mode;
-}
-
-function setStructuredReportViewMode(mode) {
-    if (!mode) return;
-    if (mode !== "combined" && mode !== "static" && mode !== "dml") return;
-    if (mode === structuredReportViewMode.value) return;
-    if (mode === "combined" && !canShowStructuredSummary.value) return;
-    if (mode === "static" && !canShowStructuredStatic.value) return;
-    if (mode === "dml" && !canShowStructuredDml.value) return;
-    structuredReportViewMode.value = mode;
-}
-
-function ensureReportIssuesViewMode(preferred) {
-    const order = [];
-    if (preferred) {
-        order.push(preferred);
-    }
-    order.push("code", "static", "dify");
-
-    for (const mode of order) {
-        if (mode === "code" && canShowCodeIssues.value) {
-            if (reportIssuesViewMode.value !== "code") {
-                reportIssuesViewMode.value = "code";
-            }
-            return;
-        }
-        if (mode === "static" && canShowStaticReportJson.value) {
-            if (reportIssuesViewMode.value !== "static") {
-                reportIssuesViewMode.value = "static";
-            }
-            return;
-        }
-        if (mode === "dify" && canShowDifyReportJson.value) {
-            if (reportIssuesViewMode.value !== "dify") {
-                reportIssuesViewMode.value = "dify";
-            }
-            return;
-        }
-    }
-
-    if (reportIssuesViewMode.value !== "code") {
-        reportIssuesViewMode.value = "code";
-    }
-}
-
-function ensureStructuredReportViewMode(preferred) {
-    const order = [];
-    if (preferred) {
-        order.push(preferred);
-    }
-    order.push("combined", "static", "dml");
-
-    for (const mode of order) {
-        if (mode === "combined" && canShowStructuredSummary.value) {
-            if (structuredReportViewMode.value !== "combined") {
-                structuredReportViewMode.value = "combined";
-            }
-            return;
-        }
-        if (mode === "static" && canShowStructuredStatic.value) {
-            if (structuredReportViewMode.value !== "static") {
-                structuredReportViewMode.value = "static";
-            }
-            return;
-        }
-        if (mode === "dml" && canShowStructuredDml.value) {
-            if (structuredReportViewMode.value !== "dml") {
-                structuredReportViewMode.value = "dml";
-            }
-            return;
-        }
-    }
-
-    if (structuredReportViewMode.value !== "combined") {
-        structuredReportViewMode.value = "combined";
-    }
-}
-
-watch(activeReport, (report) => {
-    if (!report) {
-        reportIssuesViewMode.value = "code";
-        structuredReportViewMode.value = "combined";
-        return;
-    }
-    ensureReportIssuesViewMode("code");
-    ensureStructuredReportViewMode("combined");
-});
-
-watch(
-    [canShowCodeIssues, canShowStaticReportJson, canShowDifyReportJson],
-    () => {
-        ensureReportIssuesViewMode(reportIssuesViewMode.value);
-    },
-    { immediate: true }
-);
->>>>>>> 854c69cf
 
 watch(
     [canShowStructuredSummary, canShowStructuredStatic, canShowStructuredDml],
@@ -4944,21 +4618,13 @@
                                             class="reportSummaryGrid"
                                         >
                                             <div
-<<<<<<< HEAD
                                                 v-if="summarySourceItems.length"
-=======
-                                                v-if="activeReportDetails?.sourceSummaries?.length"
->>>>>>> 854c69cf
                                                 class="reportSummaryCard reportSummaryCard--span"
                                             >
                                                 <span class="reportSummaryLabel">來源摘要</span>
                                                 <ul class="reportSummarySources">
                                                     <li
-<<<<<<< HEAD
                                                         v-for="item in summarySourceItems"
-=======
-                                                        v-for="item in activeReportDetails.sourceSummaries"
->>>>>>> 854c69cf
                                                         :key="item.key"
                                                         class="reportSummarySource"
                                                     >
@@ -4993,21 +4659,13 @@
                                                 </ul>
                                             </div>
                                             <div
-<<<<<<< HEAD
                                                 v-if="combinedSummaryItems.length"
-=======
-                                                v-if="activeReportDetails?.combinedSummaryDetails?.length"
->>>>>>> 854c69cf
                                                 class="reportSummaryCard reportSummaryCard--span"
                                             >
                                                 <span class="reportSummaryLabel">整合摘要</span>
                                                 <ul class="reportSummaryList">
                                                     <li
-<<<<<<< HEAD
                                                         v-for="item in combinedSummaryItems"
-=======
-                                                        v-for="item in activeReportDetails.combinedSummaryDetails"
->>>>>>> 854c69cf
                                                         :key="`combined-${item.label}-${item.value}`"
                                                     >
                                                         <span class="reportSummaryItemLabel">{{ item.label }}</span>
@@ -5017,17 +4675,7 @@
                                             </div>
                                             <div class="reportSummaryCard reportSummaryCard--total">
                                                 <span class="reportSummaryLabel">問題</span>
-<<<<<<< HEAD
                                                 <span class="reportSummaryValue">{{ activeReportTotalIssuesDisplay }}</span>
-=======
-                                                <span class="reportSummaryValue">
-                                                    {{
-                                                        activeReportDetails?.totalIssues === null
-                                                            ? "—"
-                                                            : activeReportDetails.totalIssues
-                                                    }}
-                                                </span>
->>>>>>> 854c69cf
                                             </div>
                                             <div
                                                 v-if="activeReportSummaryText"
@@ -5047,7 +4695,6 @@
                                                 v-if="ruleBreakdownItems.length"
                                                 class="reportSummaryCard"
                                             >
-<<<<<<< HEAD
                                                 <span class="reportSummaryLabel">規則分佈</span>
                                                 <ul class="reportSummaryList">
                                                     <li
@@ -5068,64 +4715,6 @@
                                                     <li
                                                         v-for="item in severityBreakdownItems"
                                                         :key="`${item.label}-${item.count}`"
-=======
-                                                <div class="reportStaticHeader">
-                                                    <h4>靜態分析器</h4>
-                                                    <span
-                                                        v-if="activeReportDetails?.staticMetadata?.engine"
-                                                        class="reportStaticEngine"
-                                                    >
-                                                        引擎：{{ activeReportDetails.staticMetadata.engine }}
-                                                    </span>
-                                                    <span
-                                                        v-else-if="activeReportDetails?.staticSummary?.analysis_source"
-                                                        class="reportStaticEngine"
-                                                    >
-                                                        來源：{{ activeReportDetails.staticSummary.analysis_source }}
-                                                    </span>
-                                                </div>
-                                                <div
-                                                    v-if="activeReportDetails?.staticSummaryDetails?.length"
-                                                    class="reportStaticBlock"
-                                                >
-                                                    <h5>摘要資訊</h5>
-                                                    <ul class="reportStaticList">
-                                                        <li
-                                                            v-for="item in activeReportDetails.staticSummaryDetails"
-                                                            :key="`static-summary-${item.label}-${item.value}`"
-                                                        >
-                                                            <span class="reportStaticItemLabel">{{ item.label }}</span>
-                                                            <span class="reportStaticItemValue">{{ item.value }}</span>
-                                                        </li>
-                                                    </ul>
-                                                </div>
-                                                <div
-                                                    v-if="activeReportDetails?.staticMetadataDetails?.length"
-                                                    class="reportStaticBlock"
-                                                >
-                                                    <h5>中繼資料</h5>
-                                                    <ul class="reportStaticList">
-                                                        <li
-                                                            v-for="item in activeReportDetails.staticMetadataDetails"
-                                                            :key="`static-metadata-${item.label}-${item.value}`"
-                                                        >
-                                                            <span class="reportStaticItemLabel">{{ item.label }}</span>
-                                                            <span class="reportStaticItemValue">{{ item.value }}</span>
-                                                        </li>
-                                                    </ul>
-                                                </div>
-                                            </section>
-
-                                            <section
-                                                v-if="activeReportDetails?.dmlReport"
-                                                class="reportDmlSection"
-                                            >
-                                                <div class="reportDmlHeader">
-                                                    <h4>DML 提示詞分析</h4>
-                                                    <span
-                                                        v-if="activeReportDetails.dmlReport.status"
-                                                        class="reportDmlStatus"
->>>>>>> 854c69cf
                                                     >
                                                         <span class="reportSummaryItemLabel">{{ item.label }}</span>
                                                         <span class="reportSummaryItemValue">{{ item.count }}</span>
@@ -5134,7 +4723,6 @@
                                             </div>
                                         </section>
 
-<<<<<<< HEAD
                                         <section
                                             v-if="structuredReportViewMode === 'static' && hasStaticDetailContent"
                                             class="reportStaticSection"
@@ -5261,167 +4849,6 @@
                                                             @click="setReportIssuesViewMode('static')"
                                                         >
                                                             靜態分析器 JSON
-=======
-                                            <section
-                                                v-if="
-                                                    structuredReportViewMode === 'static' &&
-                                                    (
-                                                        activeReportDetails?.staticSummaryDetails?.length ||
-                                                        activeReportDetails?.staticMetadataDetails?.length
-                                                    )
-                                                "
-                                                class="reportStaticSection"
-                                            >
-                                                <div class="reportStaticHeader">
-                                                    <h4>靜態分析器</h4>
-                                                    <span
-                                                        v-if="activeReportDetails?.staticMetadata?.engine"
-                                                        class="reportStaticEngine"
-                                                    >
-                                                        引擎：{{ activeReportDetails.staticMetadata.engine }}
-                                                    </span>
-                                                    <span
-                                                        v-else-if="activeReportDetails?.staticSummary?.analysis_source"
-                                                        class="reportStaticEngine"
-                                                    >
-                                                        來源：{{ activeReportDetails.staticSummary.analysis_source }}
-                                                    </span>
-                                                </div>
-                                                <div
-                                                    v-if="activeReportDetails?.staticSummaryDetails?.length"
-                                                    class="reportStaticBlock"
-                                                >
-                                                    <h5>摘要資訊</h5>
-                                                    <ul class="reportStaticList">
-                                                        <li
-                                                            v-for="item in activeReportDetails.staticSummaryDetails"
-                                                            :key="`static-summary-${item.label}-${item.value}`"
-                                                        >
-                                                            <span class="reportStaticItemLabel">{{ item.label }}</span>
-                                                            <span class="reportStaticItemValue">{{ item.value }}</span>
-                                                        </li>
-                                                    </ul>
-                                                </div>
-                                                <div
-                                                    v-if="activeReportDetails?.staticMetadataDetails?.length"
-                                                    class="reportStaticBlock"
-                                                >
-                                                    <h5>中繼資料</h5>
-                                                    <ul class="reportStaticList">
-                                                        <li
-                                                            v-for="item in activeReportDetails.staticMetadataDetails"
-                                                            :key="`static-metadata-${item.label}-${item.value}`"
-                                                        >
-                                                            <span class="reportStaticItemLabel">{{ item.label }}</span>
-                                                            <span class="reportStaticItemValue">{{ item.value }}</span>
-                                                        </li>
-                                                    </ul>
-                                                </div>
-                                            </section>
-
-                                            <section
-                                                v-if="
-                                                    structuredReportViewMode === 'dml' &&
-                                                    activeReportDetails?.dmlReport
-                                                "
-                                                class="reportDmlSection"
-                                            >
-                                                <div class="reportDmlHeader">
-                                                    <h4>DML 提示詞分析</h4>
-                                                    <span
-                                                        v-if="activeReportDetails.dmlReport.status"
-                                                        class="reportDmlStatus"
-                                                    >
-                                                        {{ activeReportDetails.dmlReport.status }}
-                                                    </span>
-                                                    <span
-                                                        v-if="activeReportDetails.dmlReport.generatedAt"
-                                                        class="reportDmlTimestamp"
-                                                    >
-                                                        產生於 {{ activeReportDetails.dmlReport.generatedAt }}
-                                                    </span>
-                                                </div>
-                                                <p
-                                                    v-if="activeReportDetails.dmlReport.error"
-                                                    class="reportDmlError"
-                                                >
-                                                    {{ activeReportDetails.dmlReport.error }}
-                                                </p>
-                                                <div
-                                                    v-if="activeReportDetails.dmlReport.segments?.length"
-                                                    class="reportDmlSegments"
-                                                >
-                                                    <details
-                                                        v-for="segment in activeReportDetails.dmlReport.segments"
-                                                        :key="segment.key"
-                                                        class="reportDmlSegment"
-                                                    >
-                                                        <summary>
-                                                            第 {{ segment.index }} 段
-                                                            <span v-if="segment.startLine">
-                                                                （第 {{ segment.startLine }} 行起
-                                                                <span v-if="segment.endLine">，至第 {{ segment.endLine }} 行止</span>
-                                                                ）
-                                                            </span>
-                                                        </summary>
-                                                        <pre class="reportDmlSql codeScroll themed-scrollbar">
-                                                            {{ segment.sql }}
-                                                        </pre>
-                                                        <pre
-                                                            v-if="segment.analysis"
-                                                            class="reportDmlAnalysis codeScroll themed-scrollbar"
-                                                        >
-                                                            {{ segment.analysis }}
-                                                        </pre>
-                                                    </details>
-                                                </div>
-                                                <p v-else class="reportDmlEmpty">尚未取得 DML 拆分結果。</p>
-                                                <pre
-                                                    v-if="activeReportDetails.dmlReport.reportText"
-                                                    class="reportDmlSummary codeScroll themed-scrollbar"
-                                                >
-                                                    {{ activeReportDetails.dmlReport.reportText }}
-                                                </pre>
-                                            </section>
-                                            <section
-                                                v-if="shouldShowReportIssuesSection"
-                                                class="reportIssuesSection"
-                                            >
-                                                <div class="reportIssuesHeader">
-                                                    <div class="reportIssuesHeaderInfo">
-                                                        <h4>問題清單</h4>
-                                                        <span class="reportIssuesTotal">
-                                                            <template v-if="activeReportIssueCount !== null">
-                                                                共 {{ activeReportIssueCount }} 項
-                                                            </template>
-                                                            <template v-else>—</template>
-                                                        </span>
-                                                    </div>
-                                                    <div class="reportIssuesToggle" role="group" aria-label="檢視模式">
-                                                        <button
-                                                            type="button"
-                                                            class="reportIssuesToggleButton"
-                                                            :class="{ active: reportIssuesViewMode === 'code' }"
-                                                            :disabled="!canShowCodeIssues"
-                                                            @click="setReportIssuesViewMode('code')"
-                                                        >
-                                                            報告預覽
->>>>>>> 854c69cf
-                                                        </button>
-                                                        <button
-                                                            type="button"
-                                                            class="reportIssuesToggleButton"
-<<<<<<< HEAD
-                                                            :class="{ active: reportIssuesViewMode === 'dify' }"
-                                                            :disabled="!canShowDifyReportJson"
-                                                            @click="setReportIssuesViewMode('dify')"
-                                                        >
-=======
-                                                            :class="{ active: reportIssuesViewMode === 'static' }"
-                                                            :disabled="!canShowStaticReportJson"
-                                                            @click="setReportIssuesViewMode('static')"
-                                                        >
-                                                            靜態分析器 JSON
                                                         </button>
                                                         <button
                                                             type="button"
@@ -5430,7 +4857,6 @@
                                                             :disabled="!canShowDifyReportJson"
                                                             @click="setReportIssuesViewMode('dify')"
                                                         >
->>>>>>> 854c69cf
                                                             Dify JSON
                                                         </button>
                                                     </div>
@@ -5540,59 +4966,8 @@
                                                                     </button>
                                                                 </div>
                                                                 <p v-else class="reportIssuesEmpty">尚未能載入完整的代碼內容。</p>
-<<<<<<< HEAD
                                                             </div>
                                                         </div>
-                                                        <p v-else class="reportIssuesEmpty">尚未能載入完整的代碼內容。</p>
-                                                    </div>
-                                                    <div v-else-if="reportIssuesViewMode === 'static'">
-                                                        <div v-if="activeReportStaticRawText.trim().length" class="reportRow">
-                                                            <div v-if="canExportActiveReportStaticRaw" class="reportRowActions">
-                                                                <button
-                                                                    type="button"
-                                                                    class="reportRowActionButton"
-                                                                    :disabled="isExportingReportJsonExcel"
-                                                                    @click="exportActiveReportJsonToExcel('static')"
-                                                                >
-                                                                    <span v-if="isExportingReportJsonExcel">匯出中…</span>
-                                                                    <span v-else>匯出 Excel</span>
-                                                                </button>
-                                                            </div>
-                                                            <pre class="reportRowContent codeScroll themed-scrollbar">
-                                                                {{ activeReportStaticRawText }}
-                                                            </pre>
-                                                            <p v-if="!canExportActiveReportStaticRaw" class="reportRowNotice">
-                                                                靜態分析器 JSON 不是有效的 JSON 格式，因此無法匯出 Excel。
-                                                            </p>
-                                                        </div>
-                                                        <p v-else class="reportIssuesEmpty">尚未取得靜態分析器報告內容。</p>
-                                                    </div>
-                                                    <div v-else-if="reportIssuesViewMode === 'dify'">
-                                                        <div v-if="activeReportDifyRawText.trim().length" class="reportRow">
-                                                            <div v-if="canExportActiveReportDifyRaw" class="reportRowActions">
-                                                                <button
-                                                                    type="button"
-                                                                    class="reportRowActionButton"
-                                                                    :disabled="isExportingReportJsonExcel"
-                                                                    @click="exportActiveReportJsonToExcel('dify')"
-                                                                >
-                                                                    <span v-if="isExportingReportJsonExcel">匯出中…</span>
-                                                                    <span v-else>匯出 Excel</span>
-                                                                </button>
-=======
->>>>>>> 854c69cf
-                                                            </div>
-                                                            <pre class="reportRowContent codeScroll themed-scrollbar">
-                                                                {{ activeReportDifyRawText }}
-                                                            </pre>
-                                                            <p v-if="!canExportActiveReportDifyRaw" class="reportRowNotice">
-                                                                Dify JSON 不是有效的 JSON 格式，因此無法匯出 Excel。
-                                                            </p>
-                                                        </div>
-<<<<<<< HEAD
-                                                        <p v-else class="reportIssuesEmpty">尚未取得 Dify 報告內容。</p>
-                                                    </div>
-=======
                                                         <p v-else class="reportIssuesEmpty">尚未能載入完整的代碼內容。</p>
                                                     </div>
                                                     <div v-else-if="reportIssuesViewMode === 'static'">
@@ -5639,7 +5014,6 @@
                                                         </div>
                                                         <p v-else class="reportIssuesEmpty">尚未取得 Dify 報告內容。</p>
                                                     </div>
->>>>>>> 854c69cf
                                                     <p v-else class="reportIssuesEmpty">此報告不支援結構化檢視。</p>
                                                 </div>
                                             </section>
