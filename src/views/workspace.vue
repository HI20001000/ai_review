--- conflicted
+++ resolved
@@ -1736,7 +1736,6 @@
         return rows;
     }
 
-<<<<<<< HEAD
     return [
         [createSheetCell("value", { forceString: true })],
         [createSheetCell(value)]
@@ -1768,165 +1767,6 @@
         return { type: "string", text: String(value) };
     }
 }
-=======
-    return result;
-});
-
-const hasReportIssueLines = computed(() => reportIssueLines.value.length > 0);
-
-const reportIssuesViewMode = ref("code");
-const structuredReportViewMode = ref("combined");
-
-const canShowStructuredSummary = computed(() => Boolean(activeReportDetails.value));
-
-const canShowStructuredStatic = computed(() => {
-    const details = activeReportDetails.value;
-    if (!details) return false;
-
-    if (details.staticReport && typeof details.staticReport === "object") {
-        if (Object.keys(details.staticReport).length > 0) {
-            return true;
-        }
-    }
-
-    if (Array.isArray(details.staticSummaryDetails) && details.staticSummaryDetails.length) {
-        return true;
-    }
-
-    if (Array.isArray(details.staticMetadataDetails) && details.staticMetadataDetails.length) {
-        return true;
-    }
-
-    if (details.staticSummary) {
-        if (typeof details.staticSummary === "string") {
-            if (details.staticSummary.trim().length) return true;
-        } else if (typeof details.staticSummary === "object") {
-            if (Object.keys(details.staticSummary).length) return true;
-        }
-    }
-
-    if (details.staticMetadata && typeof details.staticMetadata === "object") {
-        if (Object.keys(details.staticMetadata).length) {
-            return true;
-        }
-    }
-
-    return false;
-});
-
-const canShowStructuredDml = computed(() => {
-    const report = activeReportDetails.value?.dmlReport;
-    if (!report) return false;
-
-    if (Array.isArray(report.segments) && report.segments.length) {
-        return true;
-    }
-
-    if (typeof report.reportText === "string" && report.reportText.trim().length) {
-        return true;
-    }
-
-    if (typeof report.error === "string" && report.error.trim().length) {
-        return true;
-    }
-
-    if (typeof report.status === "string" && report.status.trim().length) {
-        return true;
-    }
-
-    if (report.generatedAt) {
-        return true;
-    }
-
-    return false;
-});
-
-const hasStructuredReportToggle = computed(
-    () => canShowStructuredSummary.value || canShowStructuredStatic.value || canShowStructuredDml.value
-);
-
-const activeReportStaticRawSourceText = computed(() => {
-    const report = activeReport.value;
-    if (!report) return "";
-
-    const direct = report.state?.rawReport;
-    if (typeof direct === "string" && direct.trim()) {
-        return direct;
-    }
-
-    const analysisRaw = report.state?.analysis?.rawReport;
-    if (typeof analysisRaw === "string" && analysisRaw.trim()) {
-        return analysisRaw;
-    }
-
-    const analysisOriginal = report.state?.analysis?.originalResult;
-    if (typeof analysisOriginal === "string" && analysisOriginal.trim()) {
-        return analysisOriginal;
-    }
-
-    const staticReportObject = report.state?.analysis?.staticReport;
-    if (staticReportObject && typeof staticReportObject === "object") {
-        try {
-            return JSON.stringify(staticReportObject);
-        } catch (error) {
-            console.warn("[reports] Failed to stringify static report", error);
-        }
-    }
-
-    const parsedReport = report.state?.parsedReport;
-    if (parsedReport && typeof parsedReport === "object") {
-        const reports =
-            parsedReport.reports && typeof parsedReport.reports === "object" ? parsedReport.reports : null;
-        if (reports) {
-            const staticReport = reports.static_analyzer || reports.staticAnalyzer;
-            if (staticReport && typeof staticReport === "object") {
-                try {
-                    return JSON.stringify(staticReport);
-                } catch (error) {
-                    console.warn("[reports] Failed to stringify parsed static report", error);
-                }
-            }
-        }
-    }
-
-    return "";
-});
-
-const activeReportDifyRawSourceText = computed(() => {
-    const report = activeReport.value;
-    if (!report) return "";
-
-    const difyReport = report.state?.dify?.report;
-    if (typeof difyReport === "string" && difyReport.trim()) {
-        return difyReport;
-    }
-
-    const difyOriginal = report.state?.dify?.originalReport;
-    if (typeof difyOriginal === "string" && difyOriginal.trim()) {
-        return difyOriginal;
-    }
-
-    const difyChunks = report.state?.dify?.chunks;
-    if (Array.isArray(difyChunks) && difyChunks.length) {
-        try {
-            return JSON.stringify(difyChunks);
-        } catch (error) {
-            console.warn("[reports] Failed to stringify dify chunks", error);
-        }
-    }
-
-    const analysisDify = report.state?.analysis?.difyReport;
-    if (analysisDify && typeof analysisDify === "object") {
-        try {
-            return JSON.stringify(analysisDify);
-        } catch (error) {
-            console.warn("[reports] Failed to stringify analysis dify report", error);
-        }
-    }
-
-    return "";
-});
->>>>>>> fe744e3f
 
 async function createExcelBlobFromWorksheet(worksheet) {
     const sheetXml = buildSheetXml(worksheet.rows, worksheet.merges);
@@ -1943,28 +1783,15 @@
     return zip.generateAsync({ type: "blob" });
 }
 
-<<<<<<< HEAD
 const MIN_COLUMN_WIDTH = 6;
 const MAX_COLUMN_WIDTH = 80;
 const COLUMN_WIDTH_PADDING = 2;
-=======
-const activeReportStaticRawText = computed(() => formatReportRawText(activeReportStaticRawSourceText.value));
-const activeReportStaticRawValue = computed(() => parseReportRawValue(activeReportStaticRawSourceText.value));
-const canExportActiveReportStaticRaw = computed(() => activeReportStaticRawValue.value.success);
-
-const activeReportDifyRawText = computed(() => formatReportRawText(activeReportDifyRawSourceText.value));
-const activeReportDifyRawValue = computed(() => parseReportRawValue(activeReportDifyRawSourceText.value));
-const canExportActiveReportDifyRaw = computed(() => activeReportDifyRawValue.value.success);
-
-const isExportingReportJsonExcel = ref(false);
->>>>>>> fe744e3f
 
 function buildSheetXml(rows, merges = []) {
     const rowXml = [];
     let maxColumnCount = 0;
     const columnWidths = [];
 
-<<<<<<< HEAD
     rows.forEach((cells, rowIndex) => {
         if (!Array.isArray(cells) || cells.length === 0) {
             return;
@@ -2001,53 +1828,6 @@
             maxColumnCount = cells.length;
         }
     });
-=======
-const canShowStaticReportJson = computed(() => activeReportStaticRawText.value.trim().length > 0);
-const canShowDifyReportJson = computed(() => activeReportDifyRawText.value.trim().length > 0);
-
-const activeReportDifyErrorMessage = computed(() => {
-    const report = activeReport.value;
-    if (!report) return "";
-
-    const direct = typeof report.state?.difyErrorMessage === "string" ? report.state.difyErrorMessage : "";
-    if (direct && direct.trim()) {
-        return direct.trim();
-    }
-
-    const nested = typeof report.state?.analysis?.difyErrorMessage === "string"
-        ? report.state.analysis.difyErrorMessage
-        : "";
-    if (nested && nested.trim()) {
-        return nested.trim();
-    }
-
-    return "";
-});
-
-const shouldShowDifyUnavailableNotice = computed(() => {
-    const report = activeReport.value;
-    if (!report) return false;
-    if (!canShowStaticReportJson.value) return false;
-    if (canShowDifyReportJson.value) return false;
-    return true;
-});
-
-const reportDifyUnavailableNotice = computed(() => {
-    if (!shouldShowDifyUnavailableNotice.value) return "";
-    const detail = activeReportDifyErrorMessage.value;
-    if (detail) {
-        return `無法連接 Dify 分析：${detail}。目前僅顯示靜態分析器報告。`;
-    }
-    return "無法連接 Dify 分析，僅顯示靜態分析器報告。";
-});
-
-const shouldShowReportIssuesSection = computed(
-    () =>
-        Boolean(activeReportDetails.value) ||
-        canShowStaticReportJson.value ||
-        canShowDifyReportJson.value
-);
->>>>>>> fe744e3f
 
     if (maxColumnCount > 0) {
         for (let index = 0; index < maxColumnCount; index += 1) {
@@ -2057,7 +1837,6 @@
         }
     }
 
-<<<<<<< HEAD
     const colsXml =
         columnWidths.length > 0
             ? `<cols>${columnWidths
@@ -2215,119 +1994,6 @@
         width: `${width}px`
     };
 });
-=======
-function setReportIssuesViewMode(mode) {
-    if (!mode) return;
-    if (mode !== "code" && mode !== "static" && mode !== "dify") return;
-    if (mode === reportIssuesViewMode.value) return;
-    if (mode === "code" && !canShowCodeIssues.value) return;
-    if (mode === "static" && !canShowStaticReportJson.value) return;
-    if (mode === "dify" && !canShowDifyReportJson.value) return;
-    reportIssuesViewMode.value = mode;
-}
-
-function setStructuredReportViewMode(mode) {
-    if (!mode) return;
-    if (mode !== "combined" && mode !== "static" && mode !== "dml") return;
-    if (mode === structuredReportViewMode.value) return;
-    if (mode === "combined" && !canShowStructuredSummary.value) return;
-    if (mode === "static" && !canShowStructuredStatic.value) return;
-    if (mode === "dml" && !canShowStructuredDml.value) return;
-    structuredReportViewMode.value = mode;
-}
-
-function ensureReportIssuesViewMode(preferred) {
-    const order = [];
-    if (preferred) {
-        order.push(preferred);
-    }
-    order.push("code", "static", "dify");
-
-    for (const mode of order) {
-        if (mode === "code" && canShowCodeIssues.value) {
-            if (reportIssuesViewMode.value !== "code") {
-                reportIssuesViewMode.value = "code";
-            }
-            return;
-        }
-        if (mode === "static" && canShowStaticReportJson.value) {
-            if (reportIssuesViewMode.value !== "static") {
-                reportIssuesViewMode.value = "static";
-            }
-            return;
-        }
-        if (mode === "dify" && canShowDifyReportJson.value) {
-            if (reportIssuesViewMode.value !== "dify") {
-                reportIssuesViewMode.value = "dify";
-            }
-            return;
-        }
-    }
-
-    if (reportIssuesViewMode.value !== "code") {
-        reportIssuesViewMode.value = "code";
-    }
-}
-
-function ensureStructuredReportViewMode(preferred) {
-    const order = [];
-    if (preferred) {
-        order.push(preferred);
-    }
-    order.push("combined", "static", "dml");
-
-    for (const mode of order) {
-        if (mode === "combined" && canShowStructuredSummary.value) {
-            if (structuredReportViewMode.value !== "combined") {
-                structuredReportViewMode.value = "combined";
-            }
-            return;
-        }
-        if (mode === "static" && canShowStructuredStatic.value) {
-            if (structuredReportViewMode.value !== "static") {
-                structuredReportViewMode.value = "static";
-            }
-            return;
-        }
-        if (mode === "dml" && canShowStructuredDml.value) {
-            if (structuredReportViewMode.value !== "dml") {
-                structuredReportViewMode.value = "dml";
-            }
-            return;
-        }
-    }
-
-    if (structuredReportViewMode.value !== "combined") {
-        structuredReportViewMode.value = "combined";
-    }
-}
-
-watch(activeReport, (report) => {
-    if (!report) {
-        reportIssuesViewMode.value = "code";
-        structuredReportViewMode.value = "combined";
-        return;
-    }
-    ensureReportIssuesViewMode("code");
-    ensureStructuredReportViewMode("combined");
-});
-
-watch(
-    [canShowCodeIssues, canShowStaticReportJson, canShowDifyReportJson],
-    () => {
-        ensureReportIssuesViewMode(reportIssuesViewMode.value);
-    },
-    { immediate: true }
-);
-
-watch(
-    [canShowStructuredSummary, canShowStructuredStatic, canShowStructuredDml],
-    () => {
-        ensureStructuredReportViewMode(structuredReportViewMode.value);
-    },
-    { immediate: true }
-);
->>>>>>> fe744e3f
 
 function getReportJsonValueForMode(mode) {
     if (mode === "dify") {
@@ -5881,31 +5547,12 @@
                                                     <li
                                                         v-for="item in staticSummaryDetailsItems"
                                                         :key="`static-summary-${item.label}-${item.value}`"
-<<<<<<< HEAD
-=======
                                                     >
                                                         <span class="reportStaticItemLabel">{{ item.label }}</span>
                                                         <span class="reportStaticItemValue">{{ item.value }}</span>
                                                     </li>
                                                 </ul>
                                             </div>
-                                            <div
-                                                v-if="staticMetadataDetailsItems.length"
-                                                class="reportStaticBlock"
-                                            >
-                                                <h5>中繼資料</h5>
-                                                <ul class="reportStaticList">
-                                                    <li
-                                                        v-for="item in staticMetadataDetailsItems"
-                                                        :key="`static-metadata-${item.label}-${item.value}`"
->>>>>>> fe744e3f
-                                                    >
-                                                        <span class="reportStaticItemLabel">{{ item.label }}</span>
-                                                        <span class="reportStaticItemValue">{{ item.value }}</span>
-                                                    </li>
-                                                </ul>
-                                            </div>
-<<<<<<< HEAD
                                             <div
                                                 v-if="staticMetadataDetailsItems.length"
                                                 class="reportStaticBlock"
@@ -5960,47 +5607,6 @@
                                                         v-if="segment.analysis"
                                                         class="reportDmlAnalysis codeScroll themed-scrollbar"
                                                     >
-=======
-                                        </section>
-
-                                        <section
-                                            v-if="structuredReportViewMode === 'dml' && dmlReportDetails"
-                                            class="reportDmlSection"
-                                        >
-                                            <div class="reportDmlHeader">
-                                                <h4>DML 提示詞分析</h4>
-                                                <span v-if="dmlReportDetails.status" class="reportDmlStatus">
-                                                    {{ dmlReportDetails.status }}
-                                                </span>
-                                                <span v-if="dmlReportDetails.generatedAt" class="reportDmlTimestamp">
-                                                    產生於 {{ dmlReportDetails.generatedAt }}
-                                                </span>
-                                            </div>
-                                            <p v-if="dmlReportDetails.error" class="reportDmlError">
-                                                {{ dmlReportDetails.error }}
-                                            </p>
-                                            <div v-if="hasDmlSegments" class="reportDmlSegments">
-                                                <details
-                                                    v-for="segment in dmlSegments"
-                                                    :key="segment.key"
-                                                    class="reportDmlSegment"
-                                                >
-                                                    <summary>
-                                                        第 {{ segment.index }} 段
-                                                        <span v-if="segment.startLine">
-                                                            （第 {{ segment.startLine }} 行起
-                                                            <span v-if="segment.endLine">，至第 {{ segment.endLine }} 行止</span>
-                                                            ）
-                                                        </span>
-                                                    </summary>
-                                                    <pre class="reportDmlSql codeScroll themed-scrollbar">
-                                                        {{ segment.sql }}
-                                                    </pre>
-                                                    <pre
-                                                        v-if="segment.analysis"
-                                                        class="reportDmlAnalysis codeScroll themed-scrollbar"
-                                                    >
->>>>>>> fe744e3f
                                                         {{ segment.analysis }}
                                                     </pre>
                                                 </details>
@@ -6013,17 +5619,10 @@
                                                 {{ dmlReportDetails.reportText }}
                                             </pre>
                                         </section>
-<<<<<<< HEAD
                                         <section
                                             v-if="shouldShowReportIssuesSection"
                                             class="reportIssuesSection"
                                         >
-=======
-                                            <section
-                                                v-if="shouldShowReportIssuesSection"
-                                                class="reportIssuesSection"
-                                            >
->>>>>>> fe744e3f
                                                 <div class="reportIssuesHeader">
                                                     <div class="reportIssuesHeaderInfo">
                                                         <h4>問題清單</h4>
@@ -6169,37 +5768,8 @@
                                                                     </button>
                                                                 </div>
                                                                 <p v-else class="reportIssuesEmpty">尚未能載入完整的代碼內容。</p>
-<<<<<<< HEAD
                                                             </div>
                                                         </div>
-                                                        <p v-else class="reportIssuesEmpty">尚未能載入完整的代碼內容。</p>
-                                                    </div>
-                                                    <div v-else-if="reportIssuesViewMode === 'static'">
-                                                        <div v-if="activeReportStaticRawText.trim().length" class="reportRow">
-                                                            <div v-if="canExportActiveReportStaticRaw" class="reportRowActions">
-                                                                <button
-                                                                    type="button"
-                                                                    class="reportRowActionButton"
-                                                                    :disabled="isExportingReportJsonExcel"
-                                                                    @click="exportActiveReportJsonToExcel('static')"
-                                                                >
-                                                                    <span v-if="isExportingReportJsonExcel">匯出中…</span>
-                                                                    <span v-else>匯出 Excel</span>
-                                                                </button>
-=======
->>>>>>> fe744e3f
-                                                            </div>
-                                                            <pre class="reportRowContent codeScroll themed-scrollbar">
-                                                                {{ activeReportStaticRawText }}
-                                                            </pre>
-                                                            <p v-if="!canExportActiveReportStaticRaw" class="reportRowNotice">
-                                                                靜態分析器 JSON 不是有效的 JSON 格式，因此無法匯出 Excel。
-                                                            </p>
-                                                        </div>
-<<<<<<< HEAD
-                                                        <p v-else class="reportIssuesEmpty">尚未取得靜態分析器報告內容。</p>
-                                                    </div>
-=======
                                                         <p v-else class="reportIssuesEmpty">尚未能載入完整的代碼內容。</p>
                                                     </div>
                                                     <div v-else-if="reportIssuesViewMode === 'static'">
@@ -6224,7 +5794,6 @@
                                                         </div>
                                                         <p v-else class="reportIssuesEmpty">尚未取得靜態分析器報告內容。</p>
                                                     </div>
->>>>>>> fe744e3f
                                                     <div v-else-if="reportIssuesViewMode === 'dify'">
                                                         <div v-if="activeReportDifyRawText.trim().length" class="reportRow">
                                                             <div v-if="canExportActiveReportDifyRaw" class="reportRowActions">
@@ -6249,7 +5818,6 @@
                                                     </div>
                                                     <p v-else class="reportIssuesEmpty">此報告不支援結構化檢視。</p>
                                                 </div>
-<<<<<<< HEAD
                                         </section>
                                         <section
                                             v-else
@@ -6257,15 +5825,6 @@
                                         >
                                             <p class="reportIssuesEmpty">未檢測到任何問題。</p>
                                         </section>
-=======
-                                            </section>
-                                            <section
-                                                v-else
-                                                class="reportIssuesSection reportIssuesSection--empty"
-                                            >
-                                                <p class="reportIssuesEmpty">未檢測到任何問題。</p>
-                                            </section>
->>>>>>> fe744e3f
 
                                     </div>
                                     <pre v-else class="reportBody codeScroll themed-scrollbar">{{ activeReport.state.report }}</pre>
