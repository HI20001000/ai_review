--- conflicted
+++ resolved
@@ -495,21 +495,6 @@
 
 const canShowRawIssues = computed(() => activeReportRawText.value.trim().length > 0);
 
-<<<<<<< HEAD
-=======
-const shouldShowReportIssuesSection = computed(
-    () => Boolean(activeReportDetails.value) || canShowRawIssues.value
-);
-
-const activeReportIssueCount = computed(() => {
-    const details = activeReportDetails.value;
-    if (!details) return null;
-    if (Number.isFinite(details.totalIssues)) return Number(details.totalIssues);
-    const list = Array.isArray(details.issues) ? details.issues : [];
-    return list.length;
-});
-
->>>>>>> d6edbaf5
 function setReportIssuesViewMode(mode) {
     if (mode !== "code" && mode !== "raw") return;
     if (mode === reportIssuesViewMode.value) return;
@@ -2185,18 +2170,9 @@
                                             <div class="reportIssuesHeader">
                                                 <div class="reportIssuesHeaderInfo">
                                                     <h4>問題清單</h4>
-<<<<<<< HEAD
                                                     <span class="reportIssuesTotal"
                                                         >共 {{ activeReportDetails.issues.length }} 項</span
                                                     >
-=======
-                                                    <span class="reportIssuesTotal">
-                                                        <template v-if="activeReportIssueCount !== null">
-                                                            共 {{ activeReportIssueCount }} 項
-                                                        </template>
-                                                        <template v-else>—</template>
-                                                    </span>
->>>>>>> d6edbaf5
                                                 </div>
                                                 <div class="reportIssuesToggle" role="group" aria-label="檢視模式">
                                                     <button
@@ -2221,7 +2197,6 @@
                                             </div>
                                             <div class="reportIssuesContent">
                                                 <template v-if="reportIssuesViewMode === 'code'">
-<<<<<<< HEAD
                                                     <div
                                                         v-if="activeReport.state.sourceLoading"
                                                         class="reportIssuesNotice"
@@ -2296,84 +2271,6 @@
                                                                         }"
                                                                         v-html="line.html"
                                                                     ></span>
-=======
-                                                    <template v-if="activeReportDetails">
-                                                        <div
-                                                            v-if="activeReport.state.sourceLoading"
-                                                            class="reportIssuesNotice"
-                                                        >
-                                                            正在載入原始碼…
-                                                        </div>
-                                                        <div
-                                                            v-else-if="activeReport.state.sourceError"
-                                                            class="reportIssuesNotice reportIssuesNotice--error"
-                                                        >
-                                                            無法載入檔案內容：{{ activeReport.state.sourceError }}
-                                                        </div>
-                                                        <div
-                                                            v-else-if="hasReportIssueLines"
-                                                            class="pvBox codeBox reportIssuesBox"
-                                                        >
-                                                            <div class="codeScroll reportIssueCodeScroll">
-                                                                <div class="codeEditor">
-                                                                    <div
-                                                                        v-for="line in reportIssueLines"
-                                                                        :key="line.key"
-                                                                        class="codeLine"
-                                                                        :class="{
-                                                                            'codeLine--issue': line.type === 'code' && line.hasIssue,
-                                                                            'codeLine--meta': line.type !== 'code',
-                                                                            'codeLine--issuesMeta': line.type === 'issues',
-                                                                            'codeLine--fixMeta': line.type === 'fix'
-                                                                        }"
-                                                                    >
-                                                                        <span
-                                                                            class="codeLineNo"
-                                                                            :class="{
-                                                                                'codeLineNo--issue': line.type === 'code' && line.hasIssue,
-                                                                                'codeLineNo--meta': line.type !== 'code',
-                                                                                'codeLineNo--issues': line.type === 'issues',
-                                                                                'codeLineNo--fix': line.type === 'fix'
-                                                                            }"
-                                                                            :data-line="line.displayNumber"
-                                                                            :aria-label="line.type !== 'code' ? line.iconLabel : null"
-                                                                            :aria-hidden="line.type === 'code'"
-                                                                        >
-                                                                            <svg
-                                                                                v-if="line.type === 'issues'"
-                                                                                class="codeLineNoIcon codeLineNoIcon--warning"
-                                                                                viewBox="0 0 20 20"
-                                                                                focusable="false"
-                                                                                aria-hidden="true"
-                                                                            >
-                                                                                <path
-                                                                                    d="M10.447 2.105a1 1 0 00-1.894 0l-7 14A1 1 0 002.447 18h15.106a1 1 0 00.894-1.447l-7-14zM10 6a1 1 0 01.993.883L11 7v4a1 1 0 01-1.993.117L9 11V7a1 1 0 011-1zm0 8a1 1 0 110 2 1 1 0 010-2z"
-                                                                                />
-                                                                            </svg>
-                                                                            <svg
-                                                                                v-else-if="line.type === 'fix'"
-                                                                                class="codeLineNoIcon codeLineNoIcon--fix"
-                                                                                viewBox="0 0 20 20"
-                                                                                focusable="false"
-                                                                                aria-hidden="true"
-                                                                            >
-                                                                                <path
-                                                                                    d="M17.898 2.102a1 1 0 00-1.517.127l-2.156 2.873-1.21-.403a1 1 0 00-1.043.24l-4.95 4.95a1 1 0 000 1.414l1.775 1.775-5.189 5.189a1 1 0 001.414 1.414l5.189-5.189 1.775 1.775a1 1 0 001.414 0l4.95-4.95a1 1 0 00.24-1.043l-.403-1.21 2.873-2.156a1 1 0 00.127-1.517l-.489-.489z"
-                                                                                />
-                                                                            </svg>
-                                                                        </span>
-                                                                        <span
-                                                                            class="codeLineContent"
-                                                                            :class="{
-                                                                                'codeLineContent--issueHighlight':
-                                                                                    line.type === 'code' && line.hasIssue,
-                                                                                'codeLineContent--issues': line.type === 'issues',
-                                                                                'codeLineContent--fix': line.type === 'fix'
-                                                                            }"
-                                                                            v-html="line.html"
-                                                                        ></span>
-                                                                    </div>
->>>>>>> d6edbaf5
                                                                 </div>
                                                             </div>
                                                         </div>
@@ -2385,15 +2282,12 @@
                                                     <div v-if="activeReportRawText.trim().length" class="reportRow">
                                                         <pre class="reportRowContent codeScroll">{{ activeReportRawText }}</pre>
                                                     </div>
-<<<<<<< HEAD
                                                     <p v-else class="reportIssuesEmpty">尚未能載入完整的代碼內容。</p>
                                                 </template>
                                                 <template v-else-if="reportIssuesViewMode === 'raw'">
                                                     <div v-if="activeReportRawText.trim().length" class="reportRow">
                                                         <pre class="reportRowContent codeScroll">{{ activeReportRawText }}</pre>
                                                     </div>
-=======
->>>>>>> d6edbaf5
                                                     <p v-else class="reportIssuesEmpty">尚未取得原始報告內容。</p>
                                                 </template>
                                             </div>
