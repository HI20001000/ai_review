<script setup>
import { ref, reactive, watch, onMounted, onBeforeUnmount, computed, nextTick } from "vue";
import { usePreview } from "../scripts/composables/usePreview.js";
import { useTreeStore } from "../scripts/composables/useTreeStore.js";
import { useProjectsStore } from "../scripts/composables/useProjectsStore.js";
import { useAiAssistant } from "../scripts/composables/useAiAssistant.js";
import * as fileSystemService from "../scripts/services/fileSystemService.js";
import { generateReportViaDify, fetchProjectReports } from "../scripts/services/reportService.js";
import {
    buildSummaryDetailList,
    updateIssueSummaryTotals,
    buildCombinedReportPayload,
    buildCombinedReportJsonExport,
    buildIssueDistributions,
    buildSourceSummaries,
    buildAggregatedSummaryRecords,
    collectAggregatedIssues,
    collectIssueSummaryTotals
} from "../scripts/reports/combinedReport.js";
import {
    collectStaticReportIssues,
    mergeStaticReportIntoAnalysis,
    buildStaticReportDetails
} from "../scripts/reports/staticReport.js";
import {
    collectAiReviewIssues,
    mergeAiReviewReportIntoAnalysis,
    applyAiReviewResultToState,
    hydrateAiReviewStateFromRecord,
    buildAiReviewSourceSummaryConfig,
    buildAiReviewPersistencePayload,
    filterDmlIssues
} from "../scripts/reports/aiReviewReport.js";
import { exportJsonReport, normaliseJsonContent } from "../scripts/reports/exportJson.js";
import {
    isPlainObject,
    normaliseReportObject,
    normaliseAiReviewPayload,
    parseReportJson
} from "../scripts/reports/shared.js";
import PanelRail from "../components/workspace/PanelRail.vue";
import ChatAiWindow from "../components/ChatAiWindow.vue";

const workspaceLogoModules = import.meta.glob("../assets/InfoMacro_logo.jpg", {
    eager: true,
    import: "default"
});
const workspaceLogoSrc = Object.values(workspaceLogoModules)[0] ?? "";

const preview = usePreview();

const projectsStore = useProjectsStore({
    preview,
    fileSystem: fileSystemService
});

const treeStore = useTreeStore({
    getProjectRootHandleById: projectsStore.getProjectRootHandleById,
    getFileHandleByPath: fileSystemService.getFileHandleByPath,
    previewing: preview.previewing,
    isTextLike: preview.isTextLike,
    MAX_TEXT_BYTES: preview.MAX_TEXT_BYTES,
    selectedProjectId: projectsStore.selectedProjectId
});

projectsStore.setTreeStore(treeStore);

const aiAssistant = useAiAssistant({ treeStore, projectsStore, fileSystem: fileSystemService, preview });

const {
    showUploadModal,
    projects,
    selectedProjectId,
    supportsFS,
    loadProjectsFromDB,
    cleanupLegacyHandles,
    openProject,
    deleteProject,
    handleDrop,
    handleDragOver,
    handleFolderInput,
    pickFolderAndImport,
    updateCapabilityFlags,
    getProjectRootHandleById,
    safeAlertFail
} = projectsStore;

const {
    tree,
    activeTreePath,
    activeTreeRevision,
    isLoadingTree,
    openNode,
    selectTreeNode
} = treeStore;

const {
    open: openAssistantSession,
    close: closeAssistantSession,
    contextItems,
    messages,
    addActiveNode,
    addSnippetContext,
    removeContext,
    clearContext,
    sendUserMessage,
    isProcessing,
    isInteractionLocked: isChatLocked,
    connection,
    retryHandshake
} = aiAssistant;

const { previewing } = preview;

const previewLineItems = computed(() => {
    if (previewing.value.kind !== "text") return [];
    const text = previewing.value.text ?? "";
    const lines = text.split(/\r\n|\r|\n/);
    if (lines.length === 0) {
        return [{ number: 1, content: "\u00A0" }];
    }
    return lines.map((line, index) => ({
        number: index + 1,
        content: line === "" ? "\u00A0" : line,
        raw: line
    }));
});

const middlePaneWidth = ref(360);
const mainContentRef = ref(null);
const codeScrollRef = ref(null);
const codeSelection = ref(null);
let pointerDownInCode = false;
let shouldClearAfterPointerClick = false;
let lastPointerDownWasOutsideCode = false;
const showCodeLineNumbers = ref(true);
const isChatWindowOpen = ref(false);
const activeRailTool = ref("projects");
const chatWindowState = reactive({ x: 0, y: 80, width: 420, height: 520 });
const chatDragState = reactive({ active: false, offsetX: 0, offsetY: 0 });
const chatResizeState = reactive({
    active: false,
    startX: 0,
    startY: 0,
    startWidth: 0,
    startHeight: 0,
    startLeft: 0,
    startTop: 0,
    edges: {
        left: false,
        right: false,
        top: false,
        bottom: false
    }
});
const hasInitializedChatWindow = ref(false);
const isTreeCollapsed = ref(false);
const reportStates = reactive({});
const reportTreeCache = reactive({});
const reportBatchStates = reactive({});
const activeReportTarget = ref(null);
const reportExportState = reactive({
    combined: false,
    static: false,
    ai: false
});
<<<<<<< HEAD
const isDmlReportExpanded = ref(false);
=======
const isDmlReportExpanded = ref(true);
>>>>>>> ef8b1466

const handleToggleDmlSection = (event) => {
    if (event && typeof event.target?.open === "boolean") {
        isDmlReportExpanded.value = event.target.open;
    }
};
const isProjectToolActive = computed(() => activeRailTool.value === "projects");
const isReportToolActive = computed(() => activeRailTool.value === "reports");
const shouldPrepareReportTrees = computed(
    () => isProjectToolActive.value || isReportToolActive.value
);
const panelMode = computed(() => (isReportToolActive.value ? "reports" : "projects"));
const reportProjectEntries = computed(() => {
    const list = Array.isArray(projects.value) ? projects.value : [];
    return list.map((project) => {
        const projectKey = normaliseProjectId(project.id);
        return {
            project,
            cache: reportTreeCache[projectKey] || {
                nodes: [],
                loading: false,
                error: "",
                expandedPaths: [],
                hydratedReports: false,
                hydratingReports: false,
                reportHydrationError: ""
            }
        };
    });
});

const activePreviewTarget = computed(() => {
    const projectId = normaliseProjectId(selectedProjectId.value);
    const path = activeTreePath.value || "";
    if (!projectId || !path) return null;
    return { projectId, path };
});

const reportPanelConfig = computed(() => {
    const viewMode = isReportToolActive.value ? "reports" : "projects";
    const showProjectActions = isReportToolActive.value;
    const showIssueBadge = isReportToolActive.value;
    const showFileActions = isReportToolActive.value;
    const allowSelectWithoutReport = !isReportToolActive.value;
    const projectIssueGetter = showIssueBadge ? getProjectIssueCount : null;

    return {
        panelTitle: viewMode === "reports" ? "代碼審查" : "專案檔案",
        showProjectActions,
        showIssueBadge,
        showFileActions,
        allowSelectWithoutReport,
        entries: reportProjectEntries.value,
        normaliseProjectId,
        isNodeExpanded: isReportNodeExpanded,
        toggleNode: toggleReportNode,
        getReportState: getReportStateForFile,
        onGenerate: generateReportForFile,
        onSelect: viewMode === "reports" ? selectReport : openProjectFileFromReportTree,
        getStatusLabel,
        onReloadProject: loadReportTreeForProject,
        onGenerateProject: generateProjectReports,
        getProjectBatchState,
        getProjectIssueCount: projectIssueGetter,
        activeTarget: isReportToolActive.value
            ? activeReportTarget.value
            : activePreviewTarget.value
    };
});
const readyReports = computed(() => {
    const list = [];
    const projectList = Array.isArray(projects.value) ? projects.value : [];
    const projectMap = new Map(projectList.map((project) => [String(project.id), project]));

    Object.entries(reportStates).forEach(([key, state]) => {
        if (state.status !== "ready") return;
        const parsed = parseReportKey(key);
        const project = projectMap.get(parsed.projectId);
        if (!project || !parsed.path) return;
        list.push({
            key,
            project,
            path: parsed.path,
            state
        });
    });

    list.sort((a, b) => {
        if (a.project.name === b.project.name) return a.path.localeCompare(b.path);
        return a.project.name.localeCompare(b.project.name);
    });

    return list;
});

const projectIssueTotals = computed(() =>
    collectIssueSummaryTotals(reportStates, { parseKey: parseReportKey })
);
const hasReadyReports = computed(() => readyReports.value.length > 0);
const activeReport = computed(() => {
    const target = activeReportTarget.value;
    if (!target) return null;
    const key = toReportKey(target.projectId, target.path);
    if (!key) return null;
    const state = reportStates[key];
    if (
        !state ||
        (state.status !== "ready" && state.status !== "error" && state.status !== "processing")
    ) {
        return null;
    }
    const projectList = Array.isArray(projects.value) ? projects.value : [];
    const project = projectList.find((item) => String(item.id) === target.projectId);
    if (!project) return null;
    return {
        project,
        state,
        path: target.path
    };
});

const isActiveReportProcessing = computed(
    () => activeReport.value?.state?.status === "processing"
);

const viewerHasContent = computed(() => {
    const report = activeReport.value;
    if (!report) return false;
    return (
        report.state.status === "ready" ||
        report.state.status === "error" ||
        report.state.status === "processing"
    );
});

const activeReportIssueSources = computed(() => {
    const report = activeReport.value;
    if (!report || !report.state) {
        return {
            state: null,
            staticIssues: [],
            aiIssues: [],
            aggregatedIssues: []
        };
    }

    const state = report.state;
    return {
        state,
        staticIssues: collectStaticReportIssues(state),
        aiIssues: collectAiReviewIssues(state),
        aggregatedIssues: collectAggregatedIssues(state)
    };
});

const activeReportDetails = computed(() => {
    const report = activeReport.value;
    if (!report || report.state.status !== "ready") return null;
    const parsed = report.state.parsedReport;
    if (!parsed || typeof parsed !== "object") return null;

    const reports = parsed.reports && typeof parsed.reports === "object" ? parsed.reports : null;
    const dmlReport = reports?.dml_prompt || reports?.dmlPrompt || null;

    const aggregatedPayload = isPlainObject(parsed) ? parsed : null;
    const { staticIssues, aiIssues, aggregatedIssues: derivedAggregatedIssues } =
        activeReportIssueSources.value;
    let aggregatedIssues = Array.isArray(aggregatedPayload?.issues)
        ? aggregatedPayload.issues
        : derivedAggregatedIssues;
    if (!Array.isArray(aggregatedIssues)) {
        aggregatedIssues = [];
    }

    let summaryRecords = Array.isArray(aggregatedPayload?.summary) ? aggregatedPayload.summary : null;
    if (!Array.isArray(summaryRecords) || !summaryRecords.length) {
        summaryRecords = buildAggregatedSummaryRecords(
            report.state,
            staticIssues,
            aiIssues,
            aggregatedIssues
        );
    }

    const toSummaryKey = (value) => (typeof value === "string" ? value.toLowerCase() : "");
    const combinedSummaryRecord = Array.isArray(summaryRecords)
        ? summaryRecords.find((record) => toSummaryKey(record?.source) === toSummaryKey("combined"))
        : null;

    const globalSummary = parsed.summary && typeof parsed.summary === "object" ? parsed.summary : null;

    const {
        staticReport,
        summary,
        summaryObject,
        summaryText,
        staticSummary,
        staticSummaryDetails,
        staticMetadata,
        staticMetadataDetails,
        issues: normalisedIssues,
        severityBreakdown,
        ruleBreakdown,
        totalIssues: staticTotalIssues,
        sourceSummaryConfig: staticSourceSummaryConfig
    } = buildStaticReportDetails({
        state: report.state,
        parsedReport: parsed,
        aggregatedIssues,
        summaryRecords,
        combinedSummaryRecord,
        globalSummary
    });

    const total = staticTotalIssues;
    const combinedSummarySource =
        (combinedSummaryRecord && typeof combinedSummaryRecord === "object"
            ? combinedSummaryRecord
            : null) || globalSummary;
    const combinedSummaryDetails = buildSummaryDetailList(combinedSummarySource, {
        omitKeys: ["sources", "by_rule", "byRule", "source", "label"]
    });

    const normaliseKey = (value) => (typeof value === "string" ? value.toLowerCase() : "");
    const pickString = (...candidates) => {
        for (const candidate of candidates) {
            if (typeof candidate === "string") {
                const trimmed = candidate.trim();
                if (trimmed) {
                    return trimmed;
                }
            }
        }
        return "";
    };
    const pickFirstValue = (...candidates) => {
        for (const candidate of candidates) {
            if (candidate !== null && candidate !== undefined && candidate !== "") {
                return candidate;
            }
        }
        return null;
    };
    const buildSourceMetrics = (...sources) => {
        const metrics = [];
        const seen = new Set();
        const pushMetric = (label, rawValue, transform = (value) => value) => {
            if (!label || rawValue === undefined || rawValue === null) return;
            const value = transform(rawValue);
            if (value === null || value === undefined || value === "") return;
            if (seen.has(label)) return;
            seen.add(label);
            metrics.push({ label, value });
        };

        for (const source of sources) {
            if (!source || typeof source !== "object") continue;
            pushMetric(
                "問題數",
                source.total_issues ?? source.totalIssues,
                (candidate) => {
                    const numeric = Number(candidate);
                    return Number.isFinite(numeric) ? numeric : Number(candidate ?? 0) || 0;
                }
            );
            if (source.by_rule || source.byRule) {
                const byRuleEntries = Object.entries(source.by_rule || source.byRule || {});
                pushMetric("規則數", byRuleEntries.length, (count) => Number(count) || 0);
            }
            pushMetric(
                "拆分語句",
                source.total_segments ?? source.totalSegments,
                (candidate) => {
                    const numeric = Number(candidate);
                    return Number.isFinite(numeric) ? numeric : Number(candidate ?? 0) || 0;
                }
            );
            pushMetric(
                "已分析段數",
                source.analyzed_segments ?? source.analyzedSegments,
                (candidate) => {
                    const numeric = Number(candidate);
                    return Number.isFinite(numeric) ? numeric : Number(candidate ?? 0) || 0;
                }
            );
        }

        return metrics;
    };
    const mergeMetrics = (base, extra) => {
        if (!Array.isArray(base) || !base.length) return Array.isArray(extra) ? [...extra] : [];
        if (!Array.isArray(extra) || !extra.length) return [...base];
        const merged = [...base];
        const seen = new Set(base.map((item) => item.label));
        extra.forEach((item) => {
            if (!item || typeof item !== "object") return;
            if (seen.has(item.label)) return;
            seen.add(item.label);
            merged.push(item);
        });
        return merged;
    };

    const sourceSummaries = [];
    if (globalSummary?.sources && typeof globalSummary.sources === "object") {
        for (const [key, value] of Object.entries(globalSummary.sources)) {
            if (!value || typeof value !== "object") continue;
            const keyLower = normaliseKey(key);
            let label = key;
            if (keyLower === "static_analyzer" || keyLower === "staticanalyzer") {
                label = "靜態分析器";
            } else if (keyLower === "dml_prompt" || keyLower === "dmlprompt") {
                label = "AI審查";
            } else if (keyLower === "dify_workflow" || keyLower === "difyworkflow") {
                label = "聚合報告";
            }

            const metrics = buildSourceMetrics(value);
            const status = pickString(value.status);
            const errorMessage = pickString(value.error_message, value.errorMessage);
            const generatedAt = pickFirstValue(value.generated_at, value.generatedAt);

            sourceSummaries.push({
                key,
                keyLower,
                label,
                metrics,
                status,
                errorMessage,
                generatedAt
            });
        }
    }

    const enhanceSourceSummary = (keyLower, label, options = {}) => {
        const entry = sourceSummaries.find((item) => item.keyLower === keyLower);
        const metrics = buildSourceMetrics(...(options.metricsSources || []));
        const status = pickString(...(options.statusCandidates || []));
        const errorMessage = pickString(...(options.errorCandidates || []));
        const generatedAt = pickFirstValue(...(options.generatedAtCandidates || []));

        if (entry) {
            entry.label = label;
            if (metrics.length) {
                entry.metrics = mergeMetrics(entry.metrics, metrics);
            }
            if (!entry.status) {
                entry.status = status;
            }
            if (!entry.errorMessage) {
                entry.errorMessage = errorMessage;
            }
            if (!entry.generatedAt) {
                entry.generatedAt = generatedAt;
            }
        } else if (metrics.length || status || errorMessage || generatedAt) {
            sourceSummaries.push({
                key: options.key || keyLower,
                keyLower,
                label,
                metrics,
                status,
                errorMessage,
                generatedAt
            });
        }
    };

    const applySummaryRecords = (records) => {
        if (!Array.isArray(records)) return;
        records.forEach((record) => {
            if (!record || typeof record !== "object") return;
            const keyLower = normaliseKey(record.source);
            if (!keyLower) return;
            const label =
                typeof record.label === "string" && record.label.trim()
                    ? record.label.trim()
                    : record.source || keyLower;
            const existingIndex = sourceSummaries.findIndex((item) => item.keyLower === keyLower);
            if (existingIndex !== -1) {
                sourceSummaries.splice(existingIndex, 1);
            }
            enhanceSourceSummary(keyLower, label, {
                key: record.source || keyLower,
                metricsSources: [record],
                statusCandidates: [record.status],
                errorCandidates: [record.error_message, record.errorMessage, record.message],
                generatedAtCandidates: [record.generated_at, record.generatedAt]
            });
        });
    };

    applySummaryRecords(summaryRecords);

    if (staticSourceSummaryConfig) {
        enhanceSourceSummary("static_analyzer", "靜態分析器", staticSourceSummaryConfig);
    }

    const dmlSourceValue = globalSummary?.sources?.dml_prompt || globalSummary?.sources?.dmlPrompt || null;
    const aiSourceSummary = buildAiReviewSourceSummaryConfig({
        report: dmlReport,
        globalSource: dmlSourceValue,
        analysis: report.state?.analysis
    });
    const dmlSummary = aiSourceSummary.summary;
    const dmlDetails = aiSourceSummary.details;

    enhanceSourceSummary("dml_prompt", "AI審查", {
        metricsSources: aiSourceSummary.metricsSources,
        statusCandidates: aiSourceSummary.statusCandidates,
        errorCandidates: aiSourceSummary.errorCandidates,
        generatedAtCandidates: aiSourceSummary.generatedAtCandidates
    });

    const combinedSummarySourceValue =
        globalSummary?.sources?.dify_workflow || globalSummary?.sources?.difyWorkflow || null;
    enhanceSourceSummary("dify_workflow", "聚合報告", {
        metricsSources: [combinedSummarySourceValue, globalSummary],
        statusCandidates: [
            combinedSummarySourceValue?.status,
            globalSummary?.status,
            report.state?.analysis?.dify?.status
        ],
        errorCandidates: [
            combinedSummarySourceValue?.error_message,
            combinedSummarySourceValue?.errorMessage,
            globalSummary?.error_message,
            globalSummary?.errorMessage,
            report.state?.analysis?.difyErrorMessage,
            report.state?.difyErrorMessage
        ],
        generatedAtCandidates: [
            combinedSummarySourceValue?.generated_at,
            combinedSummarySourceValue?.generatedAt,
            globalSummary?.generated_at,
            globalSummary?.generatedAt
        ]
    });

    return {
        totalIssues: Number.isFinite(total) ? Number(total) : null,
        summary,
        summaryObject,
        summaryText,
        staticSummary,
        staticSummaryDetails,
        staticMetadata,
        staticMetadataDetails,
        issues: normalisedIssues,
        severityBreakdown,
        ruleBreakdown,
        raw: parsed,
        sourceSummaries,
        combinedSummary: combinedSummarySource,
        combinedSummaryDetails,
        staticReport,
        dmlReport: dmlDetails
    };
});


const hasStructuredReport = computed(() => Boolean(activeReportDetails.value));
const ruleBreakdownItems = computed(() => {
    const items = activeReportDetails.value?.ruleBreakdown;
    return Array.isArray(items) ? items : [];
});
const severityBreakdownItems = computed(() => {
    const items = activeReportDetails.value?.severityBreakdown;
    return Array.isArray(items) ? items : [];
});
const activeReportSummaryText = computed(() => {
    const text = activeReportDetails.value?.summaryText;
    return typeof text === "string" ? text : "";
});
const shouldShowNoIssueSummary = computed(() => {
    const details = activeReportDetails.value;
    return Boolean(details) && !activeReportSummaryText.value && details.totalIssues === 0;
});
const activeReportTotalIssuesDisplay = computed(() => {
    const value = activeReportDetails.value?.totalIssues;
    if (value === null || value === undefined) {
        return "—";
    }
    if (typeof value === "number" && Number.isFinite(value)) {
        return String(value);
    }
    return String(value);
});
const staticSummaryDetailsItems = computed(() => {
    const items = activeReportDetails.value?.staticSummaryDetails;
    return Array.isArray(items) ? items : [];
});
const staticMetadataDetailsItems = computed(() => {
    const items = activeReportDetails.value?.staticMetadataDetails;
    return Array.isArray(items) ? items : [];
});
const hasStaticDetailContent = computed(
    () => staticSummaryDetailsItems.value.length > 0 || staticMetadataDetailsItems.value.length > 0
);
const staticEngineName = computed(() => {
    const engine = activeReportDetails.value?.staticMetadata?.engine;
    return typeof engine === "string" ? engine : "";
});
const staticSourceName = computed(() => {
    const source = activeReportDetails.value?.staticSummary?.analysis_source;
    return typeof source === "string" ? source : "";
});
const trimLeadingWhitespace = (value) => {
    if (typeof value !== "string") return value;
    return value.replace(/^\s+/, "");
};
const dmlReportDetails = computed(() => {
    const report = activeReportDetails.value?.dmlReport;
    if (!report || typeof report !== "object") return null;

    const normalised = { ...report };

    if (typeof normalised.reportText === "string") {
        normalised.reportText = trimLeadingWhitespace(normalised.reportText);
    }

    if (Array.isArray(normalised.segments)) {
        normalised.segments = normalised.segments.map((segment) => {
            if (!isPlainObject(segment)) return segment;
            const next = { ...segment };
            if (typeof next.text === "string") {
                next.text = trimLeadingWhitespace(next.text);
            }
            if (typeof next.sql === "string") {
                next.sql = trimLeadingWhitespace(next.sql);
            }
            if (typeof next.analysis === "string") {
                next.analysis = trimLeadingWhitespace(next.analysis);
            }
            return next;
        });
    }

    if (Array.isArray(normalised.chunks)) {
        normalised.chunks = normalised.chunks.map((chunk) => {
            if (!isPlainObject(chunk)) return chunk;
            const nextChunk = { ...chunk };
            if (typeof nextChunk.report === "string") {
                nextChunk.report = trimLeadingWhitespace(nextChunk.report);
            }
            if (typeof nextChunk.summary === "string") {
                nextChunk.summary = trimLeadingWhitespace(nextChunk.summary);
            }
            return nextChunk;
        });
    }

    return normalised;
});
const dmlSegments = computed(() => {
    const segments = dmlReportDetails.value?.segments;
    return Array.isArray(segments) ? segments : [];
});
const hasDmlSegments = computed(() => dmlSegments.value.length > 0);
const dmlChunkDetails = computed(() => {
    const report = dmlReportDetails.value;
    if (!report) return [];
    const chunks = Array.isArray(report.chunks) ? report.chunks : [];
    if (!chunks.length) return [];

    const totalCandidates = chunks.map((chunk, offset) => {
        const totalCandidate = Number(chunk?.total);
        if (Number.isFinite(totalCandidate) && totalCandidate > 0) {
            return Math.floor(totalCandidate);
        }
        const indexCandidate = Number(chunk?.index);
        if (Number.isFinite(indexCandidate) && indexCandidate > 0) {
            return Math.floor(indexCandidate);
        }
        return offset + 1;
    });
    const fallbackTotal = Math.max(chunks.length, ...totalCandidates);

    const normaliseIssue = (issue) => {
        if (isPlainObject(issue)) {
            const message =
                pickFirstNonEmptyString(
                    issue.message,
                    Array.isArray(issue.messages) ? issue.messages : [],
                    issue.description,
                    issue.detail,
                    issue.summary,
                    issue.statement,
                    issue.snippet,
                    issue.text,
                    issue.report,
                    issue.reason,
                    issue.evidence
                ) || "未提供訊息";
            const severity = pickFirstNonEmptyString(
                Array.isArray(issue.severity_levels) ? issue.severity_levels : [],
                issue.severity,
                issue.level
            );
            const rule = pickFirstNonEmptyString(
                Array.isArray(issue.rule_ids) ? issue.rule_ids : [],
                Array.isArray(issue.ruleIds) ? issue.ruleIds : [],
                issue.rule_id,
                issue.ruleId,
                issue.rule
            );
            const context = pickFirstNonEmptyString(
                issue.snippet,
                issue.statement,
                issue.sql,
                issue.segment,
                issue.text,
                issue.raw
            );
            const lineCandidate = Number(
                issue.line ?? issue.lineNumber ?? issue.line_no ?? issue.start_line ?? issue.startLine
            );
            const line = Number.isFinite(lineCandidate) && lineCandidate > 0 ? Math.floor(lineCandidate) : null;

            return {
                message,
                severity,
                rule,
                line,
                context,
                original: issue
            };
        }
        if (typeof issue === "string") {
            const trimmed = issue.trim();
            return {
                message: trimmed || "未提供訊息",
                severity: "",
                rule: "",
                line: null,
                context: "",
                original: issue
            };
        }
        try {
            return {
                message: JSON.stringify(issue),
                severity: "",
                rule: "",
                line: null,
                context: "",
                original: issue
            };
        } catch (_error) {
            return {
                message: "未提供訊息",
                severity: "",
                rule: "",
                line: null,
                context: "",
                original: issue
            };
        }
    };

    return chunks.map((chunk, offset) => {
        const indexCandidate = Number(chunk?.index);
        const index = Number.isFinite(indexCandidate) && indexCandidate > 0 ? Math.floor(indexCandidate) : offset + 1;
        const totalCandidate = Number(chunk?.total);
        const total = Number.isFinite(totalCandidate) && totalCandidate > 0
            ? Math.floor(totalCandidate)
            : Math.max(fallbackTotal, index);
        const issues = Array.isArray(chunk?.issues) ? chunk.issues : [];
        return {
            index,
            total,
            issues: issues.map(normaliseIssue)
        };
    });
});
const activeReportSourceText = computed(() => {
    const report = activeReport.value;
    if (!report) return "";
    const text = report.state?.sourceText;
    return typeof text === "string" ? text : "";
});

const activeReportSourceLines = computed(() => {
    const text = activeReportSourceText.value;
    if (!text) {
        return [];
    }
    const normalised = text.replace(/\r\n?/g, "\n").split("\n");
    if (!normalised.length) {
        return [];
    }
    return normalised.map((raw, index) => ({
        number: index + 1,
        raw,
        html: escapeHtml(raw) || "&nbsp;"
    }));
});

const reportIssueLines = computed(() => {
    const details = activeReportDetails.value;
    const sourceLines = activeReportSourceLines.value;
    const issues = Array.isArray(details?.issues) ? details.issues : [];

    let maxLine = sourceLines.length;
    const issuesByLine = new Map();
    const orphanIssues = [];

    for (const issue of issues) {
        const lineNumber = Number(issue?.line);
        if (Number.isFinite(lineNumber) && lineNumber > 0) {
            const key = Math.max(1, Math.floor(lineNumber));
            const bucket = issuesByLine.get(key) || [];
            bucket.push(issue);
            issuesByLine.set(key, bucket);
            if (key > maxLine) {
                maxLine = key;
            }
        } else {
            orphanIssues.push(issue);
        }
    }

    const result = [];

    const ensureLineEntry = (lineNumber) => {
        const index = lineNumber - 1;
        if (index < sourceLines.length) {
            return sourceLines[index];
        }
        return { number: lineNumber, raw: "", html: "&nbsp;" };
    };

    for (let lineNumber = 1; lineNumber <= Math.max(1, maxLine); lineNumber += 1) {
        const baseLine = ensureLineEntry(lineNumber);
        const lineIssues = issuesByLine.get(lineNumber) || [];
        const hasIssue = lineIssues.length > 0;

        result.push({
            key: `code-${lineNumber}`,
            type: "code",
            number: lineNumber,
            displayNumber: String(lineNumber),
            html: baseLine.html,
            hasIssue,
            issues: lineIssues
        });

        if (hasIssue) {
            result.push(buildIssueMetaLine("issues", lineNumber, lineIssues));
            result.push(buildIssueMetaLine("fix", lineNumber, lineIssues));
        }
    }

    if (orphanIssues.length) {
        result.push(buildIssueMetaLine("issues", "orphan", orphanIssues, true));
        result.push(buildIssueMetaLine("fix", "orphan", orphanIssues, true));
    }

    return result;
});

const hasReportIssueLines = computed(() => reportIssueLines.value.length > 0);

const structuredReportViewMode = ref("combined");
const shouldShowDmlChunkDetails = computed(() => {
    if (!dmlChunkDetails.value.length) {
        return false;
    }
    if (!hasStructuredReport.value) {
        return true;
    }
    return structuredReportViewMode.value === "dml";
});

const canShowStructuredSummary = computed(() => Boolean(activeReportDetails.value));

const canShowStructuredStatic = computed(() => {
    const reportState = activeReport.value?.state;
    if (reportState && normaliseJsonContent(reportState.staticReportJson)) {
        return true;
    }

    const details = activeReportDetails.value;
    if (!details) return false;

    if (details.staticReport && typeof details.staticReport === "object") {
        if (Object.keys(details.staticReport).length > 0) {
            return true;
        }
    }

    if (Array.isArray(details.staticSummaryDetails) && details.staticSummaryDetails.length) {
        return true;
    }

    if (Array.isArray(details.staticMetadataDetails) && details.staticMetadataDetails.length) {
        return true;
    }

    if (details.staticSummary) {
        if (typeof details.staticSummary === "string") {
            if (details.staticSummary.trim().length) return true;
        } else if (typeof details.staticSummary === "object") {
            if (Object.keys(details.staticSummary).length) return true;
        }
    }

    if (details.staticMetadata && typeof details.staticMetadata === "object") {
        if (Object.keys(details.staticMetadata).length) {
            return true;
        }
    }

    return false;
});

const canShowStructuredDml = computed(() => {
    const reportState = activeReport.value?.state;
    if (reportState && normaliseJsonContent(reportState.aiReportJson)) {
        return true;
    }

    const report = activeReportDetails.value?.dmlReport;
    if (!report) return false;

    if (Array.isArray(report.segments) && report.segments.length) {
        return true;
    }

    if (Array.isArray(report.issues) && report.issues.length) {
        return true;
    }

    if (typeof report.aggregatedText === "string" && report.aggregatedText.trim().length) {
        return true;
    }

    if (report.aggregated && typeof report.aggregated === "object") {
        if (Object.keys(report.aggregated).length) {
            return true;
        }
    }

    if (typeof report.reportText === "string" && report.reportText.trim().length) {
        return true;
    }

    if (typeof report.error === "string" && report.error.trim().length) {
        return true;
    }

    if (typeof report.status === "string" && report.status.trim().length) {
        return true;
    }

    if (report.generatedAt) {
        return true;
    }

    return false;
});

const canExportCombinedReport = computed(() => canShowStructuredSummary.value);
const canExportStaticReport = computed(() => canShowStructuredStatic.value);
const canExportAiReport = computed(() => canShowStructuredDml.value);

const STRUCTURED_EXPORT_CONFIG = {
    combined: {
        type: "combined",
        heading: "聚合報告 JSON",
        exportLabel: "匯出聚合報告 JSON"
    },
    static: {
        type: "static",
        heading: "靜態分析 JSON",
        exportLabel: "匯出靜態分析 JSON"
    },
    dml: {
        type: "ai",
        heading: "AI 審查 JSON",
        exportLabel: "匯出 AI 審查 JSON"
    }
};

function extractAiIssuesForJsonExport(state) {
    if (!state || typeof state !== "object") {
        return [];
    }
    const reports = state.parsedReport?.reports;
    const candidates = [
        state.analysis?.dmlIssues,
        state.analysis?.dmlReport?.issues,
        state.dml?.issues,
        state.dml?.aggregated?.issues,
        reports?.dml_prompt?.issues,
        reports?.dmlPrompt?.issues
    ];
    let selected = null;
    for (const candidate of candidates) {
        if (Array.isArray(candidate) && candidate.length) {
            selected = candidate;
            break;
        }
        if (!selected && Array.isArray(candidate)) {
            selected = candidate;
        }
    }
    return filterDmlIssues(Array.isArray(selected) ? selected : []);
}

function buildJsonInfo(candidate) {
    const raw = normaliseJsonContent(candidate);
    if (!raw) {
        return { raw: "", preview: "" };
    }
    let preview = raw;
    try {
        preview = JSON.stringify(JSON.parse(raw), null, 2);
    } catch (error) {
        preview = raw;
    }
    return { raw, preview };
}

const combinedReportJsonInfo = computed(() => {
    const report = activeReport.value;
    if (!report || !report.state) {
        return { raw: "", preview: "" };
    }

    const combinedPayload = buildCombinedReportJsonExport(report.state);
    return buildJsonInfo(combinedPayload);
});

function filterStaticIssuesForJsonExport(issues) {
    if (!Array.isArray(issues)) {
        return [];
    }
    return issues.filter((issue) => issue !== null && issue !== undefined);
}

function extractStaticIssuesForJsonExport(state) {
    if (!state || typeof state !== "object") {
        return [];
    }
    const reports = state.parsedReport?.reports;
    const staticEntry = reports?.static_analyzer || reports?.staticAnalyzer || null;
    if (staticEntry && Array.isArray(staticEntry.issues)) {
        return filterStaticIssuesForJsonExport(staticEntry.issues);
    }
    const analysisIssues = state.analysis?.staticReport?.issues;
    if (Array.isArray(analysisIssues)) {
        return filterStaticIssuesForJsonExport(analysisIssues);
    }
    return filterStaticIssuesForJsonExport(collectStaticReportIssues(state));
}

const staticReportJsonInfo = computed(() => {
    const report = activeReport.value;
    if (!report || !report.state) {
        return { raw: "", preview: "" };
    }
    const stored = normaliseJsonContent(report.state.staticReportJson);
    if (stored) {
        return buildJsonInfo(stored);
    }
    const issues = extractStaticIssuesForJsonExport(report.state);
    return buildJsonInfo({ issues });
});

const aiReportJsonInfo = computed(() => {
    const report = activeReport.value;
    if (!report || !report.state) {
        return { raw: "", preview: "" };
    }
    const stored = normaliseJsonContent(report.state.aiReportJson);
    if (stored) {
        return buildJsonInfo(stored);
    }
    const issues = extractAiIssuesForJsonExport(report.state);
    return buildJsonInfo({ issues });
});

const structuredReportExportConfig = computed(() => {
    const mode = structuredReportViewMode.value;
    const base = STRUCTURED_EXPORT_CONFIG[mode] || STRUCTURED_EXPORT_CONFIG.combined;
    let info = combinedReportJsonInfo.value;
    let canExport = canExportCombinedReport.value;
    let busy = reportExportState.combined;

    if (mode === "static") {
        info = staticReportJsonInfo.value;
        canExport = canExportStaticReport.value;
        busy = reportExportState.static;
    } else if (mode === "dml") {
        info = aiReportJsonInfo.value;
        canExport = canExportAiReport.value;
        busy = reportExportState.ai;
    }

    return {
        ...base,
        info,
        canExport: canExport && Boolean(info.raw),
        busy
    };
});

const structuredReportJsonHeading = computed(
    () => structuredReportExportConfig.value.heading || "報告 JSON"
);
const structuredReportExportLabel = computed(
    () => structuredReportExportConfig.value.exportLabel || "匯出 JSON"
);
const structuredReportJsonPreview = computed(() => {
    const preview = structuredReportExportConfig.value.info.preview;
    return typeof preview === "string" ? trimLeadingWhitespace(preview) : preview;
});
const shouldShowStructuredExportButton = computed(
    () => structuredReportExportConfig.value.canExport
);

const hasStructuredReportToggle = computed(
    () => canShowStructuredSummary.value || canShowStructuredStatic.value || canShowStructuredDml.value
);

const canShowCodeIssues = computed(() => {
    const report = activeReport.value;
    if (!report) return false;
    if (report.state?.sourceLoading || report.state?.sourceError) {
        return true;
    }
    return hasReportIssueLines.value;
});

const activeReportAiErrorMessage = computed(() => {
    const report = activeReport.value;
    if (!report) return "";

    const direct = typeof report.state?.difyErrorMessage === "string" ? report.state.difyErrorMessage : "";
    if (direct && direct.trim()) {
        return direct.trim();
    }

    const nested = typeof report.state?.analysis?.difyErrorMessage === "string"
        ? report.state.analysis.difyErrorMessage
        : "";
    if (nested && nested.trim()) {
        return nested.trim();
    }

    return "";
});

const shouldShowAiUnavailableNotice = computed(() => {
    const details = activeReportDetails.value;
    if (!details) return false;

    const hasStaticContent =
        canShowStructuredStatic.value ||
        (Array.isArray(details.issues) && details.issues.length > 0) ||
        Boolean(details.staticSummary) ||
        Boolean(details.staticMetadata);
    if (!hasStaticContent) {
        return false;
    }

    const aiReport = details.dmlReport;
    const hasAiContent = Boolean(
        aiReport &&
            ((Array.isArray(aiReport.issues) && aiReport.issues.length) ||
                (Array.isArray(aiReport.segments) && aiReport.segments.length) ||
                (typeof aiReport.aggregatedText === "string" && aiReport.aggregatedText.trim()) ||
                (typeof aiReport.reportText === "string" && aiReport.reportText.trim()) ||
                (aiReport.aggregated && Object.keys(aiReport.aggregated).length))
    );

    return !hasAiContent;
});

const reportAiUnavailableNotice = computed(() => {
    if (!shouldShowAiUnavailableNotice.value) return "";
    const detail = activeReportAiErrorMessage.value;
    if (detail) {
        return `無法取得 AI審查報告：${detail}。目前僅顯示靜態分析器報告。`;
    }
    return "無法取得 AI審查報告，僅顯示靜態分析器報告。";
});

const shouldShowReportIssuesSection = computed(
    () => Boolean(activeReportDetails.value) || canShowCodeIssues.value
);

const activeReportIssueCount = computed(() => {
    const details = activeReportDetails.value;
    if (!details) return null;
    if (Number.isFinite(details.totalIssues)) return Number(details.totalIssues);
    const list = Array.isArray(details.issues) ? details.issues : [];
    return list.length;
});

function setStructuredReportViewMode(mode) {
    if (!mode) return;
    if (mode !== "combined" && mode !== "static" && mode !== "dml") return;
    if (mode === structuredReportViewMode.value) return;
    if (mode === "combined" && !canShowStructuredSummary.value) return;
    if (mode === "static" && !canShowStructuredStatic.value) return;
    if (mode === "dml" && !canShowStructuredDml.value) return;
    structuredReportViewMode.value = mode;
}

function ensureStructuredReportViewMode(preferred) {
    const order = [];
    if (preferred) {
        order.push(preferred);
    }
    order.push("combined", "static", "dml");

    for (const mode of order) {
        if (mode === "combined" && canShowStructuredSummary.value) {
            if (structuredReportViewMode.value !== "combined") {
                structuredReportViewMode.value = "combined";
            }
            return;
        }
        if (mode === "static" && canShowStructuredStatic.value) {
            if (structuredReportViewMode.value !== "static") {
                structuredReportViewMode.value = "static";
            }
            return;
        }
        if (mode === "dml" && canShowStructuredDml.value) {
            if (structuredReportViewMode.value !== "dml") {
                structuredReportViewMode.value = "dml";
            }
            return;
        }
    }

    if (structuredReportViewMode.value !== "combined") {
        structuredReportViewMode.value = "combined";
    }
}

watch(
    [canShowStructuredSummary, canShowStructuredStatic, canShowStructuredDml],
    () => {
        ensureStructuredReportViewMode(structuredReportViewMode.value);
    },
    { immediate: true }
);

function normaliseErrorMessage(error) {
    if (!error) return "未知錯誤";
    if (typeof error === "string") {
        return error;
    }
    if (error instanceof Error) {
        return error.message || "未知錯誤";
    }
    if (typeof error.message === "string" && error.message.trim()) {
        return error.message.trim();
    }
    return String(error);
}

function buildReportExportMetadata(type, overrides = {}) {
    const report = activeReport.value;
    const projectName = report?.project?.name ?? "";
    const filePath = report?.path ?? "";
    const updatedAt = report?.state?.updatedAt ?? null;
    const updatedAtDisplay = report?.state?.updatedAtDisplay ?? "";

    return {
        projectName,
        filePath,
        updatedAt,
        updatedAtDisplay,
        type,
        ...overrides
    };
}

async function exportCombinedReportJson() {
    if (!canExportCombinedReport.value || reportExportState.combined) {
        return;
    }
    if (!activeReportDetails.value) {
        return;
    }

    const info = combinedReportJsonInfo.value;
    if (!info.raw) {
        if (typeof safeAlertFail === "function") {
            safeAlertFail("尚無可匯出的聚合報告 JSON 內容");
        }
        return;
    }

    reportExportState.combined = true;
    try {
        const aggregatedSource = activeReportDetails.value.combinedSummary || {};
        const metadata = buildReportExportMetadata("combined", {
            generatedAt:
                aggregatedSource?.generated_at ||
                aggregatedSource?.generatedAt ||
                activeReport.value?.state?.updatedAt ||
                null,
            typeLabel: "聚合報告",
            extension: "json"
        });
        await exportJsonReport({
            json: info.raw,
            metadata
        });
    } catch (error) {
        console.error("Failed to export combined report JSON", error);
        if (typeof safeAlertFail === "function") {
            safeAlertFail(`匯出聚合報告 JSON 失敗：${normaliseErrorMessage(error)}`);
        }
    } finally {
        reportExportState.combined = false;
    }
}

async function exportStaticReportJson() {
    if (!canExportStaticReport.value || reportExportState.static) {
        return;
    }
    if (!activeReportDetails.value) {
        return;
    }

    const info = staticReportJsonInfo.value;
    if (!info.raw) {
        if (typeof safeAlertFail === "function") {
            safeAlertFail("尚無可匯出的靜態分析 JSON 內容");
        }
        return;
    }

    reportExportState.static = true;
    try {
        const metadata = buildReportExportMetadata("static", {
            typeLabel: "靜態分析報告",
            extension: "json"
        });
        await exportJsonReport({
            json: info.raw,
            metadata
        });
    } catch (error) {
        console.error("Failed to export static report JSON", error);
        if (typeof safeAlertFail === "function") {
            safeAlertFail(`匯出靜態分析 JSON 失敗：${normaliseErrorMessage(error)}`);
        }
    } finally {
        reportExportState.static = false;
    }
}

async function exportAiReportJson() {
    if (!canExportAiReport.value || reportExportState.ai) {
        return;
    }
    const dmlDetails = dmlReportDetails.value;
    if (!dmlDetails) {
        return;
    }

    const info = aiReportJsonInfo.value;
    if (!info.raw) {
        if (typeof safeAlertFail === "function") {
            safeAlertFail("尚無可匯出的 AI 審查 JSON 內容");
        }
        return;
    }

    reportExportState.ai = true;
    try {
        const metadata = buildReportExportMetadata("ai", {
            generatedAt: dmlDetails.generatedAt ?? null,
            typeLabel: "AI 審查報告",
            extension: "json"
        });
        await exportJsonReport({
            json: info.raw,
            metadata
        });
    } catch (error) {
        console.error("Failed to export AI review report JSON", error);
        if (typeof safeAlertFail === "function") {
            safeAlertFail(`匯出 AI 審查 JSON 失敗：${normaliseErrorMessage(error)}`);
        }
    } finally {
        reportExportState.ai = false;
    }
}

async function exportCurrentStructuredReportJson() {
    const config = structuredReportExportConfig.value;
    if (!config.canExport || config.busy) {
        return;
    }
    if (config.type === "static") {
        await exportStaticReportJson();
        return;
    }
    if (config.type === "ai") {
        await exportAiReportJson();
        return;
    }
    await exportCombinedReportJson();
}

watch(activeReport, (report) => {
    if (!report) {
        structuredReportViewMode.value = "combined";
        return;
    }
    ensureStructuredReportViewMode("combined");
});

const middlePaneStyle = computed(() => {
    const hasActiveTool = isProjectToolActive.value || isReportToolActive.value;
    const width = hasActiveTool ? middlePaneWidth.value : 0;
    return {
        flex: `0 1 ${width}px`,
        width: `${width}px`,
        maxWidth: "100%"
    };
});

const chatWindowStyle = computed(() => ({
    width: `${chatWindowState.width}px`,
    height: `${chatWindowState.height}px`,
    left: `${chatWindowState.x}px`,
    top: `${chatWindowState.y}px`
}));

const isChatToggleDisabled = computed(() => isChatLocked.value && !isChatWindowOpen.value);

function escapeHtml(value) {
    return String(value)
        .replace(/&/g, "&amp;")
        .replace(/</g, "&lt;")
        .replace(/>/g, "&gt;")
        .replace(/"/g, "&quot;")
        .replace(/'/g, "&#39;");
}

function buildIssueMetaLine(type, keySource, issues, isOrphan = false) {
    const label = type === "fix" ? "Fix" : "Issues";
    const keySuffix = typeof keySource === "number" ? keySource : String(keySource || type);
    const html = type === "fix"
        ? buildIssueFixHtml(issues)
        : buildIssueDetailsHtml(issues, isOrphan);
    return {
        key: `${type}-${keySuffix}`,
        type,
        number: typeof keySource === "number" ? keySource : null,
        displayNumber: "",
        iconLabel: label,
        html: html || "&nbsp;",
        hasIssue: true,
        issues,
        isMeta: true,
        isOrphan: Boolean(isOrphan)
    };
}

function buildIssueDetailsHtml(issues, isOrphan = false) {
    if (!Array.isArray(issues) || !issues.length) {
        return '<div class="reportIssueInlineRow reportIssueInlineRow--empty">未檢測到問題</div>';
    }

    const rows = [];

    issues.forEach((issue) => {
        const details = Array.isArray(issue?.details) && issue.details.length ? issue.details : [issue];
        details.forEach((detail, detailIndex) => {
            const lineIndex = Number(detail?.index ?? detailIndex + 1);
            const badges = [];
            if (Number.isFinite(lineIndex)) {
                badges.push(`<span class="reportIssueInlineIndex">#${lineIndex}</span>`);
            }
            if (detail?.ruleId) {
                badges.push(`<span class="reportIssueInlineRule">${escapeHtml(detail.ruleId)}</span>`);
            }
            if (detail?.severityLabel) {
                const severityClass = detail.severityClass || "info";
                badges.push(
                    `<span class="reportIssueInlineSeverity reportIssueInlineSeverity--${severityClass}">${escapeHtml(
                        detail.severityLabel
                    )}</span>`
                );
            }
            if (isOrphan && Number.isFinite(issue?.line)) {
                badges.push(`<span class="reportIssueInlineLine">Line ${escapeHtml(String(issue.line))}</span>`);
            }

            const badgeBlock = badges.length
                ? `<span class="reportIssueInlineBadges">${badges.join(" ")}</span>`
                : "";

            const messageText =
                typeof detail?.message === "string" && detail.message.trim()
                    ? detail.message.trim()
                    : typeof issue?.message === "string" && issue.message.trim()
                      ? issue.message.trim()
                      : "未提供說明";
            const message = `<span class="reportIssueInlineMessage">${escapeHtml(messageText)}</span>`;

            const metaParts = [];
            if (issue?.objectName) {
                metaParts.push(`<span class="reportIssueInlineObject">${escapeHtml(issue.objectName)}</span>`);
            }
            if (Number.isFinite(detail?.column)) {
                metaParts.push(`<span class="reportIssueInlineColumn">列 ${escapeHtml(String(detail.column))}</span>`);
            }
            const meta = metaParts.length
                ? `<span class="reportIssueInlineMeta">${metaParts.join(" · ")}</span>`
                : "";

            rows.push(`<div class="reportIssueInlineRow">${badgeBlock}${message}${meta}</div>`);
        });
    });

    if (!rows.length) {
        return '<div class="reportIssueInlineRow reportIssueInlineRow--empty">未檢測到問題</div>';
    }

    return rows.join("");
}

function buildIssueFixHtml(issues) {
    if (!Array.isArray(issues) || !issues.length) {
        return '<div class="reportIssueInlineRow reportIssueInlineRow--empty">暫無建議</div>';
    }

    const rows = [];
    const suggestionSet = new Set();
    const suggestionQueue = [];
    const fixedCodeSet = new Set();
    const fixedCodeQueue = [];

    const pushSuggestion = (value) => {
        if (typeof value !== "string") return;
        const trimmed = value.trim();
        if (!trimmed || suggestionSet.has(trimmed)) return;
        suggestionSet.add(trimmed);
        suggestionQueue.push(trimmed);
    };

    issues.forEach((issue) => {
        const details = Array.isArray(issue?.details) && issue.details.length ? issue.details : [];
        details.forEach((detail) => {
            if (typeof detail?.suggestion === "string") {
                pushSuggestion(detail.suggestion);
            }
        });

        const suggestionList = Array.isArray(issue?.suggestionList) ? issue.suggestionList : [];
        suggestionList.forEach((item) => {
            if (typeof item === "string") {
                pushSuggestion(item);
            }
        });

        if (typeof issue?.suggestion === "string") {
            pushSuggestion(issue.suggestion);
        }

        const fixedCode = typeof issue?.fixedCode === "string" ? issue.fixedCode.trim() : "";
        if (fixedCode && !fixedCodeSet.has(fixedCode)) {
            fixedCodeSet.add(fixedCode);
            fixedCodeQueue.push(fixedCode);
        }
    });

    suggestionQueue.forEach((text) => {
        rows.push(`<div class="reportIssueInlineRow">${escapeHtml(text)}</div>`);
    });

    fixedCodeQueue.forEach((code) => {
        rows.push(
            `<pre class="reportIssueInlineRow reportIssueInlineCode"><code>${escapeHtml(code)}</code></pre>`
        );
    });

    if (!rows.length) {
        return '<div class="reportIssueInlineRow reportIssueInlineRow--empty">暫無建議</div>';
    }

    return rows.join("");
}

function renderLineContent(line) {
    const rawText = typeof line?.raw === "string" ? line.raw : (line?.content || "").replace(/ /g, " ");
    const selection = codeSelection.value;
    const safe = escapeHtml(rawText);

    if (!selection || !selection.startLine || !selection.endLine || !Number.isFinite(line?.number)) {
        return safe.length ? safe : "&nbsp;";
    }

    const lineNumber = line.number;
    if (lineNumber < selection.startLine || lineNumber > selection.endLine) {
        return safe.length ? safe : "&nbsp;";
    }

    const plain = rawText;
    const lineLength = plain.length;
    const startIndex = lineNumber === selection.startLine ? Math.max(0, (selection.startColumn ?? 1) - 1) : 0;
    const endIndex = lineNumber === selection.endLine
        ? Math.min(lineLength, selection.endColumn ?? lineLength)
        : lineLength;

    const safeBefore = escapeHtml(plain.slice(0, startIndex));
    const highlightEnd = Math.max(startIndex, endIndex);
    const middleRaw = plain.slice(startIndex, highlightEnd);
    const safeMiddle = escapeHtml(middleRaw);
    const safeAfter = escapeHtml(plain.slice(highlightEnd));

    const highlighted = `<span class="codeSelectionHighlight">${safeMiddle.length ? safeMiddle : "&nbsp;"}</span>`;
    const combined = `${safeBefore}${highlighted}${safeAfter}`;
    return combined.length ? combined : "&nbsp;";
}

function clearCodeSelection() {
    if (codeSelection.value) {
        codeSelection.value = null;
    }
    shouldClearAfterPointerClick = false;
    lastPointerDownWasOutsideCode = false;
}

function isWithinCodeLine(target) {
    const root = codeScrollRef.value;
    if (!root || !target) return false;

    let current = target;
    while (current && current !== root) {
        if (current.classList && (current.classList.contains("codeLine") || current.classList.contains("codeLineContent") || current.classList.contains("codeLineNo"))) {
            return true;
        }
        current = current.parentNode;
    }

    return false;
}

function resolveLineInfo(node) {
    if (!node) return null;
    let current = node.nodeType === 3 ? node.parentElement : node;
    while (current && current !== codeScrollRef.value) {
        if (current.classList && current.classList.contains("codeLine")) {
            const lineNumber = Number.parseInt(current.dataset?.line || "", 10);
            const contentEl = current.querySelector(".codeLineContent");
            return {
                lineEl: current,
                contentEl,
                lineNumber: Number.isFinite(lineNumber) ? lineNumber : null
            };
        }
        current = current.parentElement;
    }
    return null;
}

function normaliseSelectionRangeText(range) {
    return range
        .toString()
        .replace(/\u00A0/g, " ")
        .replace(/\r\n|\r/g, "\n");
}

function measureColumn(lineInfo, container, offset, mode) {
    if (!lineInfo?.contentEl || typeof document === "undefined") return null;
    const targetContainer = container?.nodeType === 3 ? container : container;
    if (!lineInfo.contentEl.contains(targetContainer)) {
        if (mode === "end") {
            const fullRange = document.createRange();
            fullRange.selectNodeContents(lineInfo.contentEl);
            return normaliseSelectionRangeText(fullRange).length || null;
        }
        return 1;
    }
    const range = document.createRange();
    range.selectNodeContents(lineInfo.contentEl);
    try {
        range.setEnd(container, offset);
    } catch (error) {
        return null;
    }
    const length = normaliseSelectionRangeText(range).length;
    if (mode === "start") {
        return Math.max(1, length + 1);
    }
    return Math.max(1, length);
}

function buildSelectedSnippet() {
    if (typeof window === "undefined") return null;
    const root = codeScrollRef.value;
    if (!root) return null;
    const selection = window.getSelection?.();
    if (!selection || selection.rangeCount === 0 || selection.isCollapsed) return null;
    const range = selection.getRangeAt(0);
    if (!root.contains(range.startContainer) || !root.contains(range.endContainer)) {
        return null;
    }

    const rawText = normaliseSelectionRangeText(range);
    if (!rawText.trim()) return null;

    const startInfo = resolveLineInfo(range.startContainer);
    const endInfo = resolveLineInfo(range.endContainer);
    if (!startInfo || !endInfo) return null;

    const startLine = startInfo.lineNumber;
    const endLine = endInfo.lineNumber;
    const startColumn = measureColumn(startInfo, range.startContainer, range.startOffset, "start");
    const endColumn = measureColumn(endInfo, range.endContainer, range.endOffset, "end");
    const lineCount = startLine !== null && endLine !== null ? endLine - startLine + 1 : null;

    const path = previewing.value.path || treeStore.activeTreePath.value || "";
    const name = previewing.value.name || path || "選取片段";

    const snippet = {
        path,
        name,
        label: name,
        startLine,
        endLine,
        startColumn,
        endColumn,
        lineCount,
        text: rawText
    };

    codeSelection.value = snippet;
    shouldClearAfterPointerClick = false;
    return snippet;
}

function handleDocumentSelectionChange() {
    if (typeof document === "undefined" || typeof window === "undefined") return;
    if (previewing.value.kind !== "text") return;
    const root = codeScrollRef.value;
    if (!root) return;
    const selection = window.getSelection?.();
    if (!selection || selection.rangeCount === 0) return;
    const range = selection.getRangeAt(0);
    if (!root.contains(range.startContainer) || !root.contains(range.endContainer)) return;

    if (selection.isCollapsed) {
        return;
    }

    const snippet = buildSelectedSnippet();
    if (!snippet) {
        clearCodeSelection();
    }
}

function handleDocumentPointerUp(event) {
    const root = codeScrollRef.value;
    if (!root) {
        pointerDownInCode = false;
        shouldClearAfterPointerClick = false;
        lastPointerDownWasOutsideCode = false;
        return;
    }

    const target = event?.target || null;
    const pointerUpInside = target ? root.contains(target) : false;

    const selection = typeof window !== "undefined" ? window.getSelection?.() : null;
    const selectionInCode =
        !!selection &&
        selection.rangeCount > 0 &&
        root.contains(selection.anchorNode) &&
        root.contains(selection.focusNode);
    const hasActiveSelection = !!selectionInCode && selection && !selection.isCollapsed;

    if (hasActiveSelection) {
        // Ensure the most recent drag selection is captured even if the
        // browser collapses the native selection highlight after mouseup.
        const snippet = buildSelectedSnippet();
        if (!snippet && codeSelection.value) {
            // Re-emit the existing selection so the custom highlight remains
            // visible when the document selection collapses immediately.
            codeSelection.value = { ...codeSelection.value };
        }
        shouldClearAfterPointerClick = false;
        lastPointerDownWasOutsideCode = false;
    } else if (pointerDownInCode && pointerUpInside && shouldClearAfterPointerClick) {
        clearCodeSelection();
    } else if (lastPointerDownWasOutsideCode && !pointerUpInside) {
        // Preserve the current highlight when the interaction happens completely outside the editor
        // by re-emitting the stored selection so Vue keeps the custom highlight rendered.
        if (codeSelection.value) {
            codeSelection.value = { ...codeSelection.value };
        }
    }

    pointerDownInCode = false;
    shouldClearAfterPointerClick = false;
    lastPointerDownWasOutsideCode = false;
}

function handleCodeScrollPointerDown(event) {
    if (event.button !== 0) return;
    if (previewing.value.kind !== "text") return;
    const target = event?.target || null;
    const withinLine = isWithinCodeLine(target);
    pointerDownInCode = withinLine;
    shouldClearAfterPointerClick = withinLine && !!codeSelection.value;
    lastPointerDownWasOutsideCode = !withinLine;
}

function handleDocumentPointerDown(event) {
    const root = codeScrollRef.value;
    if (!root) return;
    const target = event?.target || null;
    const pointerDownInside = target ? root.contains(target) : false;
    if (pointerDownInside) {
        lastPointerDownWasOutsideCode = false;
        return;
    }

    lastPointerDownWasOutsideCode = true;
    pointerDownInCode = false;
    shouldClearAfterPointerClick = false;

    if (codeSelection.value) {
        // Touching other panes should not discard the stored snippet, so keep the
        // highlight alive by nudging Vue's reactivity system.
        codeSelection.value = { ...codeSelection.value };
    }
}

let wrapMeasureFrame = null;
let codeScrollResizeObserver = null;

function runLineWrapMeasurement() {
    if (!showCodeLineNumbers.value) {
        showCodeLineNumbers.value = true;
    }
}

function scheduleLineWrapMeasurement() {
    if (typeof window === "undefined") return;
    if (wrapMeasureFrame !== null) {
        window.cancelAnimationFrame(wrapMeasureFrame);
        wrapMeasureFrame = null;
    }
    wrapMeasureFrame = window.requestAnimationFrame(() => {
        wrapMeasureFrame = null;
        runLineWrapMeasurement();
    });
}

watch(isChatWindowOpen, (visible) => {
    if (visible) {
        openAssistantSession();
        const shouldForce = connection.value.status === "error";
        retryHandshake({ force: shouldForce });
        if (!hasInitializedChatWindow.value) {
            chatWindowState.width = 420;
            chatWindowState.height = 520;
            chatWindowState.x = Math.max(20, window.innerWidth - chatWindowState.width - 40);
            chatWindowState.y = 80;
            hasInitializedChatWindow.value = true;
        } else {
            ensureChatWindowInView();
        }
        nextTick(() => {
            ensureChatWindowInView();
        });
    } else {
        closeAssistantSession();
    }
});

watch(
    () => previewing.value.kind,
    () => {
        scheduleLineWrapMeasurement();
    }
);

watch(
    () => previewing.value.text,
    () => {
        scheduleLineWrapMeasurement();
    },
    { flush: "post" }
);

watch(
    () => previewLineItems.value.length,
    () => {
        scheduleLineWrapMeasurement();
    }
);

watch(
    () => codeScrollRef.value,
    (next, prev) => {
        if (codeScrollResizeObserver && prev) {
            codeScrollResizeObserver.unobserve(prev);
        }
        if (codeScrollResizeObserver && next) {
            codeScrollResizeObserver.observe(next);
        }
        scheduleLineWrapMeasurement();
    }
);

onMounted(() => {
    if (typeof window !== "undefined" && "ResizeObserver" in window) {
        codeScrollResizeObserver = new window.ResizeObserver(() => {
            scheduleLineWrapMeasurement();
        });
        if (codeScrollRef.value) {
            codeScrollResizeObserver.observe(codeScrollRef.value);
        }
    }
    scheduleLineWrapMeasurement();
});

onBeforeUnmount(() => {
    if (wrapMeasureFrame !== null && typeof window !== "undefined") {
        window.cancelAnimationFrame(wrapMeasureFrame);
        wrapMeasureFrame = null;
    }
    if (codeScrollResizeObserver) {
        if (codeScrollRef.value) {
            codeScrollResizeObserver.unobserve(codeScrollRef.value);
        }
        if (typeof codeScrollResizeObserver.disconnect === "function") {
            codeScrollResizeObserver.disconnect();
        }
        codeScrollResizeObserver = null;
    }
});

watch(
    () => previewing.value.kind,
    (kind) => {
        if (kind !== "text") {
            clearCodeSelection();
        }
    }
);

watch(
    () => previewing.value.path,
    () => {
        clearCodeSelection();
    }
);

watch(
    () => activeTreePath.value,
    () => {
        clearCodeSelection();
    }
);

watch(
    () => activeTreeRevision.value,
    () => {
        clearCodeSelection();
    }
);

watch(
    () => previewing.value.text,
    () => {
        if (previewing.value.kind === "text") {
            clearCodeSelection();
        }
    }
);

async function ensureActiveProject() {
    const list = Array.isArray(projects.value) ? projects.value : [];
    if (!list.length) return;

    const selectedIdValue = selectedProjectId.value;
    if (!selectedIdValue) {
        return;
    }

    const current = list.find((project) => project.id === selectedIdValue);
    if (!current) {
        selectedProjectId.value = null;
        return;
    }

    if (!tree.value.length && !isLoadingTree.value) {
        isTreeCollapsed.value = false;
        await openProject(current);
    }
}

watch(
    [projects, selectedProjectId],
    async () => {
        await ensureActiveProject();
    },
    { immediate: true }
);

watch(selectedProjectId, (projectId) => {
    if (projectId === null || projectId === undefined) {
        isTreeCollapsed.value = false;
    }
});

function handleSelectProject(project) {
    if (!project) return;
    const currentId = selectedProjectId.value;
    const treeHasNodes = Array.isArray(tree.value) && tree.value.length > 0;
    if (currentId === project.id) {
        if (isTreeCollapsed.value) {
            isTreeCollapsed.value = false;
            if (!treeHasNodes && !isLoadingTree.value) {
                openProject(project);
            }
        } else {
            if (!isLoadingTree.value && !treeHasNodes) {
                openProject(project);
            } else {
                isTreeCollapsed.value = true;
            }
        }
        return;
    }
    isTreeCollapsed.value = false;
    openProject(project);
}

function toggleProjectTool() {
    if (isProjectToolActive.value) return;
    activeRailTool.value = "projects";
}

function toggleReportTool() {
    if (isReportToolActive.value) return;
    activeRailTool.value = "reports";
}

function normaliseProjectId(projectId) {
    if (projectId === null || projectId === undefined) return "";
    return String(projectId);
}

function toReportKey(projectId, path) {
    const projectKey = normaliseProjectId(projectId);
    if (!projectKey || !path) return "";
    return `${projectKey}::${path}`;
}

function parseReportKey(key) {
    if (!key) return { projectId: "", path: "" };
    const index = key.indexOf("::");
    if (index === -1) {
        return { projectId: key, path: "" };
    }
    return {
        projectId: key.slice(0, index),
        path: key.slice(index + 2)
    };
}

function createDefaultReportState() {
    return {
        status: "idle",
        report: "",
        updatedAt: null,
        updatedAtDisplay: null,
        error: "",
        chunks: [],
        segments: [],
        conversationId: "",
        analysis: null,
        issueSummary: null,
        parsedReport: null,
        rawReport: "",
        dify: null,
        dml: null,
        difyErrorMessage: "",
        dmlErrorMessage: "",
        sourceText: "",
        sourceLoaded: false,
        sourceLoading: false,
        sourceError: "",
        combinedReportJson: "",
        staticReportJson: "",
        aiReportJson: ""
    };
}

function computeIssueSummary(reportText, parsedOverride = null) {
    const parsed = parsedOverride || parseReportJson(reportText);
    if (!parsed || typeof parsed !== "object") {
        return null;
    }
    const summary = parsed?.summary;
    let total = null;
    if (summary && typeof summary === "object") {
        const candidate = summary.total_issues ?? summary.totalIssues;
        const numeric = Number(candidate);
        if (Number.isFinite(numeric)) {
            total = numeric;
        }
        if (!Number.isFinite(total) && summary.sources && typeof summary.sources === "object") {
            const staticSource = summary.sources.static_analyzer || summary.sources.staticAnalyzer;
            if (staticSource && typeof staticSource === "object") {
                const staticTotal = staticSource.total_issues ?? staticSource.totalIssues;
                const staticNumeric = Number(staticTotal);
                if (Number.isFinite(staticNumeric)) {
                    total = staticNumeric;
                }
            }
        }
    }
    if (total === null && Array.isArray(parsed?.issues)) {
        total = parsed.issues.length;
    }
    if (total === null && typeof summary === "string") {
        const normalised = summary.trim();
        if (normalised === "代码正常" || normalised === "代碼正常" || normalised === "OK") {
            total = 0;
        }
    }
    return {
        totalIssues: Number.isFinite(total) ? total : null,
        summary,
        raw: parsed
    };
}

function normaliseReportAnalysisState(state) {
    if (!state) return;

    const rawReport = typeof state.rawReport === "string" ? state.rawReport : "";
    const baseAnalysis =
        state.analysis && typeof state.analysis === "object" && !Array.isArray(state.analysis)
            ? { ...state.analysis }
            : {};
    let difyTarget =
        state.dify && typeof state.dify === "object" && !Array.isArray(state.dify) ? { ...state.dify } : null;

    if (rawReport) {
        if (typeof baseAnalysis.rawReport !== "string") {
            baseAnalysis.rawReport = rawReport;
        }
        if (typeof baseAnalysis.originalResult !== "string") {
            baseAnalysis.originalResult = rawReport;
        }
        if (typeof baseAnalysis.result !== "string") {
            baseAnalysis.result = rawReport;
        }
    }

    const parsedReport = state.parsedReport && typeof state.parsedReport === "object" ? state.parsedReport : null;
    if (parsedReport) {
        const reports =
            parsedReport.reports && typeof parsedReport.reports === "object" ? parsedReport.reports : null;
        if (reports) {
            const staticResult = mergeStaticReportIntoAnalysis({
                state,
                baseAnalysis,
                reports,
                difyTarget
            });
            difyTarget = staticResult.difyTarget;

            mergeAiReviewReportIntoAnalysis({ state, baseAnalysis, reports });

            const difyReport = reports.dify_workflow || reports.difyWorkflow;
            if (difyReport && typeof difyReport === "object") {
                if (!difyTarget) {
                    difyTarget = {};
                }
                const difyRaw = difyReport.raw;
                if (typeof difyRaw === "string" && difyRaw.trim()) {
                    if (!difyTarget.report || !difyTarget.report.trim()) {
                        difyTarget.report = difyRaw.trim();
                    }
                } else if (difyRaw && typeof difyRaw === "object") {
                    difyTarget.raw = difyRaw;
                    if (!difyTarget.report || !difyTarget.report.trim()) {
                        try {
                            difyTarget.report = JSON.stringify(difyRaw);
                        } catch (error) {
                            console.warn("[Report] Failed to stringify dify raw payload", error);
                        }
                    }
                } else if (!difyTarget.report || !difyTarget.report.trim()) {
                    try {
                        const fallback = { ...difyReport };
                        delete fallback.raw;
                        difyTarget.report = JSON.stringify(fallback);
                    } catch (error) {
                        console.warn("[Report] Failed to stringify dify workflow report", error);
                    }
                }
                if (!difyTarget.summary && difyReport.summary && typeof difyReport.summary === "object") {
                    difyTarget.summary = difyReport.summary;
                }
                if (!difyTarget.issues && Array.isArray(difyReport.issues)) {
                    difyTarget.issues = difyReport.issues;
                }
                if (!difyTarget.metadata && difyReport.metadata && typeof difyReport.metadata === "object") {
                    difyTarget.metadata = difyReport.metadata;
                }
            }
        }

        const aiPersistencePatch = buildAiReviewPersistencePayload(state);
        if (aiPersistencePatch) {
            Object.assign(baseAnalysis, aiPersistencePatch);
        }

        const parsedSummaryData =
            parsedReport.summary && typeof parsedReport.summary === "object" ? parsedReport.summary : null;
        if (!state.difyErrorMessage && parsedSummaryData) {
            const sources =
                parsedSummaryData.sources && typeof parsedSummaryData.sources === "object"
                    ? parsedSummaryData.sources
                    : null;
            if (sources) {
                const difySource = sources.dify_workflow || sources.difyWorkflow;
                const difyError =
                    typeof difySource?.error_message === "string"
                        ? difySource.error_message
                        : typeof difySource?.errorMessage === "string"
                        ? difySource.errorMessage
                        : "";
                if (difyError && difyError.trim()) {
                    state.difyErrorMessage = difyError.trim();
                }
            }
        }
    }

    if (difyTarget) {
        const hasReport = typeof difyTarget.report === "string" && difyTarget.report.trim().length > 0;
        if (!hasReport && difyTarget.raw && typeof difyTarget.raw === "object") {
            try {
                difyTarget.report = JSON.stringify(difyTarget.raw);
            } catch (error) {
                console.warn("[Report] Failed to stringify dify raw object for state", error);
            }
        }
        const filteredKeys = Object.keys(difyTarget).filter((key) => {
            const value = difyTarget[key];
            if (value === null || value === undefined) return false;
            if (typeof value === "string") return value.trim().length > 0;
            if (Array.isArray(value)) return value.length > 0;
            if (typeof value === "object") return Object.keys(value).length > 0;
            return true;
        });
        if (filteredKeys.length > 0) {
            state.dify = difyTarget;
        } else {
            state.dify = null;
        }
    } else if (!state.dify) {
        state.dify = null;
    }

    state.analysis = Object.keys(baseAnalysis).length ? baseAnalysis : null;
}

function ensureReportTreeEntry(projectId) {
    const key = normaliseProjectId(projectId);
    if (!key) return null;
    if (!Object.prototype.hasOwnProperty.call(reportTreeCache, key)) {
        reportTreeCache[key] = {
            nodes: [],
            loading: false,
            error: "",
            expandedPaths: [],
            hydratedReports: false,
            hydratingReports: false,
            reportHydrationError: ""
        };
    }
    return reportTreeCache[key];
}

function ensureProjectBatchState(projectId) {
    const key = normaliseProjectId(projectId);
    if (!key) return null;
    if (!Object.prototype.hasOwnProperty.call(reportBatchStates, key)) {
        reportBatchStates[key] = {
            running: false,
            processed: 0,
            total: 0
        };
    }
    return reportBatchStates[key];
}

function getProjectBatchState(projectId) {
    const key = normaliseProjectId(projectId);
    if (!key) return null;
    return reportBatchStates[key] || null;
}

function getProjectIssueCount(projectId) {
    const key = normaliseProjectId(projectId);
    if (!key) return null;
    const totals = projectIssueTotals.value;
    if (!totals.has(key)) return null;
    return totals.get(key);
}

function ensureFileReportState(projectId, path) {
    const key = toReportKey(projectId, path);
    if (!key) return null;
    if (!Object.prototype.hasOwnProperty.call(reportStates, key)) {
        reportStates[key] = createDefaultReportState();
    }
    return reportStates[key];
}

function getReportStateForFile(projectId, path) {
    return ensureFileReportState(projectId, path) || createDefaultReportState();
}

function getStatusLabel(status) {
    switch (status) {
        case "processing":
            return "處理中";
        case "ready":
            return "已完成";
        case "error":
            return "失敗";
        default:
            return "待生成";
    }
}

function isReportNodeExpanded(projectId, path) {
    const entry = ensureReportTreeEntry(projectId);
    if (!entry) return false;
    if (!path) return true;
    return entry.expandedPaths.includes(path);
}

function toggleReportNode(projectId, path) {
    const entry = ensureReportTreeEntry(projectId);
    if (!entry || !path) return;
    const set = new Set(entry.expandedPaths);
    if (set.has(path)) {
        set.delete(path);
    } else {
        set.add(path);
    }
    entry.expandedPaths = Array.from(set);
}

function collectFileNodes(nodes, bucket = []) {
    for (const node of nodes || []) {
        if (node.type === "file") {
            bucket.push(node);
        } else if (node.children && node.children.length) {
            collectFileNodes(node.children, bucket);
        }
    }
    return bucket;
}

function findTreeNodeByPath(nodes, targetPath) {
    if (!targetPath) return null;
    for (const node of nodes || []) {
        if (!node) continue;
        if (node.path === targetPath) {
            return node;
        }
        if (node.children && node.children.length) {
            const found = findTreeNodeByPath(node.children, targetPath);
            if (found) {
                return found;
            }
        }
    }
    return null;
}

function ensureStatesForProject(projectId, nodes) {
    const fileNodes = collectFileNodes(nodes);
    const validPaths = new Set();
    for (const node of fileNodes) {
        if (!node?.path) continue;
        ensureFileReportState(projectId, node.path);
        validPaths.add(node.path);
    }

    Object.keys(reportStates).forEach((key) => {
        const parsed = parseReportKey(key);
        if (parsed.projectId !== normaliseProjectId(projectId)) return;
        if (parsed.path && !validPaths.has(parsed.path)) {
            if (activeReportTarget.value &&
                activeReportTarget.value.projectId === parsed.projectId &&
                activeReportTarget.value.path === parsed.path) {
                activeReportTarget.value = null;
            }
            delete reportStates[key];
        }
    });
}

function parseHydratedTimestamp(value) {
    if (!value) return null;
    if (value instanceof Date) return value;
    if (typeof value === "number" && Number.isFinite(value)) {
        return new Date(value);
    }
    if (typeof value === "string" && value.trim()) {
        const parsed = Date.parse(value);
        if (!Number.isNaN(parsed)) {
            return new Date(parsed);
        }
    }
    return null;
}

function normaliseHydratedReportText(value) {
    if (typeof value === "string") {
        return value;
    }
    if (value === null || value === undefined) {
        return "";
    }
    if (typeof value === "object") {
        try {
            return JSON.stringify(value);
        } catch (error) {
            console.warn("[Report] Failed to stringify hydrated report payload", error, value);
            return "";
        }
    }
    return String(value);
}

function normaliseHydratedString(value) {
    return typeof value === "string" ? value : "";
}

function pickFirstNonEmptyString(...candidates) {
    for (const candidate of candidates) {
        if (Array.isArray(candidate)) {
            const resolved = pickFirstNonEmptyString(...candidate);
            if (resolved) {
                return resolved;
            }
            continue;
        }
        if (candidate === null || candidate === undefined) {
            continue;
        }
        const value = typeof candidate === "string" ? candidate : String(candidate);
        const trimmed = value.trim();
        if (trimmed) {
            return trimmed;
        }
    }
    return "";
}

async function hydrateReportsForProject(projectId) {
    const entry = ensureReportTreeEntry(projectId);
    if (!entry) return;
    if (entry.hydratedReports || entry.hydratingReports) return;
    entry.hydratingReports = true;
    entry.reportHydrationError = "";
    try {
        const records = await fetchProjectReports(projectId);
        for (const record of records) {
            if (!record || !record.path) continue;
            const state = ensureFileReportState(projectId, record.path);
            if (!state) continue;
            const hydratedStatus = normaliseHydratedString(record.status).trim();
            const hydratedReportText = normaliseHydratedReportText(record.report);
            const trimmedReportText = typeof hydratedReportText === "string" ? hydratedReportText.trim() : "";
            const combinedJson = normaliseHydratedString(record.combinedReportJson).trim();
            const staticJson = normaliseHydratedString(record.staticReportJson).trim();
            const aiJson = normaliseHydratedString(record.aiReportJson).trim();
            const hasStoredSnapshots = Boolean(combinedJson || staticJson || aiJson);

            state.status =
                hydratedStatus ||
                (trimmedReportText || hasStoredSnapshots ? "ready" : "idle");
            state.report = hydratedReportText;
            state.error = normaliseHydratedString(record.error);
            state.chunks = Array.isArray(record.chunks) ? record.chunks : [];
            state.segments = Array.isArray(record.segments) ? record.segments : [];
            state.combinedReportJson = normaliseHydratedString(record.combinedReportJson);
            state.staticReportJson = normaliseHydratedString(record.staticReportJson);
            state.aiReportJson = normaliseHydratedString(record.aiReportJson);
            state.conversationId = normaliseHydratedString(record.conversationId);
            state.analysis =
                record.analysis && typeof record.analysis === "object" && !Array.isArray(record.analysis)
                    ? record.analysis
                    : null;
            const hydratedRawReport = normaliseHydratedString(record.rawReport);
            const analysisResult = normaliseHydratedString(record.analysis?.result);
            const analysisOriginal = normaliseHydratedString(record.analysis?.originalResult);
            state.rawReport = hydratedRawReport || analysisResult || analysisOriginal || "";
            state.dify = normaliseReportObject(record.dify);
            if (!state.dify) {
                state.dify = normaliseReportObject(record.analysis?.dify);
            }
            state.dml = normaliseAiReviewPayload(record.dml);
            if (!state.dml) {
                state.dml = normaliseAiReviewPayload(record.analysis?.dmlReport);
            }
            state.difyErrorMessage = normaliseHydratedString(record.difyErrorMessage);
            if (!state.difyErrorMessage) {
                state.difyErrorMessage = normaliseHydratedString(record.analysis?.difyErrorMessage);
            }
            state.parsedReport = parseReportJson(state.report);
            if ((!state.parsedReport || typeof state.parsedReport !== "object") && hasStoredSnapshots) {
                state.parsedReport = { summary: null, reports: {} };
            }
            state.issueSummary = computeIssueSummary(state.report, state.parsedReport);
            hydrateAiReviewStateFromRecord(state, record);
            normaliseReportAnalysisState(state);
            updateIssueSummaryTotals(state);
            const timestamp = parseHydratedTimestamp(record.generatedAt || record.updatedAt || record.createdAt);
            state.updatedAt = timestamp;
            state.updatedAtDisplay = timestamp ? timestamp.toLocaleString() : null;
            if (typeof state.sourceText !== "string") {
                state.sourceText = "";
            }
            state.sourceLoaded = Boolean(state.sourceText);
            state.sourceLoading = false;
            state.sourceError = "";
        }
        entry.hydratedReports = true;
    } catch (error) {
        console.error("[Report] Failed to hydrate saved reports", { projectId, error });
        entry.reportHydrationError = error?.message ? String(error.message) : String(error);
    } finally {
        entry.hydratingReports = false;
    }
}

async function loadReportTreeForProject(projectId) {
    const entry = ensureReportTreeEntry(projectId);
    if (!entry || entry.loading) return;
    entry.loading = true;
    entry.error = "";
    try {
        const nodes = await treeStore.loadTreeFromDB(projectId);
        entry.nodes = nodes;
        ensureStatesForProject(projectId, nodes);
        await hydrateReportsForProject(projectId);
        const nextExpanded = new Set(entry.expandedPaths);
        for (const node of nodes) {
            if (node.type === "dir") {
                nextExpanded.add(node.path);
            }
        }
        entry.expandedPaths = Array.from(nextExpanded);
    } catch (error) {
        console.error("[Report] Failed to load tree for project", projectId, error);
        entry.error = error?.message ? String(error.message) : String(error);
    } finally {
        entry.loading = false;
    }
}

function selectReport(projectId, path) {
    const key = toReportKey(projectId, path);
    if (!key) return;
    const state = reportStates[key];
    if (!state || state.status !== "ready") return;
    activeReportTarget.value = {
        projectId: normaliseProjectId(projectId),
        path
    };
}

async function openProjectFileFromReportTree(projectId, path) {
    const projectKey = normaliseProjectId(projectId);
    if (!projectKey || !path) return;

    const projectList = Array.isArray(projects.value) ? projects.value : [];
    const project = projectList.find(
        (item) => normaliseProjectId(item.id) === projectKey
    );
    if (!project) return;

    if (isTreeCollapsed.value) {
        isTreeCollapsed.value = false;
    }

    if (selectedProjectId.value !== project.id) {
        await openProject(project);
    } else if (!Array.isArray(tree.value) || tree.value.length === 0) {
        await openProject(project);
    }

    const entry = ensureReportTreeEntry(project.id);
    if (entry && !entry.nodes.length && !entry.loading) {
        loadReportTreeForProject(project.id);
    }

    const searchNodes = (entry && entry.nodes && entry.nodes.length)
        ? entry.nodes
        : tree.value;
    let targetNode = findTreeNodeByPath(searchNodes, path);
    if (!targetNode) {
        const name = path.split("/").pop() || path;
        targetNode = { type: "file", path, name, mime: "" };
    }

    treeStore.selectTreeNode(path);
    try {
        await treeStore.openNode(targetNode);
    } catch (error) {
        console.error("[Workspace] Failed to preview file from report tree", {
            projectId: project.id,
            path,
            error
        });
    }
}

async function generateReportForFile(project, node, options = {}) {
    const { autoSelect = true, silent = false } = options;
    if (!project || !node || node.type !== "file") {
        return { status: "skipped" };
    }
    const projectId = normaliseProjectId(project.id);
    const state = ensureFileReportState(projectId, node.path);
    if (!state || state.status === "processing") {
        return { status: "processing" };
    }

    state.status = "processing";
    state.error = "";
    state.report = "";
    state.chunks = [];
    state.segments = [];
    state.conversationId = "";
    state.analysis = null;
    state.issueSummary = null;
    state.parsedReport = null;
    state.rawReport = "";
    state.dify = null;
    state.dml = null;
    state.difyErrorMessage = "";
    state.dmlErrorMessage = "";
    state.sourceText = "";
    state.sourceLoaded = false;
    state.sourceLoading = false;
    state.sourceError = "";
    state.combinedReportJson = "";
    state.staticReportJson = "";
    state.aiReportJson = "";

    try {
        const root = await getProjectRootHandleById(project.id);
        const fileHandle = await fileSystemService.getFileHandleByPath(root, node.path);
        const file = await fileHandle.getFile();
        const mime = node.mime || file.type || "";
        if (!preview.isTextLike(node.name, mime)) {
            throw new Error("目前僅支援純文字或程式碼檔案的審查");
        }
        const text = await file.text();
        if (!text.trim()) {
            throw new Error("檔案內容為空");
        }

        state.sourceText = text;
        state.sourceLoaded = true;
        state.sourceLoading = false;
        state.sourceError = "";

        const payload = await generateReportViaDify({
            projectId,
            projectName: project.name,
            path: node.path,
            content: text
        });

        const completedAt = payload?.generatedAt ? new Date(payload.generatedAt) : new Date();
        state.status = "ready";
        state.updatedAt = completedAt;
        state.updatedAtDisplay = completedAt.toLocaleString();
        state.report = payload?.report || "";
        state.chunks = Array.isArray(payload?.chunks) ? payload.chunks : [];
        state.segments = Array.isArray(payload?.segments) ? payload.segments : [];
        state.conversationId = payload?.conversationId || "";
        state.rawReport = typeof payload?.rawReport === "string" ? payload.rawReport : "";
        state.dify = normaliseReportObject(payload?.dify);
        if (!state.dify) {
            state.dify = normaliseReportObject(payload?.analysis?.dify);
        }
        state.dml = normaliseAiReviewPayload(payload?.dml);
        if (!state.dml) {
            state.dml = normaliseAiReviewPayload(payload?.analysis?.dmlReport);
        }
        state.difyErrorMessage = typeof payload?.difyErrorMessage === "string" ? payload.difyErrorMessage : "";
        state.analysis = payload?.analysis || null;
        applyAiReviewResultToState(state, payload);
        state.parsedReport = parseReportJson(state.report);
        state.issueSummary = computeIssueSummary(state.report, state.parsedReport);
        normaliseReportAnalysisState(state);
        updateIssueSummaryTotals(state);
        state.error = "";
        state.combinedReportJson = typeof payload?.combinedReportJson === "string" ? payload.combinedReportJson : "";
        state.staticReportJson = typeof payload?.staticReportJson === "string" ? payload.staticReportJson : "";
        state.aiReportJson = typeof payload?.aiReportJson === "string" ? payload.aiReportJson : "";

        if (autoSelect) {
            activeReportTarget.value = {
                projectId,
                path: node.path
            };
        }

        return { status: "ready" };
    } catch (error) {
        const message = error?.message ? String(error.message) : String(error);
        state.status = "error";
        state.error = message;
        state.report = "";
        state.chunks = [];
        state.segments = [];
        state.conversationId = "";
        state.analysis = null;
        state.issueSummary = null;
        state.parsedReport = null;
        state.rawReport = "";
        state.dify = null;
        state.dml = null;
        state.difyErrorMessage = "";
        state.dmlErrorMessage = "";
        state.sourceLoading = false;
        if (!state.sourceText) {
            state.sourceLoaded = false;
        }
        state.combinedReportJson = "";
        state.staticReportJson = "";
        state.aiReportJson = "";
        const now = new Date();
        state.updatedAt = now;
        state.updatedAtDisplay = now.toLocaleString();

        console.error("[Report] Failed to generate report", {
            projectId,
            path: node?.path,
            error
        });

        if (autoSelect) {
            activeReportTarget.value = {
                projectId,
                path: node.path
            };
        }

        if (!silent) {
            if (error?.name === "SecurityError" || error?.name === "NotAllowedError" || error?.name === "TypeError") {
                await safeAlertFail("生成報告失敗", error);
            } else {
                alert(`生成報告失敗：${message}`);
            }
        }

        return { status: "error", error };
    }
}

async function generateProjectReports(project) {
    if (!project) return;
    const projectId = normaliseProjectId(project.id);
    const batchState = ensureProjectBatchState(projectId);
    if (!batchState || batchState.running) return;

    const entry = ensureReportTreeEntry(project.id);
    if (!entry.nodes.length) {
        await loadReportTreeForProject(project.id);
    }

    if (entry.loading) {
        await new Promise((resolve) => {
            const stop = watch(
                () => entry.loading,
                (loading) => {
                    if (!loading) {
                        stop();
                        resolve();
                    }
                }
            );
        });
    }

    if (entry.error) {
        console.warn("[Report] Cannot start batch generation due to tree error", entry.error);
        alert(`無法生成報告：${entry.error}`);
        return;
    }

    const nodes = collectFileNodes(entry.nodes);
    if (!nodes.length) {
        alert("此專案尚未索引可供審查的檔案");
        return;
    }

    batchState.running = true;
    batchState.processed = 0;
    batchState.total = nodes.length;

    try {
        for (const node of nodes) {
            await generateReportForFile(project, node, { autoSelect: false, silent: true });
            batchState.processed += 1;
        }
    } finally {
        batchState.running = false;
        if (nodes.length) {
            activeReportTarget.value = {
                projectId,
                path: nodes[nodes.length - 1].path
            };
        }
    }
}

watch(
    projects,
    (list) => {
        const projectList = Array.isArray(list) ? list : [];
        const currentIds = new Set(projectList.map((project) => normaliseProjectId(project.id)));

        projectList.forEach((project) => {
            const entry = ensureReportTreeEntry(project.id);
            if (shouldPrepareReportTrees.value && entry && !entry.nodes.length && !entry.loading) {
                loadReportTreeForProject(project.id);
            }
            if (
                shouldPrepareReportTrees.value &&
                entry &&
                !entry.hydratedReports &&
                !entry.hydratingReports
            ) {
                hydrateReportsForProject(project.id);
            }
        });

        Object.keys(reportTreeCache).forEach((projectId) => {
            if (!currentIds.has(projectId)) {
                delete reportTreeCache[projectId];
            }
        });

        Object.keys(reportBatchStates).forEach((projectId) => {
            if (!currentIds.has(projectId)) {
                delete reportBatchStates[projectId];
            }
        });

        Object.keys(reportStates).forEach((key) => {
            const parsed = parseReportKey(key);
            if (!currentIds.has(parsed.projectId)) {
                if (activeReportTarget.value &&
                    activeReportTarget.value.projectId === parsed.projectId &&
                    activeReportTarget.value.path === parsed.path) {
                    activeReportTarget.value = null;
                }
                delete reportStates[key];
            }
        });
    },
    { immediate: true, deep: true }
);

watch(
    shouldPrepareReportTrees,
    (active) => {
        if (!active) return;
        const list = Array.isArray(projects.value) ? projects.value : [];
        list.forEach((project) => {
            const entry = ensureReportTreeEntry(project.id);
            if (entry && !entry.nodes.length && !entry.loading) {
                loadReportTreeForProject(project.id);
            }
            if (entry && !entry.hydratedReports && !entry.hydratingReports) {
                hydrateReportsForProject(project.id);
            }
        });
    }
);

watch(
    readyReports,
    (list) => {
        if (!list.length) {
            activeReportTarget.value = null;
            return;
        }
        const target = activeReportTarget.value;
        const hasActive = target
            ? list.some((entry) => normaliseProjectId(entry.project.id) === target.projectId && entry.path === target.path)
            : false;
        if (!hasActive) {
            const next = list[0];
            activeReportTarget.value = {
                projectId: normaliseProjectId(next.project.id),
                path: next.path
            };
        }
    },
    { immediate: true }
);

watch(
    activeReport,
    async (report) => {
        if (!report) return;
        const state = report.state;
        if (state.sourceLoaded || state.sourceLoading) {
            return;
        }
        state.sourceLoading = true;
        state.sourceError = "";
        try {
            const root = await getProjectRootHandleById(report.project.id);
            if (!root) {
                throw new Error("找不到專案根目錄，無法載入檔案內容");
            }
            const fileHandle = await fileSystemService.getFileHandleByPath(root, report.path);
            if (!fileHandle) {
                throw new Error("找不到對應的檔案");
            }
            const file = await fileHandle.getFile();
            const text = await file.text();
            state.sourceText = typeof text === "string" ? text : "";
            state.sourceLoaded = state.sourceText.length > 0;
            state.sourceError = "";
        } catch (error) {
            state.sourceText = "";
            state.sourceLoaded = false;
            state.sourceError = error?.message ? String(error.message) : "無法載入檔案內容";
            console.error("[Report] Failed to load source text", {
                projectId: report.project.id,
                path: report.path,
                error
            });
        } finally {
            state.sourceLoading = false;
        }
    },
    { immediate: true }
);

function clamp(value, min, max) {
    return Math.min(max, Math.max(min, value));
}

function shouldIgnoreMouseEvent(event) {
    return (
        event?.type === "mousedown" &&
        typeof window !== "undefined" &&
        "PointerEvent" in window
    );
}

function startPreviewResize(event) {
    if (event.button !== 0) return;
    event.preventDefault();

    const startX = event.clientX;
    const startWidth = middlePaneWidth.value;
    const containerEl = mainContentRef.value;
    const workspaceEl = containerEl?.querySelector(".workSpace");
    if (!workspaceEl) return;

    const minWidth = 260;
    const workspaceMinWidth = 320;
    const workspaceRect = workspaceEl.getBoundingClientRect();
    const maxAdditional = Math.max(0, workspaceRect.width - workspaceMinWidth);
    const maxWidth = Math.max(minWidth, startWidth + maxAdditional);

    const handleMove = (pointerEvent) => {
        const delta = pointerEvent.clientX - startX;
        middlePaneWidth.value = clamp(startWidth + delta, minWidth, maxWidth);
    };

    const stop = () => {
        window.removeEventListener("pointermove", handleMove);
        window.removeEventListener("pointerup", stop);
        window.removeEventListener("pointercancel", stop);
    };

    window.addEventListener("pointermove", handleMove);
    window.addEventListener("pointerup", stop);
    window.addEventListener("pointercancel", stop);
}

function clampReportSidebarWidth() {
    const containerEl = mainContentRef.value;
    if (!containerEl) return;

    const navEl = containerEl.querySelector(".toolColumn");
    const availableWidth = containerEl.clientWidth - (navEl?.clientWidth ?? 0);
    if (availableWidth <= 0) return;

    const workspaceMinWidth = 320;
    const minRailWidthDefault = 260;
    const maxRailWidth = Math.max(0, availableWidth - workspaceMinWidth);

    if (maxRailWidth === 0) {
        middlePaneWidth.value = 0;
        return;
    }

    const minRailWidth = Math.min(minRailWidthDefault, maxRailWidth);
    middlePaneWidth.value = clamp(middlePaneWidth.value, minRailWidth, maxRailWidth);
}

async function handleAddActiveContext() {
    const added = await addActiveNode();
    if (added) {
        openChatWindow();
    }
}

function handleAddSelectionContext() {
    let snippet = buildSelectedSnippet();
    if (!snippet) {
        snippet = codeSelection.value ? { ...codeSelection.value } : null;
    }
    if (!snippet) {
        if (typeof safeAlertFail === "function") {
            safeAlertFail("請先在程式碼預覽中選取想加入的內容。");
        }
        return;
    }
    const added = addSnippetContext({ ...snippet });
    if (added) {
        openChatWindow();
        clearCodeSelection();
        if (typeof window !== "undefined") {
            const selection = window.getSelection?.();
            if (selection?.removeAllRanges) {
                selection.removeAllRanges();
            }
        }
    }
}

async function handleSendMessage(content) {
    const text = (content || "").trim();
    if (!text) return;
    openChatWindow();
    console.log("[ChatAI] Sending message:", text);
    await sendUserMessage(text);
}

function openChatWindow() {
    if (!isChatWindowOpen.value) {
        isChatWindowOpen.value = true;
    }
}

function closeChatWindow() {
    if (isChatWindowOpen.value) {
        isChatWindowOpen.value = false;
        stopChatDrag();
        stopChatResize();
    }
}

function toggleChatWindow() {
    if (isChatWindowOpen.value) return;
    if (!isChatToggleDisabled.value) {
        openChatWindow();
    }
}

function ensureChatWindowInView() {
    const maxX = Math.max(0, window.innerWidth - chatWindowState.width);
    const maxY = Math.max(0, window.innerHeight - chatWindowState.height);
    chatWindowState.x = clamp(chatWindowState.x, 0, maxX);
    chatWindowState.y = clamp(chatWindowState.y, 0, maxY);
}

function startChatDrag(event) {
    if (shouldIgnoreMouseEvent(event)) return;
    if (event.button !== 0) return;
    event.preventDefault();
    chatDragState.active = true;
    chatDragState.offsetX = event.clientX - chatWindowState.x;
    chatDragState.offsetY = event.clientY - chatWindowState.y;
    window.addEventListener("pointermove", handleChatDrag);
    window.addEventListener("pointerup", stopChatDrag);
    window.addEventListener("pointercancel", stopChatDrag);
}

function handleChatDrag(event) {
    if (!chatDragState.active) return;
    event.preventDefault();
    const maxX = Math.max(0, window.innerWidth - chatWindowState.width);
    const maxY = Math.max(0, window.innerHeight - chatWindowState.height);
    chatWindowState.x = clamp(event.clientX - chatDragState.offsetX, 0, maxX);
    chatWindowState.y = clamp(event.clientY - chatDragState.offsetY, 0, maxY);
}

function stopChatDrag() {
    chatDragState.active = false;
    window.removeEventListener("pointermove", handleChatDrag);
    window.removeEventListener("pointerup", stopChatDrag);
    window.removeEventListener("pointercancel", stopChatDrag);
}

function startChatResize(payload) {
    const event = payload?.originalEvent ?? payload;
    const edges = payload?.edges ?? { right: true, bottom: true };
    if (!event || shouldIgnoreMouseEvent(event)) return;
    if (event.button !== 0) return;
    if (!edges.left && !edges.right && !edges.top && !edges.bottom) return;

    event.preventDefault();
    chatResizeState.active = true;
    chatResizeState.startX = event.clientX;
    chatResizeState.startY = event.clientY;
    chatResizeState.startWidth = chatWindowState.width;
    chatResizeState.startHeight = chatWindowState.height;
    chatResizeState.startLeft = chatWindowState.x;
    chatResizeState.startTop = chatWindowState.y;
    chatResizeState.edges.left = !!edges.left;
    chatResizeState.edges.right = !!edges.right;
    chatResizeState.edges.top = !!edges.top;
    chatResizeState.edges.bottom = !!edges.bottom;

    window.addEventListener("pointermove", handleChatResize);
    window.addEventListener("pointerup", stopChatResize);
    window.addEventListener("pointercancel", stopChatResize);
}

function handleChatResize(event) {
    if (!chatResizeState.active) return;
    event.preventDefault();
    const deltaX = event.clientX - chatResizeState.startX;
    const deltaY = event.clientY - chatResizeState.startY;
    const minWidth = 320;
    const minHeight = 320;

    if (chatResizeState.edges.left) {
        const proposedLeft = chatResizeState.startLeft + deltaX;
        const maxLeft = chatResizeState.startLeft + chatResizeState.startWidth - minWidth;
        const clampedLeft = clamp(proposedLeft, 0, Math.max(0, maxLeft));
        const widthFromLeft = chatResizeState.startWidth + (chatResizeState.startLeft - clampedLeft);
        const maxWidthFromViewport = Math.max(minWidth, window.innerWidth - clampedLeft);
        chatWindowState.x = clampedLeft;
        chatWindowState.width = clamp(widthFromLeft, minWidth, maxWidthFromViewport);
    }

    if (chatResizeState.edges.top) {
        const proposedTop = chatResizeState.startTop + deltaY;
        const maxTop = chatResizeState.startTop + chatResizeState.startHeight - minHeight;
        const clampedTop = clamp(proposedTop, 0, Math.max(0, maxTop));
        const heightFromTop = chatResizeState.startHeight + (chatResizeState.startTop - clampedTop);
        const maxHeightFromViewport = Math.max(minHeight, window.innerHeight - clampedTop);
        chatWindowState.y = clampedTop;
        chatWindowState.height = clamp(heightFromTop, minHeight, maxHeightFromViewport);
    }

    if (chatResizeState.edges.right) {
        const maxWidth = Math.max(minWidth, window.innerWidth - chatWindowState.x);
        chatWindowState.width = clamp(chatResizeState.startWidth + deltaX, minWidth, maxWidth);
    }

    if (chatResizeState.edges.bottom) {
        const maxHeight = Math.max(minHeight, window.innerHeight - chatWindowState.y);
        chatWindowState.height = clamp(chatResizeState.startHeight + deltaY, minHeight, maxHeight);
    }
}

function stopChatResize() {
    chatResizeState.active = false;
    chatResizeState.edges.left = false;
    chatResizeState.edges.right = false;
    chatResizeState.edges.top = false;
    chatResizeState.edges.bottom = false;
    window.removeEventListener("pointermove", handleChatResize);
    window.removeEventListener("pointerup", stopChatResize);
    window.removeEventListener("pointercancel", stopChatResize);
}

onMounted(async () => {
    await cleanupLegacyHandles();
    updateCapabilityFlags();
    await loadProjectsFromDB();
    clampReportSidebarWidth();
    window.addEventListener("resize", ensureChatWindowInView);
    window.addEventListener("resize", clampReportSidebarWidth);
    if (typeof document !== "undefined") {
        document.addEventListener("pointerdown", handleDocumentPointerDown, true);
        document.addEventListener("selectionchange", handleDocumentSelectionChange);
        document.addEventListener("mouseup", handleDocumentPointerUp);
    }
});

onBeforeUnmount(() => {
    window.removeEventListener("resize", ensureChatWindowInView);
    window.removeEventListener("resize", clampReportSidebarWidth);
    stopChatDrag();
    stopChatResize();
    if (typeof document !== "undefined") {
        document.removeEventListener("pointerdown", handleDocumentPointerDown, true);
        document.removeEventListener("selectionchange", handleDocumentSelectionChange);
        document.removeEventListener("mouseup", handleDocumentPointerUp);
    }
});
</script>



<template>
    <div class="page page--light">
        <div class="topBar">
            <div class="topBar_left">
                <h1 class="topBar_title">
                    <img :src="workspaceLogoSrc" alt="Workspace" class="topBar_logo" />
                </h1>
            </div>
            <div class="topBar_spacer"></div>
            <div class="topBar_right">
                <div class="topBar_addProject" @click="showUploadModal = true">
                    <svg xmlns="http://www.w3.org/2000/svg" viewBox="0 0 512 512">
                        <path d="M256,0C114.6,0,0,114.6,0,256s114.6,256,256,256s256-114.6,256-256S397.4,0,256,0z M405.3,277.3c0,11.8-9.5,21.3-21.3,21.3h-85.3V384c0,11.8-9.5,21.3-21.3,21.3h-42.7c-11.8,0-21.3-9.6-21.3-21.3v-85.3H128c-11.8,0-21.3-9.6-21.3-21.3v-42.7c0-11.8,9.5-21.3,21.3-21.3h85.3V128c0-11.8,9.5-21.3,21.3-21.3h42.7c11.8,0,21.3,9.6,21.3,21.3v85.3H384c11.8,0,21.3,9.6,21.3,21.3V277.3z" />
                    </svg>
                    <p>新增專案</p>
                </div>
            </div>
        </div>

        <div class="mainContent themed-scrollbar" ref="mainContentRef">
            <nav class="toolColumn">
                <button
                    type="button"
                    class="toolColumn_btn"
                    :class="{ active: isProjectToolActive }"
                    @click="toggleProjectTool"
                    :aria-pressed="isProjectToolActive"
                    title="專案列表"
                >
                    <svg viewBox="0 0 24 24" aria-hidden="true">
                        <rect x="3" y="5" width="18" height="14" rx="2" ry="2" fill="currentColor" opacity="0.18" />
                        <path
                            d="M5 7h5l1.5 2H19v8H5V7Z"
                            fill="currentColor"
                        />
                    </svg>
                </button>
                <button
                    type="button"
                    class="toolColumn_btn"
                    :class="{ active: isReportToolActive }"
                    @click="toggleReportTool"
                    :aria-pressed="isReportToolActive"
                    title="報告審查"
                >
                    <svg viewBox="0 0 24 24" aria-hidden="true">
                        <rect x="3" y="3" width="18" height="18" rx="9" fill="currentColor" opacity="0.18" />
                        <path
                            d="M14.8 13.4a4.5 4.5 0 1 0-1.4 1.4l3.5 3.5 1.4-1.4-3.5-3.5Zm-3.8.6a3 3 0 1 1 0-6 3 3 0 0 1 0 6Z"
                            fill="currentColor"
                        />
                    </svg>
                </button>
                <button
                    type="button"
                    class="toolColumn_btn toolColumn_btn--chat"
                    :class="{ active: isChatWindowOpen }"
                    :disabled="isChatToggleDisabled"
                    @click="toggleChatWindow"
                    :aria-pressed="isChatWindowOpen"
                    title="Chat AI"
                >
                    <svg viewBox="0 0 24 24" aria-hidden="true">
                        <rect x="3" y="3" width="18" height="18" rx="4" fill="currentColor" opacity="0.12" />
                        <path
                            d="M8.5 8h7c.83 0 1.5.67 1.5 1.5v3c0 .83-.67 1.5-1.5 1.5h-.94l-1.8 1.88c-.31.33-.76.12-.76-.32V14.5h-3.5c-.83 0-1.5-.67-1.5-1.5v-3C7 8.67 7.67 8 8.5 8Z"
                            fill="currentColor"
                        />
                    </svg>
                </button>
            </nav>
            <PanelRail
                :style-width="middlePaneStyle"
                :mode="panelMode"
                :projects="projects"
                :selected-project-id="selectedProjectId"
                :on-select-project="handleSelectProject"
                :on-delete-project="deleteProject"
                :is-tree-collapsed="isTreeCollapsed"
                :show-content="isProjectToolActive || isReportToolActive"
                :tree="tree"
                :active-tree-path="activeTreePath"
                :is-loading-tree="isLoadingTree"
                :open-node="openNode"
                :select-tree-node="selectTreeNode"
                :report-config="reportPanelConfig"
                @resize-start="startPreviewResize"
            />

            <section class="workSpace" :class="{ 'workSpace--reports': isReportToolActive }">
                <template v-if="isReportToolActive">
                    <div class="panelHeader">報告檢視</div>
                    <template v-if="hasReadyReports || viewerHasContent">
                        <div v-if="readyReports.length" class="reportTabs">
                            <button
                                v-for="entry in readyReports"
                                :key="entry.key"
                                type="button"
                                class="reportTab"
                                :class="{
                                    active:
                                        activeReport &&
                                        normaliseProjectId(entry.project.id) === normaliseProjectId(activeReport.project.id) &&
                                        entry.path === activeReport.path
                                }"
                                @click="selectReport(entry.project.id, entry.path)"
                            >
                                {{ entry.project.name }} / {{ entry.path }}
                            </button>
                        </div>
                        <div
                            class="reportViewerContent"
                            :class="{ 'reportViewerContent--loading': isActiveReportProcessing }"
                            :aria-busy="isActiveReportProcessing ? 'true' : 'false'"
                        >
                            <div
                                v-if="isActiveReportProcessing"
                                class="reportViewerProcessingOverlay reportViewerLoading"
                                role="status"
                                aria-live="polite"
                            >
                                <span class="reportViewerSpinner" aria-hidden="true"></span>
                                <p class="reportViewerProcessingText">正在透過 Dify 執行 AI審查，請稍候…</p>
                            </div>
                            <template v-if="activeReport">
                                <div class="reportViewerHeader">
                                    <h3 class="reportTitle">{{ activeReport.project.name }} / {{ activeReport.path }}</h3>
                                    <p class="reportViewerTimestamp">更新於 {{ activeReport.state.updatedAtDisplay || '-' }}</p>
                                </div>
                                <div v-if="activeReport.state.status === 'error'" class="reportErrorPanel">
                                    <p class="reportErrorText">生成失敗：{{ activeReport.state.error || '未知原因' }}</p>
                                    <p class="reportErrorHint">請檢查檔案權限、Dify 設定或稍後再試。</p>
                                </div>
                                <template v-else>
                                    <div v-if="hasStructuredReport" class="reportStructured">
                                        <div
                                            v-if="hasStructuredReportToggle"
                                            class="reportStructuredToggle"
                                            role="group"
                                            aria-label="報告來源"
                                        >
                                            <div class="reportStructuredToggleButtons">
                                                <button
                                                    type="button"
                                                    class="reportStructuredToggleButton"
                                                    :class="{ active: structuredReportViewMode === 'combined' }"
                                                    :disabled="!canShowStructuredSummary"
                                                    @click="setStructuredReportViewMode('combined')"
                                                >
                                                    總報告
                                                </button>
                                                <button
                                                    type="button"
                                                    class="reportStructuredToggleButton"
                                                    :class="{ active: structuredReportViewMode === 'static' }"
                                                    :disabled="!canShowStructuredStatic"
                                                    @click="setStructuredReportViewMode('static')"
                                                >
                                                    靜態分析器
                                                </button>
                                                <button
                                                    type="button"
                                                    class="reportStructuredToggleButton"
                                                    :class="{ active: structuredReportViewMode === 'dml' }"
                                                    :disabled="!canShowStructuredDml"
                                                    @click="setStructuredReportViewMode('dml')"
                                                >
                                                    AI審查
                                                </button>
                                            </div>
                                            <button
                                                v-if="shouldShowStructuredExportButton"
                                                type="button"
                                                class="reportExportButton reportStructuredToggleExport"
                                                :disabled="structuredReportExportConfig.busy"
                                                :aria-busy="structuredReportExportConfig.busy ? 'true' : 'false'"
                                                @click="exportCurrentStructuredReportJson"
                                            >
                                                <span v-if="structuredReportExportConfig.busy">匯出中…</span>
                                                <span v-else>{{ structuredReportExportLabel }}</span>
                                            </button>
                                        </div>
                                        <section
                                            v-if="structuredReportViewMode === 'combined' && canShowStructuredSummary"
                                            class="reportSummaryGrid"
                                        >
                                            <div class="reportSummaryCard reportSummaryCard--total">
                                                <span class="reportSummaryLabel">問題</span>
                                                <span class="reportSummaryValue">{{ activeReportTotalIssuesDisplay }}</span>
                                            </div>
                                            <div
                                                v-if="activeReportSummaryText"
                                                class="reportSummaryCard reportSummaryCard--span"
                                            >
                                                <span class="reportSummaryLabel">摘要</span>
                                                <p class="reportSummaryText">{{ activeReportSummaryText }}</p>
                                            </div>
                                            <div
                                                v-else-if="shouldShowNoIssueSummary"
                                                class="reportSummaryCard reportSummaryCard--span"
                                            >
                                                <span class="reportSummaryLabel">摘要</span>
                                                <p class="reportSummaryText">未檢測到問題。</p>
                                            </div>
                                            <div
                                                v-if="ruleBreakdownItems.length"
                                                class="reportSummaryCard"
                                            >
                                                <span class="reportSummaryLabel">規則分佈</span>
                                                <ul class="reportSummaryList">
                                                    <li
                                                        v-for="item in ruleBreakdownItems"
                                                        :key="`${item.label}-${item.count}`"
                                                    >
                                                        <span class="reportSummaryItemLabel">{{ item.label }}</span>
                                                        <span class="reportSummaryItemValue">{{ item.count }}</span>
                                                    </li>
                                                </ul>
                                            </div>
                                            <div
                                                v-if="severityBreakdownItems.length"
                                                class="reportSummaryCard"
                                            >
                                                <span class="reportSummaryLabel">嚴重度</span>
                                                <ul class="reportSummaryList">
                                                    <li
                                                        v-for="item in severityBreakdownItems"
                                                        :key="`${item.label}-${item.count}`"
                                                    >
                                                        <span class="reportSummaryItemLabel">{{ item.label }}</span>
                                                        <span class="reportSummaryItemValue">{{ item.count }}</span>
                                                    </li>
                                                </ul>
                                            </div>
                                        </section>

                                        <section
                                            v-if="structuredReportViewMode === 'static' && hasStaticDetailContent"
                                            class="reportStaticSection"
                                        >
                                            <div class="reportStaticHeader">
                                                <h4>靜態分析器</h4>
                                                <span v-if="staticEngineName" class="reportStaticEngine">
                                                    引擎：{{ staticEngineName }}
                                                </span>
                                                <span v-else-if="staticSourceName" class="reportStaticEngine">
                                                    來源：{{ staticSourceName }}
                                                </span>
                                            </div>
                                            <div
                                                v-if="staticSummaryDetailsItems.length"
                                                class="reportStaticBlock"
                                            >
                                                <h5>摘要資訊</h5>
                                                <ul class="reportStaticList">
                                                    <li
                                                        v-for="item in staticSummaryDetailsItems"
                                                        :key="`static-summary-${item.label}-${item.value}`"
                                                    >
                                                        <span class="reportStaticItemLabel">{{ item.label }}</span>
                                                        <span class="reportStaticItemValue">{{ item.value }}</span>
                                                    </li>
                                                </ul>
                                            </div>
                                            <div
                                                v-if="staticMetadataDetailsItems.length"
                                                class="reportStaticBlock"
                                            >
                                                <h5>中繼資料</h5>
                                                <ul class="reportStaticList">
                                                    <li
                                                        v-for="item in staticMetadataDetailsItems"
                                                        :key="`static-metadata-${item.label}-${item.value}`"
                                                    >
                                                        <span class="reportStaticItemLabel">{{ item.label }}</span>
                                                        <span class="reportStaticItemValue">{{ item.value }}</span>
                                                    </li>
                                                </ul>
                                            </div>
                                        </section>

                                        <section
                                            v-if="structuredReportViewMode === 'dml' && dmlReportDetails"
                                            class="reportDmlSection"
                                        >
                                            <details
                                                class="reportDmlDetails"
                                                :open="isDmlReportExpanded"
                                                @toggle="handleToggleDmlSection"
                                            >
                                                <summary class="reportDmlSummaryToggle">
                                                    <div class="reportDmlHeader">
                                                        <h4>AI審查</h4>
                                                        <span
                                                            v-if="dmlReportDetails.status"
                                                            class="reportDmlStatus"
                                                        >
                                                            {{ dmlReportDetails.status }}
                                                        </span>
                                                        <span
                                                            v-if="dmlReportDetails.generatedAt"
                                                            class="reportDmlTimestamp"
                                                        >
                                                            產生於 {{ dmlReportDetails.generatedAt }}
                                                        </span>
                                                    </div>
                                                </summary>
                                                <div class="reportDmlContent">
                                                    <p v-if="dmlReportDetails.error" class="reportDmlError">
                                                        {{ dmlReportDetails.error }}
                                                    </p>
                                                    <div v-if="hasDmlSegments" class="reportDmlSegments">
                                                        <details
                                                            v-for="segment in dmlSegments"
                                                            :key="segment.key"
                                                            class="reportDmlSegment"
                                                        >
                                                            <summary>
                                                                第 {{ segment.index }} 段
                                                                <span v-if="segment.startLine">
                                                                    （第 {{ segment.startLine }} 行起
                                                                    <span v-if="segment.endLine"
                                                                        >，至第 {{ segment.endLine }} 行止</span
                                                                    >
                                                                    ）
                                                                </span>
                                                            </summary>
                                                            <pre
                                                                v-if="segment.text || segment.sql"
                                                                class="reportDmlSql codeScroll themed-scrollbar"
                                                                v-text="segment.text || segment.sql"
                                                            ></pre>
                                                            <pre
                                                                v-if="segment.analysis"
                                                                class="reportDmlAnalysis codeScroll themed-scrollbar"
                                                                v-text="segment.analysis"
                                                            ></pre>
                                                        </details>
                                                    </div>
                                                    <p v-else class="reportDmlEmpty">尚未取得 AI審查拆分結果。</p>
                                                    <pre
                                                        v-if="dmlReportDetails.reportText"
                                                        class="reportDmlSummary codeScroll themed-scrollbar"
                                                        v-text="dmlReportDetails.reportText"
                                                    ></pre>
                                                </div>
                                            </details>
                                        </section>
                                        <section
                                            v-if="structuredReportJsonPreview"
                                            class="reportJsonPreviewSection"
                                        >
                                            <details class="reportJsonPreviewDetails">
                                                <summary class="reportJsonPreviewSummary">
                                                    {{ structuredReportJsonHeading }}
                                                </summary>
                                                <pre
                                                    class="reportJsonPreview codeScroll themed-scrollbar"
                                                    v-text="structuredReportJsonPreview"
                                                ></pre>
                                            </details>
                                        </section>
                                        <section
                                            v-if="shouldShowReportIssuesSection"
                                            class="reportIssuesSection"
                                        >
                                            <div class="reportIssuesHeader">
                                                <div class="reportIssuesHeaderInfo">
                                                    <h4>問題清單</h4>
                                                    <span class="reportIssuesTotal">
                                                        <template v-if="activeReportIssueCount !== null">
                                                            共 {{ activeReportIssueCount }} 項
                                                        </template>
                                                        <template v-else>—</template>
                                                    </span>
                                                </div>
                                            </div>
                                            <div class="reportIssuesContent">
                                                <template v-if="activeReportDetails">
                                                    <div
                                                        v-if="activeReport.state.sourceLoading"
                                                        class="reportIssuesNotice"
                                                    >
                                                        正在載入原始碼…
                                                    </div>
                                                    <div
                                                        v-else-if="activeReport.state.sourceError"
                                                        class="reportIssuesNotice reportIssuesNotice--error"
                                                    >
                                                        無法載入檔案內容：{{ activeReport.state.sourceError }}
                                                    </div>
                                                    <template v-else>
                                                        <div
                                                            v-if="shouldShowAiUnavailableNotice"
                                                            class="reportIssuesNotice reportIssuesNotice--warning"
                                                        >
                                                            {{ reportAiUnavailableNotice }}
                                                        </div>
                                                        <div
                                                            v-if="hasReportIssueLines"
                                                            class="reportRow reportIssuesRow"
                                                        >
                                                            <div class="reportRowContent codeScroll themed-scrollbar">
                                                                <div class="codeEditor">
                                                                    <div
                                                                        v-for="line in reportIssueLines"
                                                                        :key="line.key"
                                                                        class="codeLine"
                                                                        :data-line="line.number != null ? line.number : undefined"
                                                                        :class="{
                                                                            'codeLine--issue': line.type === 'code' && line.hasIssue,
                                                                            'codeLine--meta': line.type !== 'code',
                                                                            'codeLine--issuesMeta': line.type === 'issues',
                                                                            'codeLine--fixMeta': line.type === 'fix'
                                                                        }"
                                                                    >
                                                                        <span
                                                                            class="codeLineNo"
                                                                            :class="{
                                                                                'codeLineNo--issue': line.type === 'code' && line.hasIssue,
                                                                                'codeLineNo--meta': line.type !== 'code',
                                                                                'codeLineNo--issues': line.type === 'issues',
                                                                                'codeLineNo--fix': line.type === 'fix'
                                                                            }"
                                                                            :data-line="line.number != null ? line.displayNumber : ''"
                                                                            :aria-label="line.type !== 'code' ? line.iconLabel : null"
                                                                            :aria-hidden="line.type === 'code'"
                                                                        >
                                                                            <svg
                                                                                v-if="line.type === 'issues'"
                                                                                class="codeLineNoIcon codeLineNoIcon--warning"
                                                                                viewBox="0 0 20 20"
                                                                                focusable="false"
                                                                                aria-hidden="true"
                                                                            >
                                                                                <path
                                                                                    d="M10.447 2.105a1 1 0 00-1.894 0l-7 14A1 1 0 002.447 18h15.106a1 1 0 00.894-1.447l-7-14zM10 6a1 1 0 01.993.883L11 7v4a1 1 0 01-1.993.117L9 11V7a1 1 0 011-1zm0 8a1 1 0 110 2 1 1 0 010-2z"
                                                                                />
                                                                            </svg>
                                                                            <svg
                                                                                v-else-if="line.type === 'fix'"
                                                                                class="codeLineNoIcon codeLineNoIcon--fix"
                                                                                viewBox="0 0 20 20"
                                                                                focusable="false"
                                                                                aria-hidden="true"
                                                                            >
                                                                                <path
                                                                                    d="M17.898 2.102a1 1 0 00-1.517.127l-2.156 2.873-1.21-.403a1 1 0 00-1.043.24l-4.95 4.95a1 1 0 000 1.414l1.775 1.775-5.189 5.189a1 1 0 001.414 1.414l5.189-5.189 1.775 1.775a1 1 0 001.414 0l4.95-4.95a1 1 0 00.24-1.043l-.403-1.21 2.873-2.156a1 1 0 00.127-1.517l-.489-.489z"
                                                                                />
                                                                            </svg>
                                                                        </span>
                                                                        <span
                                                                            class="codeLineContent"
                                                                            :class="{
                                                                                'codeLineContent--issueHighlight': line.type === 'code' && line.hasIssue,
                                                                                'codeLineContent--issues': line.type === 'issues',
                                                                                'codeLineContent--fix': line.type === 'fix'
                                                                            }"
                                                                            v-html="line.html"
                                                                        ></span>
                                                                    </div>
                                                                </div>
                                                            </div>
                                                        </div>
                                                        <p v-else class="reportIssuesEmpty">尚未能載入完整的代碼內容。</p>
                                                    </template>
                                                </template>
                                                <p v-else class="reportIssuesEmpty">尚未能載入完整的代碼內容。</p>
                                            </div>
                                            </section>
                                        <section
                                            v-else
                                            class="reportIssuesSection reportIssuesSection--empty"
                                        >
                                            <p class="reportIssuesEmpty">未檢測到任何問題。</p>
                                        </section>

                                    </div>
                                    <pre v-else class="reportBody codeScroll themed-scrollbar">{{ activeReport.state.report }}</pre>
                                    <details v-if="shouldShowDmlChunkDetails" class="reportChunks">
                                        <summary>AI 審查段落（{{ dmlChunkDetails.length }}）</summary>
                                        <ol class="reportChunkList reportChunkList--issues">
                                            <li
                                                v-for="chunk in dmlChunkDetails"
                                                :key="`chunk-${chunk.index}-${chunk.total}`"
                                            >
                                                <h4 class="reportChunkTitle">第 {{ chunk.index }} 段</h4>
                                                <template v-if="chunk.issues.length">
                                                    <ul class="reportChunkIssues">
                                                        <li
                                                            v-for="(issue, issueIndex) in chunk.issues"
                                                            :key="`chunk-${chunk.index}-issue-${issueIndex}`"
                                                            class="reportChunkIssue"
                                                        >
                                                            <p class="reportChunkIssueMessage">{{ issue.message }}</p>
                                                            <p v-if="issue.rule" class="reportChunkIssueMeta">規則：{{ issue.rule }}</p>
                                                            <p v-if="issue.severity" class="reportChunkIssueMeta">
                                                                嚴重度：{{ issue.severity }}
                                                            </p>
                                                            <p v-if="issue.line" class="reportChunkIssueMeta">
                                                                行數：第 {{ issue.line }} 行
                                                            </p>
                                                            <p v-if="issue.context" class="reportChunkIssueContext">
                                                                {{ issue.context }}
                                                            </p>
                                                        </li>
                                                    </ul>
                                                </template>
                                                <p v-else class="reportChunkEmpty">未檢測到任何問題。</p>
                                            </li>
                                        </ol>
                                    </details>
                                </template>
                            </template>
                            <template v-else>
                                <div class="reportViewerPlaceholder">請從左側選擇檔案報告。</div>
                            </template>
                        </div>
                    </template>
                    <p v-else class="reportViewerPlaceholder">尚未生成任何報告，請先於左側檔案中啟動生成。</p>
                </template>
                <template v-else-if="previewing.kind && previewing.kind !== 'error'">
                    <div class="pvHeader">
                        <div class="pvName">{{ previewing.name }}</div>
                        <div class="pvMeta">{{ previewing.mime || '-' }} | {{ (previewing.size / 1024).toFixed(1) }} KB</div>
                    </div>

                    <template v-if="previewing.kind === 'text'">
                        <div class="pvBox codeBox">
                            <div
                                class="codeScroll themed-scrollbar"
                                :class="{ 'codeScroll--wrapped': !showCodeLineNumbers }"
                                ref="codeScrollRef"
                                @pointerdown="handleCodeScrollPointerDown"
                            >
                                <div class="codeEditor">
                                    <div
                                        v-for="line in previewLineItems"
                                        :key="line.number"
                                        class="codeLine"
                                        :data-line="line.number"
                                    >
                                        <span
                                            class="codeLineNo"
                                            :data-line="line.number"
                                            aria-hidden="true"
                                        ></span>
                                        <span class="codeLineContent" v-html="renderLineContent(line)"></span>
                                    </div>
                                </div>
                            </div>
                        </div>

                    </template>

                    <div v-else-if="previewing.kind === 'image'" class="pvBox imgBox">
                        <img :src="previewing.url" :alt="previewing.name" />
                    </div>

                    <div v-else-if="previewing.kind === 'pdf'" class="pvBox pdfBox">
                        <iframe :src="previewing.url" title="PDF Preview" style="width:100%;height:100%;border:none;"></iframe>
                    </div>

                    <div v-else class="pvBox">
                        <a class="btn" :href="previewing.url" download>Download file</a>
                        <a class="btn outline" :href="previewing.url" target="_blank">Open in new window</a>
                    </div>
                </template>

                <template v-else-if="previewing.kind === 'error'">
                    <div class="pvError">
                        Cannot preview: {{ previewing.error }}
                    </div>
                </template>

                <template v-else>
                    <div class="pvPlaceholder">Select a file to see its preview here.</div>
                </template>
            </section>
        </div>

        <Teleport to="body">
            <ChatAiWindow
                :visible="isChatWindowOpen"
                :floating-style="chatWindowStyle"
                :context-items="contextItems"
                :messages="messages"
                :loading="isProcessing"
                :disabled="isChatLocked"
                :connection="connection"
                @add-active="handleAddActiveContext"
                @add-selection="handleAddSelectionContext"
                @clear-context="clearContext"
                @remove-context="removeContext"
                @send-message="handleSendMessage"
                @close="closeChatWindow"
                @drag-start="startChatDrag"
                @resize-start="startChatResize"
            />
        </Teleport>

        <div v-if="showUploadModal" class="modalBackdrop" @click.self="showUploadModal = false">
            <div class="modalCard">
                <h3>Import Project Folder</h3>
                <p>Drag a folder here or use the buttons below to import a project. External directories and OPFS are supported.</p>

                <div class="dropZone" @drop="handleDrop" @dragover="handleDragOver">Drop a folder here to import</div>

                <div class="modalBtns">
                    <button class="btn" v-if="supportsFS" @click="pickFolderAndImport">Select folder</button>
                    <label class="btn outline" v-else>Fallback import<input type="file" webkitdirectory directory multiple style="display:none" @change="handleFolderInput"></label>
                    <button class="btn ghost" @click="showUploadModal = false">Cancel</button>
                </div>
                <p class="hint" v-if="!supportsFS">Your browser does not support showDirectoryPicker. Use the fallback input instead.</p>
            </div>
        </div>
    </div>
</template>
<style>
/* 讓 100% 有依據 */
html,
body,
#app {
    height: 100%;
    margin: 0;
    font-family: "Segoe UI", Roboto, Helvetica, Arial, sans-serif;
    color: #e5e7eb;
}

.page {
    min-height: 100vh;
    display: flex;
    flex-direction: column;
    background-color: #1e1e1e;
}

/* 頂欄 */
.topBar {
    box-sizing: border-box;
    height: 60px;
    padding: 0 16px;
    background: linear-gradient(90deg, #2c2c2c, #252526);
    border-bottom: 1px solid #3d3d3d;
    display: flex;
    align-items: center;
    box-shadow: 0 2px 6px rgba(0, 0, 0, 0.5);
}

.topBar_left {
    display: flex;
    align-items: center;
    gap: 12px;
}

.topBar_title {
    margin: 0;
    padding: 0;
    font-size: 0;
    line-height: 1;
}

.topBar_logo {
    display: block;
    height: 36px;
    width: auto;
    object-fit: contain;
}

.topBar_spacer {
    flex: 1 1 auto;
}

.topBar_right {
    display: flex;
    align-items: center;
    gap: 12px;
}

.topBar_iconBtn {
    width: 44px;
    height: 44px;
    border-radius: 12px;
    border: 1px solid #3d3d3d;
    background: #2b2b2b;
    color: #cbd5f5;
    display: inline-flex;
    align-items: center;
    justify-content: center;
    cursor: pointer;
    transition: background 0.2s ease, transform 0.2s ease, border-color 0.2s ease, color 0.2s ease;
}

.topBar_iconBtn svg {
    width: 20px;
    height: 20px;
}

.topBar_iconBtn:hover:not(:disabled) {
    background: #343434;
    border-color: #4b5563;
    color: #e0f2fe;
    transform: translateY(-1px);
}

.topBar_iconBtn:disabled {
    opacity: 0.6;
    cursor: not-allowed;
}

.topBar_iconBtn.active {
    background: linear-gradient(135deg, rgba(59, 130, 246, 0.3), rgba(14, 165, 233, 0.3));
    border-color: rgba(14, 165, 233, 0.6);
    color: #e0f2fe;
}

.topBar_addProject {
    display: flex;
    align-items: center;
    gap: 10px;
    padding: 6px 14px;
    border-radius: 6px;
    background-color: #007acc;
    transition: all 0.25s ease;
}

.topBar_addProject p {
    margin: 0;
    color: white;
    font-weight: 600;
    font-size: 15px;
}

.topBar_addProject svg {
    height: 20px;
    fill: white;
    transition: transform 0.25s ease, fill 0.25s ease;
}

.topBar_addProject:hover {
    background-color: #0288d1;
    transform: translateY(-2px) scale(1.03);
    cursor: pointer;
    box-shadow: 0 4px 12px rgba(0, 0, 0, 0.4);
}

.topBar_addProject:active {
    transform: scale(0.96);
}


.mainContent {
    display: flex;
    flex-direction: row;
    flex-wrap: nowrap;
    align-items: stretch;
    flex: 1 1 auto;
    min-height: 0;
    background-color: #1e1e1e;
    padding: 0;
    width: 100%;
    box-sizing: border-box;
    column-gap: 16px;
    row-gap: 16px;
    overflow: visible;
}

.workSpace {
    flex: 1 1 480px;
    display: flex;
    flex-direction: column;
    gap: 16px;
    min-height: 0;
    min-width: 0;
    background: #191919;
    border: 1px solid #323232;
    border-radius: 0;
    padding: 16px;
    box-sizing: border-box;
}

.workSpace--reports {
    flex: 1 1 auto;
    display: flex;
    flex-direction: column;
}

.toolColumn {
    flex: 0 0 64px;
    width: 64px;
    background: #252526;
    border-right: 1px solid #323232;
    display: flex;
    flex-direction: column;
    align-items: center;
    gap: 12px;
    padding: 16px 10px;
    box-sizing: border-box;
}

.toolColumn_btn {
    width: 44px;
    height: 44px;
    border: 1px solid #3d3d3d;
    background: #262626;
    color: #cbd5f5;
    display: inline-flex;
    align-items: center;
    justify-content: center;
    cursor: pointer;
    transition: background 0.2s ease, color 0.2s ease, border-color 0.2s ease, transform 0.2s ease;
    padding: 0;
}

.toolColumn_btn svg {
    width: 33px;
    height: 33px;
}

.toolColumn_btn--chat {
    margin-top: auto;
}

.toolColumn_btn:hover {
    background: #2f2f2f;
    border-color: #4b5563;
    color: #e0f2fe;
    transform: translateY(-1px);
}

.toolColumn_btn.active {
    background: linear-gradient(135deg, rgba(59, 130, 246, 0.25), rgba(14, 165, 233, 0.25));
    border-color: rgba(14, 165, 233, 0.6);
    color: #e0f2fe;
}

.toolColumn_btn:focus-visible {
    outline: 2px solid #60a5fa;
    outline-offset: 2px;
}

.mainContent > * {
    min-height: 0;
    min-width: 0;
}

@media (max-width: 900px) {
    .mainContent {
        flex-direction: column;
    }
    .toolColumn {
        flex-direction: row;
        width: 100%;
        flex: 0 0 auto;
        border-right: none;
        border-bottom: 1px solid #323232;
        justify-content: flex-start;
    }
    .toolColumn_btn {
        transform: none;
    }
    .toolColumn_btn--chat {
        margin-top: 0;
        margin-left: auto;
    }
    .workSpace {
        width: 100%;
        flex: 1 1 auto;
    }
}

.panelHeader {
    font-weight: 700;
    color: #cbd5e1;
    font-size: 14px;
}

.reportViewerContent {
    flex: 1 1 auto;
    display: flex;
    flex-direction: column;
    gap: 12px;
    min-height: 0;
    background: #191919;
    border: 1px solid #323232;
    border-radius: 0;
    padding: 16px;
    box-sizing: border-box;
    min-width: 0;
    position: relative;
    overflow: visible;
}

.reportViewerContent--loading > :not(.reportViewerProcessingOverlay) {
    filter: blur(1px);
    pointer-events: none;
}

.reportViewerProcessingOverlay {
    position: absolute;
    inset: 0;
    background: rgba(15, 23, 42, 0.78);
    backdrop-filter: blur(2px);
    display: flex;
    flex-direction: column;
    align-items: center;
    justify-content: center;
    gap: 16px;
    padding: 32px 16px;
    z-index: 10;
    pointer-events: all;
}

.reportViewerProcessingOverlay .reportViewerSpinner {
    width: 48px;
    height: 48px;
}

.reportViewerProcessingText {
    margin: 0;
    font-size: 14px;
    color: #cbd5f5;
}

.reportViewerLoading {
    flex: 1 1 auto;
    display: flex;
    flex-direction: column;
    align-items: center;
    justify-content: center;
    gap: 16px;
    padding: 40px 16px;
    text-align: center;
    color: #e2e8f0;
}

.reportViewerSpinner {
    width: 44px;
    height: 44px;
    border-radius: 50%;
    border: 3px solid rgba(148, 163, 184, 0.35);
    border-top-color: #60a5fa;
    animation: reportViewerSpin 1s linear infinite;
}

.reportViewerLoadingText {
    margin: 0;
    font-size: 14px;
    color: #cbd5f5;
}

@keyframes reportViewerSpin {
    0% {
        transform: rotate(0deg);
    }
    100% {
        transform: rotate(360deg);
    }
}

.reportViewerHeader {
    display: flex;
    flex-direction: column;
    gap: 4px;
}

.reportTabs {
    display: flex;
    flex-wrap: wrap;
    gap: 8px;
}

.reportTab {
    border: 1px solid rgba(148, 163, 184, 0.4);
    border-radius: 0;
    background: rgba(148, 163, 184, 0.12);
    color: #e2e8f0;
    font-size: 12px;
    padding: 4px 10px;
    cursor: pointer;
    transition: background 0.2s ease, border-color 0.2s ease;
}

.reportTab.active {
    background: linear-gradient(135deg, rgba(59, 130, 246, 0.25), rgba(14, 165, 233, 0.25));
    border-color: rgba(59, 130, 246, 0.5);
}


.reportTitle {
    margin: 0;
    font-size: 18px;
    color: #f9fafb;
}

.reportViewerTimestamp {
    margin: 0;
    font-size: 12px;
    color: #a5b4fc;
}

.reportBody {
    flex: 1 1 auto;
    margin: 0;
    padding: 16px;
    border-radius: 6px;
    background: #1b1b1b;
    border: 1px solid #2f2f2f;
    color: #d1d5db;
    font-family: Consolas, "Courier New", monospace;
    font-size: 13px;
    line-height: 1.45;
    white-space: pre-wrap;
    word-break: break-word;
}

.reportStructured {
    display: flex;
    flex-direction: column;
    gap: 20px;
    flex: 1 1 auto;
    min-height: 0;
}

.reportStructured > * {
    min-height: 0;
}

.reportStructuredPrimary {
    display: flex;
    flex-direction: column;
    gap: 20px;
    min-height: 0;
}

.reportStructuredSecondary {
    display: flex;
    flex-direction: column;
    gap: 20px;
    min-height: 0;
}

.reportStructuredToggle {
    display: flex;
    flex-wrap: wrap;
    align-items: center;
    gap: 12px;
    justify-content: space-between;
}

.reportStructuredToggleButtons {
    display: inline-flex;
    flex-wrap: wrap;
    gap: 8px;
}

.reportStructuredToggleButton {
    border: 1px solid rgba(148, 163, 184, 0.35);
    border-radius: 4px;
    background: rgba(148, 163, 184, 0.14);
    color: #e2e8f0;
    font-size: 12px;
    padding: 4px 10px;
    cursor: pointer;
    transition: background 0.2s ease, border-color 0.2s ease, color 0.2s ease;
}

.reportStructuredToggleButton.active {
    background: linear-gradient(135deg, rgba(59, 130, 246, 0.28), rgba(14, 165, 233, 0.28));
    border-color: rgba(59, 130, 246, 0.5);
    color: #f8fafc;
}

.reportStructuredToggleButton:disabled {
    opacity: 0.45;
    cursor: not-allowed;
}

.reportStructuredToggleExport {
    margin-left: auto;
}

.reportJsonPreviewSection {
    margin-top: 12px;
    width: 100%;
    max-width: 100%;
    box-sizing: border-box;
}

.reportJsonPreviewDetails {
    border: 1px solid #334155;
    border-radius: 6px;
    background: rgba(15, 23, 42, 0.65);
    overflow: hidden;
    max-width: 100%;
}

.reportJsonPreviewSummary {
    display: flex;
    align-items: center;
    gap: 6px;
    margin: 0;
    padding: 10px 12px;
    font-size: 13px;
    font-weight: 600;
    color: #bfdbfe;
    list-style: none;
    cursor: pointer;
}

.reportJsonPreviewSummary::-webkit-details-marker {
    display: none;
}

.reportJsonPreviewDetails[open] .reportJsonPreviewSummary {
    border-bottom: 1px solid rgba(59, 130, 246, 0.35);
}

.reportJsonPreviewDetails:not([open]) .reportJsonPreviewSummary::after,
.reportJsonPreviewDetails[open] .reportJsonPreviewSummary::after {
    content: "";
    width: 8px;
    height: 8px;
    border: 1px solid currentColor;
    border-left: 0;
    border-top: 0;
    transform: rotate(45deg);
    margin-left: auto;
    transition: transform 0.2s ease;
}

.reportJsonPreviewDetails[open] .reportJsonPreviewSummary::after {
    transform: rotate(225deg);
}

.reportJsonPreview {
    margin: 0;
    padding: 12px;
    border-top: 1px solid rgba(59, 130, 246, 0.35);
    background: rgba(15, 23, 42, 0.45);
    color: #e2e8f0;
    font-size: 12px;
    max-width: 100%;
    line-height: 1.45;
    white-space: pre-wrap;
    word-break: break-word;
}

.reportExportButton {
    border: 1px solid #3d3d3d;
    background: #1f2937;
    color: #cbd5f5;
    padding: 6px 12px;
    border-radius: 6px;
    font-size: 13px;
    line-height: 1.2;
    cursor: pointer;
    transition: background 0.2s ease, border-color 0.2s ease, color 0.2s ease, transform 0.2s ease;
}

.reportExportButton:hover:not(:disabled) {
    background: #374151;
    border-color: #60a5fa;
    color: #e0f2fe;
    transform: translateY(-1px);
}

.reportExportButton:disabled {
    opacity: 0.5;
    cursor: not-allowed;
}

.reportExportButton:focus-visible {
    outline: 2px solid #60a5fa;
    outline-offset: 2px;
}

.reportSummaryGrid {
    display: grid;
    grid-template-columns: repeat(auto-fit, minmax(220px, 1fr));
    gap: 12px;
    width: 100%;
}

.reportSummaryCard {
    border: 1px solid #2f2f2f;
    background: #1f1f1f;
    border-radius: 6px;
    padding: 12px 14px;
    display: flex;
    flex-direction: column;
    gap: 8px;
    min-width: 0;
    word-break: break-word;
}

.reportSummaryCard--total {
    background: #1f1f1f;
    border-color: #2f2f2f;
}

.reportSummaryCard--span {
    grid-column: 1 / -1;
}

@media (max-width: 720px) {
    .reportSummaryCard--span {
        grid-column: span 1;
    }
}

.reportSummaryLabel {
    font-size: 12px;
    font-weight: 600;
    color: #cbd5f5;
    letter-spacing: 0.04em;
    text-transform: uppercase;
}

.reportSummaryValue {
    font-size: 28px;
    font-weight: 700;
    color: #f8fafc;
    line-height: 1;
}

.reportSummaryText {
    margin: 0;
    font-size: 13px;
    color: #e2e8f0;
    line-height: 1.5;
}

.reportSummaryList {
    list-style: none;
    margin: 0;
    padding: 0;
    display: flex;
    flex-direction: column;
    gap: 6px;
    font-size: 13px;
    color: #e2e8f0;
}

.reportSummaryItemLabel {
    font-weight: 600;
    margin-right: 6px;
}

.reportSummaryItemValue {
    color: #cbd5f5;
}

.reportStaticSection {
    margin-top: 24px;
    padding: 16px;
    border: 1px solid rgba(148, 163, 184, 0.18);
    border-radius: 8px;
    background: rgba(30, 41, 59, 0.32);
    display: flex;
    flex-direction: column;
    gap: 12px;
}

.reportStaticHeader {
    display: flex;
    flex-wrap: wrap;
    align-items: baseline;
    gap: 8px;
}

.reportStaticHeader h4 {
    margin: 0;
    font-size: 16px;
    font-weight: 600;
    color: #f8fafc;
}

.reportStaticEngine {
    font-size: 12px;
    color: #94a3b8;
}

.reportStaticBlock {
    display: flex;
    flex-direction: column;
    gap: 6px;
}

.reportStaticBlock h5 {
    margin: 0;
    font-size: 13px;
    color: #cbd5f5;
    text-transform: none;
    letter-spacing: 0.02em;
}

.reportStaticList {
    list-style: none;
    margin: 0;
    padding: 0;
    display: flex;
    flex-direction: column;
    gap: 6px;
    font-size: 13px;
    color: #e2e8f0;
}

.reportStaticItemLabel {
    font-weight: 600;
    margin-right: 6px;
    color: #cbd5f5;
}

.reportStaticItemValue {
    color: #cbd5f5;
}

.reportDmlSection {
    margin-top: 24px;
}

.reportDmlDetails {
    padding: 16px;
    border: 1px solid rgba(148, 163, 184, 0.18);
    border-radius: 8px;
    background: rgba(15, 23, 42, 0.4);
    display: flex;
    flex-direction: column;
    gap: 12px;
}

.reportDmlSummaryToggle {
    display: flex;
    align-items: center;
    cursor: pointer;
    gap: 8px;
    list-style: none;
    margin: -16px -16px 0;
    padding: 16px;
    box-sizing: border-box;
    border-radius: 6px;
    transition: background 0.2s ease;
    color: #e2e8f0;
    font-weight: 600;
}

.reportDmlSummaryToggle::-webkit-details-marker {
    display: none;
}

.reportDmlSummaryToggle::after {
    content: "";
    width: 8px;
    height: 8px;
    border: 1px solid currentColor;
    border-left: 0;
    border-top: 0;
    transform: rotate(45deg);
    margin-left: auto;
    transition: transform 0.2s ease;
}

.reportDmlDetails[open] .reportDmlSummaryToggle::after {
    transform: rotate(225deg);
}

.reportDmlDetails:not([open]) .reportDmlSummaryToggle {
    background: rgba(148, 163, 184, 0.12);
}

.reportDmlDetails:not([open]) .reportDmlSummaryToggle:hover,
.reportDmlDetails[open] .reportDmlSummaryToggle:hover {
    background: rgba(148, 163, 184, 0.18);
}

.reportDmlContent {
    display: flex;
    flex-direction: column;
    gap: 12px;
}

.reportDmlHeader {
    display: flex;
    flex-wrap: wrap;
    align-items: baseline;
    gap: 8px;
    flex: 1 1 auto;
    min-width: 0;
}

.reportDmlHeader h4 {
    margin: 0;
    font-size: 16px;
    font-weight: 600;
    color: #f8fafc;
}

.reportDmlStatus {
    font-size: 12px;
    font-weight: 600;
    color: #22d3ee;
    text-transform: uppercase;
}

.reportDmlTimestamp {
    font-size: 12px;
    color: #94a3b8;
}

.reportDmlError {
    margin: 0;
    color: #f87171;
    font-size: 13px;
}

.reportDmlSegments {
    display: flex;
    flex-direction: column;
    gap: 8px;
}

.reportDmlSegment {
    border: 1px solid rgba(148, 163, 184, 0.18);
    border-radius: 6px;
    background: rgba(15, 23, 42, 0.35);
}

.reportDmlSegment summary {
    cursor: pointer;
    padding: 8px 12px;
    font-weight: 600;
    color: #e2e8f0;
}

.reportDmlSegment pre {
    margin: 0;
    padding: 12px;
    font-size: 13px;
}

.reportDmlSql {
    background: rgba(15, 23, 42, 0.55);
    color: #e0f2fe;
}

.reportDmlAnalysis {
    background: rgba(8, 47, 73, 0.55);
    color: #fef9c3;
}

.reportDmlSummary {
    margin: 0;
    font-size: 13px;
    background: rgba(15, 23, 42, 0.65);
    color: #cbd5f5;
    border-radius: 6px;
    padding: 12px;
}

.reportDmlEmpty {
    margin: 0;
    font-size: 13px;
    color: #94a3b8;
}


.reportIssuesSection {
    display: flex;
    flex-direction: column;
    gap: 12px;
    flex: 1 1 auto;
    min-height: 0;
    align-self: stretch;
}

.reportIssuesSection--empty {
    padding-top: 12px;
    flex: 0 0 auto;
}


.reportIssuesHeader {
    display: flex;
    align-items: center;
    gap: 12px;
    flex-wrap: wrap;
}

.reportIssuesHeaderInfo {
    display: flex;
    align-items: baseline;
    gap: 8px;
    flex: 1 1 auto;
    min-width: 0;
}

.reportIssuesContent {
    flex: 1 1 auto;
    min-height: 0;
    display: flex;
    flex-direction: column;
    gap: 12px;
    border: 1px solid rgba(148, 163, 184, 0.28);
    border-radius: 8px;
    padding: 12px;
    background: rgba(15, 23, 42, 0.02);
    overflow: auto;
}

.reportIssuesHeader h4 {
    margin: 0;
    font-size: 16px;
    color: #0b1120;
}

.reportIssuesTotal {
    font-size: 12px;
    color: #94a3b8;
}

.reportIssuesNotice {
    padding: 10px 14px;
    border-radius: 6px;
    background: rgba(148, 163, 184, 0.12);
    color: #e2e8f0;
    font-size: 13px;
}

.reportIssuesNotice--error {
    background: rgba(248, 113, 113, 0.12);
    color: #fda4af;
}

.reportIssuesNotice--warning {
    background: rgba(250, 204, 21, 0.12);
    color: #facc15;
}

.reportRow {
    flex: 1 1 auto;
    min-height: 0;
    border-radius: 6px;
    background: #1b1b1b;
    display: flex;
    flex-direction: column;
    overflow: hidden;
}

.reportRowActions {
    display: flex;
    justify-content: flex-end;
    padding: 12px 16px 0;
    gap: 8px;
}

.reportRowActionButton {
    border: 1px solid rgba(148, 163, 184, 0.35);
    border-radius: 4px;
    background: rgba(148, 163, 184, 0.14);
    color: #e2e8f0;
    font-size: 12px;
    padding: 4px 12px;
    cursor: pointer;
    transition: background 0.2s ease, border-color 0.2s ease, color 0.2s ease;
}

.reportRowActionButton:hover:not(:disabled) {
    background: rgba(59, 130, 246, 0.2);
    border-color: rgba(59, 130, 246, 0.5);
    color: #f8fafc;
}

.reportRowActionButton:disabled {
    opacity: 0.5;
    cursor: not-allowed;
}

.reportRowContent {
    flex: 1 1 auto;
    margin: 0;
    padding: 16px;
    font-family: Consolas, "Courier New", monospace;
    font-size: 13px;
    line-height: 1.45;
    color: #e2e8f0;
    background: transparent;
    white-space: pre-wrap;
    word-break: break-word;
    min-height: 0;
}

.reportRowContent.codeScroll {
    overflow: visible;
    max-height: none;
}

.reportRowNotice {
    margin: 0;
    padding: 0 16px 12px;
    font-size: 12px;
    color: #94a3b8;
}

.reportIssuesRow .reportRowContent {
    padding: 0;
}

.reportIssuesRow .reportRowContent.codeScroll {
    display: flex;
    flex-direction: column;
    overflow: visible;
    max-height: none;
}

.reportIssuesRow .codeEditor {
    padding: 4px 0;
}

.reportIssuesRow .codeLine {
    border-left: 3px solid transparent;
    padding: 2px 0;
}

.reportIssuesRow .codeLine--issue {
    background: rgba(248, 113, 113, 0.12);
    border-left-color: rgba(248, 113, 113, 0.65);
}

.codeLineNo--issue {
    color: #b91c1c;
}

.codeLineContent--issueHighlight {
    color: #7f1d1d;
    background: rgba(248, 113, 113, 0.18);
}

.reportIssuesRow .codeLine--meta {
    background: rgba(226, 232, 240, 0.75);
    border-left-color: rgba(148, 163, 184, 0.6);
}

.reportIssuesRow .codeLine--issuesMeta {
    background: rgba(251, 146, 60, 0.24);
    border-left-color: rgba(251, 146, 60, 0.6);
}

.reportIssuesRow .codeLine--fixMeta {
    background: rgba(56, 189, 248, 0.2);
    border-left-color: rgba(56, 189, 248, 0.55);
}

.codeLineNo--meta {
    color: #1f2937;
    display: flex;
    align-items: center;
    justify-content: center;
    padding-right: 0;
}

.codeLineNo--meta::before {
    content: "";
}

.codeLineNo--issues {
    color: #c2410c;
}

.codeLineNo--fix {
    color: #0284c7;
}

.codeLineNoIcon {
    width: 16px;
    height: 16px;
    fill: currentColor;
    display: block;
}

.codeLineNoIcon--warning {
    color: inherit;
}

.codeLineContent--issues,
.codeLineContent--fix {
    font-size: 13px;
    line-height: 1.55;
    white-space: pre-wrap;
}

.codeLineContent--issues {
    color: #9a3412;
}

.codeLineContent--fix {
    color: #0369a1;
}

.reportIssueInlineRow {
    display: flex;
    flex-wrap: wrap;
    gap: 8px;
    align-items: flex-start;
    margin: 0 0 6px;
    color: #0f172a;
}

.reportIssueInlineRow:last-child {
    margin-bottom: 0;
}

.reportIssueInlineRow--empty {
    color: #475569;
    font-style: italic;
}

.reportIssueInlineCode {
    width: 100%;
    background: rgba(148, 163, 184, 0.08);
    border: 1px solid rgba(148, 163, 184, 0.2);
    border-radius: 8px;
    padding: 10px 12px;
    font-family: var(--code-font, "JetBrains Mono", SFMono-Regular, Menlo, Monaco, Consolas, "Liberation Mono", "Courier New", monospace);
    font-size: 13px;
    line-height: 1.55;
    white-space: pre-wrap;
    color: #0f172a;
    background-clip: padding-box;
}

.reportIssueInlineCode code {
    font-family: inherit;
}

.reportIssueInlineBadges {
    display: flex;
    align-items: center;
    gap: 6px;
    font-size: 11px;
    font-weight: 600;
    text-transform: uppercase;
    letter-spacing: 0.04em;
    color: #cbd5f5;
}

.reportIssueInlineIndex {
    color: #1e3a8a;
}

.reportIssueInlineRule {
    padding: 2px 8px;
    border-radius: 999px;
    background: rgba(59, 130, 246, 0.15);
    color: #1d4ed8;
    font-weight: 600;
}

.reportIssueInlineSeverity {
    padding: 2px 8px;
    border-radius: 999px;
    font-weight: 600;
    border: 1px solid transparent;
    color: #0f172a;
}

.reportIssueInlineSeverity--error {
    background: rgba(248, 113, 113, 0.22);
    color: #991b1b;
    border-color: rgba(248, 113, 113, 0.45);
}

.reportIssueInlineSeverity--warn {
    background: rgba(234, 179, 8, 0.24);
    color: #92400e;
    border-color: rgba(234, 179, 8, 0.45);
}

.reportIssueInlineSeverity--info {
    background: rgba(59, 130, 246, 0.2);
    color: #1d4ed8;
    border-color: rgba(59, 130, 246, 0.45);
}

.reportIssueInlineSeverity--muted {
    background: rgba(148, 163, 184, 0.24);
    color: #1f2937;
    border-color: rgba(148, 163, 184, 0.45);
}

.reportIssueInlineLine {
    padding: 2px 8px;
    border-radius: 999px;
    background: rgba(148, 163, 184, 0.25);
    color: #cbd5f5;
    font-weight: 600;
}

.reportIssueInlineMessage {
    flex: 1 1 220px;
    min-width: 200px;
    font-weight: 600;
    color: #0b1120;
}

.reportIssueInlineMeta {
    display: flex;
    flex-wrap: wrap;
    gap: 6px;
    font-size: 12px;
    color: #334155;
}

.reportIssueInlineObject {
    font-weight: 600;
}

.reportIssueInlineColumn {
    color: #1f2937;
}

.reportIssuesEmpty {
    margin: 0;
    font-size: 13px;
    color: #94a3b8;
}

.reportRaw {
    border: 1px solid #2f2f2f;
    border-radius: 6px;
    background: #111827;
    padding: 10px 14px;
}

.reportRaw > summary {
    cursor: pointer;
    font-weight: 600;
    font-size: 13px;
    color: #cbd5f5;
}

.reportRaw > summary::marker {
    color: #94a3b8;
}

.reportErrorPanel {
    margin: 0;
    padding: 16px;
    border-radius: 6px;
    border: 1px solid rgba(248, 113, 113, 0.3);
    background: rgba(248, 113, 113, 0.08);
    color: #fda4af;
}

.reportErrorText {
    margin: 0;
    font-size: 14px;
    font-weight: 600;
}

.reportErrorHint {
    margin: 8px 0 0;
    font-size: 12px;
    color: #fecaca;
}

.reportChunks {
    margin-top: 16px;
    border-radius: 6px;
    border: 1px solid #2f2f2f;
    background: #111827;
    padding: 12px 16px;
    color: #e2e8f0;
}

.reportChunks > summary {
    cursor: pointer;
    font-size: 13px;
    font-weight: 600;
    margin-bottom: 8px;
}

.reportChunkList {
    list-style: none;
    margin: 0;
    padding: 0;
    display: flex;
    flex-direction: column;
    gap: 12px;
}

.reportChunkList--issues {
    gap: 16px;
}

.reportChunkTitle {
    margin: 0 0 6px;
    font-size: 12px;
    color: #94a3b8;
}

.reportChunkIssues {
    margin: 0;
    padding-left: 20px;
    list-style: disc;
    display: flex;
    flex-direction: column;
    gap: 8px;
}

.reportChunkIssue {
    margin: 0;
}

.reportChunkIssueMessage {
    margin: 0;
    font-size: 13px;
    font-weight: 600;
    color: #f8fafc;
}

.reportChunkIssueMeta {
    margin: 4px 0 0;
    font-size: 12px;
    color: #94a3b8;
}

.reportChunkIssueContext {
    margin: 6px 0 0;
    font-size: 12px;
    color: #cbd5f5;
    white-space: pre-wrap;
    word-break: break-word;
}

.reportChunkEmpty {
    margin: 6px 0 0;
    font-size: 12px;
    color: #94a3b8;
}

.reportChunkBody {
    margin: 0;
    padding: 12px;
    border-radius: 4px;
    border: 1px solid #2f2f2f;
    background: #1b1b1b;
    color: #d1d5db;
    font-family: Consolas, "Courier New", monospace;
    font-size: 12px;
    line-height: 1.45;
    white-space: pre-wrap;
    word-break: break-word;
}

.reportViewerPlaceholder {
    margin: 0;
    color: #94a3b8;
    font-size: 13px;
}

.pvHeader {
    display: flex;
    flex-wrap: wrap;
    justify-content: space-between;
    gap: 12px;
    line-height: 1.2;
}

.pvName {
    font-size: 16px;
    font-weight: 600;
    color: #f3f4f6;
    word-break: break-all;
}

.pvMeta {
    font-size: 12px;
    color: #94a3b8;
}

.pvBox {
    flex: 1 1 auto;
    background: #1b1b1b;
    border-radius: 6px;
    border: 1px solid #2f2f2f;
    padding: 12px;
    display: flex;
    overflow: visible;
}

.pvBox:not(.codeBox) {
    overflow: visible;
}

.pvBox.codeBox {
    padding: 12px;
    overflow: visible;
}

.pvBox.codeBox.reportIssuesBox,
.pvBox.codeBox.reportIssuesBox .codeScroll {
    overflow: visible;
    max-height: none;
}

.codeScroll {
    flex: 1 1 auto;
    font-family: Consolas, "Courier New", monospace;
    font-size: 13px;
    line-height: 1.45;
    color: #1f2937;
    background: #f8fafc;
    cursor: text;
    overflow: visible;
    max-height: none;
}

.reportBody.codeScroll,
.reportChunkBody.codeScroll {
    -webkit-user-select: text;
    -moz-user-select: text;
    -ms-user-select: text;
    user-select: text;
}

.codeEditor {
    display: block;
    width: 100%;
    min-width: 0;
    outline: none;
    caret-color: transparent;
}

.codeEditor:focus {
    outline: none;
}

.codeLine {
    display: flex;
    align-items: flex-start;
    width: 100%;
}

.codeLineNo {
    position: relative;
    flex: 0 0 auto;
    width: 5ch;
    min-width: 5ch;
    padding: 0 12px 0 0;
    text-align: right;
    color: #4b5563;
    font-variant-numeric: tabular-nums;
    user-select: none;
}

.codeLineNo::before {
    content: attr(data-line);
    display: block;
}

.codeLineContent {
    flex: 1 1 auto;
    display: block;
    width: 100%;
    padding: 0 12px;
    white-space: pre-wrap;
    word-break: break-word;
    overflow-wrap: anywhere;
    min-width: 0;
    -webkit-user-select: text;
    -moz-user-select: text;
    -ms-user-select: text;
    user-select: text;
}

.codeSelectionHighlight {
    background: rgba(59, 130, 246, 0.25);
    color: #1f2937;
    border-radius: 2px;
}

.reportBody::selection,
.reportBody *::selection,
.reportChunkBody::selection,
.reportChunkBody *::selection,
.codeScroll::selection,
.codeScroll *::selection,
.codeLineContent::selection,
.codeLineContent *::selection {
    background: rgba(59, 130, 246, 0.45);
    color: #f8fafc;
}

.reportBody::-moz-selection,
.reportBody *::-moz-selection,
.reportChunkBody::-moz-selection,
.reportChunkBody *::-moz-selection,
.codeScroll::-moz-selection,
.codeScroll *::-moz-selection,
.codeLineContent::-moz-selection,
.codeLineContent *::-moz-selection {
    background: rgba(59, 130, 246, 0.45);
    color: #f8fafc;
}


.modalBackdrop {
    position: fixed;
    inset: 0;
    background: rgba(0, 0, 0, .5);
    display: flex;
    align-items: center;
    justify-content: center;
    z-index: 50;
}

.modalCard {
    width: 520px;
    max-width: 90vw;
    background: #252526;
    color: #e5e7eb;
    border: 1px solid #3d3d3d;
    border-radius: 10px;
    padding: 18px;
    box-shadow: 0 10px 30px rgba(0, 0, 0, .6);
}

.modalCard h3 {
    margin: 0 0 6px;
}

.modalCard p {
    margin: 6px 0 12px;
    opacity: .9;
}

.dropZone {
    border: 2px dashed #3d3d3d;
    border-radius: 10px;
    height: 160px;
    display: flex;
    align-items: center;
    justify-content: center;
    margin-bottom: 12px;
    user-select: none;
}

.dropZone:hover {
    background: #2a2a2a;
}

.modalBtns {
    display: flex;
    gap: 10px;
}

.btn {
    padding: 8px 14px;
    border-radius: 8px;
    border: 1px solid #3d3d3d;
    background: #007acc;
    color: #fff;
    cursor: pointer;
}

.btn:hover {
    filter: brightness(1.1);
}

.btn.ghost {
    background: transparent;
    color: #e5e7eb;
}

.btn.outline {
    background: transparent;
    color: #e5e7eb;
    border-color: #4b5563;
}

/* Light theme overrides */
.page--light {
    background-color: #f8fafc;
    color: #1f2937;
    --panel-surface: #ffffff;
    --panel-surface-alt: #f8fafc;
    --panel-border: #e2e8f0;
    --panel-border-strong: #cbd5f5;
    --panel-divider: rgba(148, 163, 184, 0.35);
    --panel-heading: #0f172a;
    --panel-muted: #64748b;
    --panel-accent: #2563eb;
    --panel-accent-soft: rgba(37, 99, 235, 0.12);
    --tree-row-hover: rgba(148, 163, 184, 0.18);
    --tree-row-active: rgba(59, 130, 246, 0.18);
    --tree-text: #1f2937;
    --tree-icon: #475569;
    --tree-connector: rgba(148, 163, 184, 0.4);
    --tree-badge-text: #1f2937;
    --tree-badge-idle: rgba(148, 163, 184, 0.24);
    --tree-badge-processing: rgba(234, 179, 8, 0.35);
    --tree-badge-ready: rgba(34, 197, 94, 0.28);
    --tree-badge-error: rgba(239, 68, 68, 0.32);
    --scrollbar-track: #e2e8f0;
    --scrollbar-thumb: #cbd5f5;
    --scrollbar-thumb-hover: #93c5fd;
}

.page--light .topBar {
    background: linear-gradient(90deg, #ffffff, #f1f5f9);
    border-bottom: 1px solid #cbd5f5;
    box-shadow: 0 2px 6px rgba(148, 163, 184, 0.35);
    color: #0f172a;
}

.page--light .topBar_iconBtn {
    background: #ffffff;
    border-color: #cbd5f5;
    color: #1f2937;
}

.page--light .topBar_iconBtn:hover:not(:disabled) {
    background: #e2e8f0;
    border-color: #93c5fd;
    color: #1d4ed8;
}

.page--light .topBar_iconBtn.active {
    background: linear-gradient(135deg, rgba(59, 130, 246, 0.18), rgba(14, 165, 233, 0.18));
    color: #1d4ed8;
}

.page--light .topBar_addProject {
    background-color: #2563eb;
    box-shadow: 0 4px 12px rgba(148, 163, 184, 0.35);
}

.page--light .topBar_addProject:hover {
    background-color: #1d4ed8;
}

.page--light .mainContent {
    background-color: #f8fafc;
}

.page--light .workSpace {
    background: #ffffff;
    border-color: #e2e8f0;
}

.page--light .toolColumn {
    background: #e2e8f0;
    border-right: 1px solid #cbd5f5;
}

.page--light .toolColumn_btn {
    background: #ffffff;
    border-color: #cbd5f5;
    color: #1f2937;
}

.page--light .toolColumn_btn:hover {
    background: #e2e8f0;
    border-color: #93c5fd;
    color: #1d4ed8;
}

.page--light .toolColumn_btn.active {
    background: linear-gradient(135deg, rgba(59, 130, 246, 0.18), rgba(14, 165, 233, 0.18));
    color: #1d4ed8;
}

.page--light .panelHeader {
    color: #475569;
}

.page--light .reportViewerContent {
    background: #ffffff;
    border-color: #e2e8f0;
    color: #1f2937;
}

.page--light .reportViewerProcessingOverlay {
    background: rgba(148, 163, 184, 0.35);
}

.page--light .reportViewerProcessingText {
    color: #1f2937;
}

.page--light .reportViewerPlaceholder {
    color: #64748b;
}

.page--light .reportTabs {
    gap: 10px;
}

.page--light .reportTab {
    background: #e2e8f0;
    border-color: #cbd5f5;
    color: #1f2937;
}

.page--light .reportTab.active {
    background: linear-gradient(135deg, rgba(59, 130, 246, 0.18), rgba(14, 165, 233, 0.18));
    border-color: rgba(59, 130, 246, 0.45);
    color: #1d4ed8;
}

.page--light .reportTitle {
    color: #0f172a;
}

.page--light .reportViewerTimestamp {
    color: #64748b;
}

.page--light .reportBody {
    background: #ffffff;
    border-color: #e2e8f0;
    color: #1f2937;
}

.page--light .reportStructuredToggleButton {
    background: #e2e8f0;
    border-color: #cbd5f5;
    color: #1f2937;
}

.page--light .reportStructuredToggleButton.active {
    background: linear-gradient(135deg, rgba(59, 130, 246, 0.2), rgba(14, 165, 233, 0.2));
    color: #1d4ed8;
}

.page--light .reportJsonPreviewDetails {
    background: #f8fafc;
    border-color: #cbd5f5;
}

.page--light .reportJsonPreviewSummary {
    color: #1d4ed8;
}

.page--light .reportJsonPreview {
    background: #ffffff;
    border-top-color: rgba(59, 130, 246, 0.2);
    color: #1f2937;
}

.page--light .reportExportButton {
    background: #2563eb;
    border-color: #2563eb;
    color: #ffffff;
}

.page--light .reportExportButton:hover:not(:disabled) {
    background: #1d4ed8;
    border-color: #1d4ed8;
    color: #ffffff;
}

.page--light .reportExportButton:disabled {
    background: #e2e8f0;
    border-color: #cbd5f5;
    color: #94a3b8;
}

.page--light .reportSummaryCard {
    background: #f1f5f9;
    border-color: #e2e8f0;
    color: #1f2937;
}

.page--light .reportSummaryLabel {
    color: #475569;
}

.page--light .reportSummaryList {
    color: #1f2937;
}

.page--light .reportSummaryItemLabel {
    color: #0f172a;
}

.page--light .reportSummaryText {
    color: #1f2937;
}

.page--light .reportSummaryValue {
    color: #0f172a;
}

.page--light .reportSummaryItemValue {
    color: #1d4ed8;
}

.page--light .reportStaticSection,
.page--light .reportDmlDetails {
    background: #f8fafc;
    border-color: #e2e8f0;
    color: #1f2937;
}

.page--light .reportStaticHeader h4,
.page--light .reportDmlHeader h4 {
    color: #0f172a;
}

.page--light .reportStaticEngine,
.page--light .reportDmlTimestamp,
.page--light .reportDmlEmpty {
    color: #64748b;
}

.page--light .reportStaticBlock h5 {
    color: #1f2937;
}

.page--light .reportStaticItemLabel {
    color: #0f172a;
}

.page--light .reportStaticItemValue {
    color: #1d4ed8;
}

.page--light .reportDmlStatus {
    color: #1d4ed8;
}

.page--light .reportDmlSummaryToggle {
    color: #0f172a;
}

.page--light .reportDmlDetails:not([open]) .reportDmlSummaryToggle {
    background: rgba(148, 163, 184, 0.24);
}

.page--light .reportDmlDetails:not([open]) .reportDmlSummaryToggle:hover,
.page--light .reportDmlDetails[open] .reportDmlSummaryToggle:hover {
    background: rgba(148, 163, 184, 0.32);
}

.page--light .reportDmlSegment {
    background: #f1f5f9;
    border-color: #e2e8f0;
}

.page--light .reportDmlSegment summary {
    color: #1f2937;
}

.page--light .reportDmlSegment pre {
    background: #ffffff;
    color: #1f2937;
}

.page--light .reportDmlSql {
    background: rgba(59, 130, 246, 0.12);
    color: #1d4ed8;
}

.page--light .reportDmlAnalysis {
    background: rgba(14, 165, 233, 0.12);
    color: #0f172a;
}

.page--light .reportDmlSummary {
    background: #f1f5f9;
    color: #1f2937;
}

.page--light .reportErrorPanel {
    background: rgba(248, 113, 113, 0.12);
    border-color: rgba(248, 113, 113, 0.35);
    color: #b91c1c;
}

.page--light .reportErrorHint {
    color: #b91c1c;
}

.page--light .reportChunks {
    background: #f8fafc;
    border-color: #e2e8f0;
    color: #1f2937;
}

.page--light .reportChunkTitle,
.page--light .reportChunkIssueMeta,
.page--light .reportChunkEmpty {
    color: #64748b;
}

.page--light .reportChunkIssueMessage {
    color: #0f172a;
}

.page--light .reportChunkIssueContext {
    color: #1d4ed8;
}

.page--light .reportChunkBody {
    background: #ffffff;
    border-color: #e2e8f0;
    color: #1f2937;
}

.page--light .pvName {
    color: #0f172a;
}

.page--light .pvMeta {
    color: #64748b;
}

.page--light .pvBox {
    background: #ffffff;
    border-color: #e2e8f0;
    color: #1f2937;
}

.page--light .codeScroll {
    background: #f8fafc;
    color: #1f2937;
}

.page--light .codeLineNo {
    color: #94a3b8;
}

.page--light .codeSelectionHighlight {
    background: rgba(59, 130, 246, 0.18);
    color: #1d4ed8;
}

.page--light .modalBackdrop {
    background: rgba(148, 163, 184, 0.35);
}

.page--light .modalCard {
    background: #ffffff;
    color: #1f2937;
    border-color: #e2e8f0;
    box-shadow: 0 16px 32px rgba(148, 163, 184, 0.4);
}

.page--light .dropZone {
    border-color: #cbd5f5;
    background: #f8fafc;
    color: #64748b;
}

.page--light .dropZone:hover {
    background: #e2e8f0;
}

.page--light .btn {
    background: #2563eb;
    border-color: #2563eb;
    color: #ffffff;
}

.page--light .btn.ghost {
    background: transparent;
    color: #1d4ed8;
}

.page--light .btn.outline {
    background: transparent;
    border-color: #93c5fd;
    color: #1d4ed8;
}

</style>





































































<|MERGE_RESOLUTION|>--- conflicted
+++ resolved
@@ -164,11 +164,7 @@
     static: false,
     ai: false
 });
-<<<<<<< HEAD
 const isDmlReportExpanded = ref(false);
-=======
-const isDmlReportExpanded = ref(true);
->>>>>>> ef8b1466
 
 const handleToggleDmlSection = (event) => {
     if (event && typeof event.target?.open === "boolean") {
