<script setup>
import { ref, reactive, watch, onMounted, onBeforeUnmount, computed, nextTick } from "vue";
import JSZip from "jszip";
import { usePreview } from "../scripts/composables/usePreview.js";
import { useTreeStore } from "../scripts/composables/useTreeStore.js";
import { useProjectsStore } from "../scripts/composables/useProjectsStore.js";
import { useAiAssistant } from "../scripts/composables/useAiAssistant.js";
import * as fileSystemService from "../scripts/services/fileSystemService.js";
import { generateReportViaDify, fetchProjectReports } from "../scripts/services/reportService.js";
import PanelRail from "../components/workspace/PanelRail.vue";
import ChatAiWindow from "../components/ChatAiWindow.vue";

const preview = usePreview();

const projectsStore = useProjectsStore({
    preview,
    fileSystem: fileSystemService
});

const treeStore = useTreeStore({
    getProjectRootHandleById: projectsStore.getProjectRootHandleById,
    getFileHandleByPath: fileSystemService.getFileHandleByPath,
    previewing: preview.previewing,
    isTextLike: preview.isTextLike,
    MAX_TEXT_BYTES: preview.MAX_TEXT_BYTES,
    selectedProjectId: projectsStore.selectedProjectId
});

projectsStore.setTreeStore(treeStore);

const aiAssistant = useAiAssistant({ treeStore, projectsStore, fileSystem: fileSystemService, preview });

const {
    showUploadModal,
    projects,
    selectedProjectId,
    supportsFS,
    loadProjectsFromDB,
    cleanupLegacyHandles,
    openProject,
    collapseProject,
    deleteProject,
    handleDrop,
    handleDragOver,
    handleFolderInput,
    pickFolderAndImport,
    updateCapabilityFlags,
    getProjectRootHandleById,
    safeAlertFail
} = projectsStore;

const {
    tree,
    activeTreePath,
    activeTreeRevision,
    isLoadingTree,
    openNode,
    selectTreeNode
} = treeStore;

const {
    open: openAssistantSession,
    close: closeAssistantSession,
    contextItems,
    messages,
    addActiveNode,
    addSnippetContext,
    removeContext,
    clearContext,
    sendUserMessage,
    isProcessing,
    isInteractionLocked: isChatLocked,
    connection,
    retryHandshake
} = aiAssistant;

const { previewing } = preview;

const previewLineItems = computed(() => {
    if (previewing.value.kind !== "text") return [];
    const text = previewing.value.text ?? "";
    const lines = text.split(/\r\n|\r|\n/);
    if (lines.length === 0) {
        return [{ number: 1, content: "\u00A0" }];
    }
    return lines.map((line, index) => ({
        number: index + 1,
        content: line === "" ? "\u00A0" : line,
        raw: line
    }));
});

const middlePaneWidth = ref(360);
const mainContentRef = ref(null);
const codeScrollRef = ref(null);
const codeSelection = ref(null);
let pointerDownInCode = false;
let shouldClearAfterPointerClick = false;
let lastPointerDownWasOutsideCode = false;
const showCodeLineNumbers = ref(true);
const isChatWindowOpen = ref(false);
const activeRailTool = ref("projects");
const chatWindowState = reactive({ x: 0, y: 80, width: 420, height: 520 });
const chatDragState = reactive({ active: false, offsetX: 0, offsetY: 0 });
const chatResizeState = reactive({
    active: false,
    startX: 0,
    startY: 0,
    startWidth: 0,
    startHeight: 0,
    startLeft: 0,
    startTop: 0,
    edges: {
        left: false,
        right: false,
        top: false,
        bottom: false
    }
});
const hasInitializedChatWindow = ref(false);
const isTreeCollapsed = ref(false);
const reportStates = reactive({});
const reportTreeCache = reactive({});
const reportBatchStates = reactive({});
const activeReportTarget = ref(null);
const isProjectToolActive = computed(() => activeRailTool.value === "projects");
const isReportToolActive = computed(() => activeRailTool.value === "reports");
const shouldPrepareReportTrees = computed(
    () => isProjectToolActive.value || isReportToolActive.value
);
const panelMode = computed(() => (isReportToolActive.value ? "reports" : "projects"));
const reportProjectEntries = computed(() => {
    const list = Array.isArray(projects.value) ? projects.value : [];
    return list.map((project) => {
        const projectKey = normaliseProjectId(project.id);
        return {
            project,
            cache: reportTreeCache[projectKey] || {
                nodes: [],
                loading: false,
                error: "",
                expandedPaths: [],
                hydratedReports: false,
                hydratingReports: false,
                reportHydrationError: ""
            }
        };
    });
});

const activePreviewTarget = computed(() => {
    const projectId = normaliseProjectId(selectedProjectId.value);
    const path = activeTreePath.value || "";
    if (!projectId || !path) return null;
    return { projectId, path };
});

const reportPanelConfig = computed(() => {
    const viewMode = isReportToolActive.value ? "reports" : "projects";
    const showProjectActions = isReportToolActive.value;
    const showIssueBadge = isReportToolActive.value;
    const showFileActions = isReportToolActive.value;
    const allowSelectWithoutReport = !isReportToolActive.value;
    const projectIssueGetter = showIssueBadge ? getProjectIssueCount : null;

    return {
        panelTitle: viewMode === "reports" ? "代碼審查" : "Project Files",
        showProjectActions,
        showIssueBadge,
        showFileActions,
        allowSelectWithoutReport,
        entries: reportProjectEntries.value,
        normaliseProjectId,
        isNodeExpanded: isReportNodeExpanded,
        toggleNode: toggleReportNode,
        getReportState: getReportStateForFile,
        onGenerate: generateReportForFile,
        onSelect: viewMode === "reports" ? selectReport : openProjectFileFromReportTree,
        getStatusLabel,
        onReloadProject: loadReportTreeForProject,
        onGenerateProject: generateProjectReports,
        getProjectBatchState,
        getProjectIssueCount: projectIssueGetter,
        activeTarget: isReportToolActive.value
            ? activeReportTarget.value
            : activePreviewTarget.value
    };
});
const readyReports = computed(() => {
    const list = [];
    const projectList = Array.isArray(projects.value) ? projects.value : [];
    const projectMap = new Map(projectList.map((project) => [String(project.id), project]));

    Object.entries(reportStates).forEach(([key, state]) => {
        if (state.status !== "ready") return;
        const parsed = parseReportKey(key);
        const project = projectMap.get(parsed.projectId);
        if (!project || !parsed.path) return;
        list.push({
            key,
            project,
            path: parsed.path,
            state
        });
    });

    list.sort((a, b) => {
        if (a.project.name === b.project.name) return a.path.localeCompare(b.path);
        return a.project.name.localeCompare(b.project.name);
    });

    return list;
});

const projectIssueTotals = computed(() => {
    const totals = new Map();
    Object.entries(reportStates).forEach(([key, state]) => {
        const summary = state?.issueSummary;
        if (!summary || !Number.isFinite(summary.totalIssues)) return;
        const parsed = parseReportKey(key);
        if (!parsed.projectId) return;
        const previous = totals.get(parsed.projectId);
        const base = typeof previous === "number" && Number.isFinite(previous) ? previous : 0;
        totals.set(parsed.projectId, base + summary.totalIssues);
    });
    return totals;
});
const hasReadyReports = computed(() => readyReports.value.length > 0);
const activeReport = computed(() => {
    const target = activeReportTarget.value;
    if (!target) return null;
    const key = toReportKey(target.projectId, target.path);
    if (!key) return null;
    const state = reportStates[key];
    if (!state || (state.status !== "ready" && state.status !== "error")) return null;
    const projectList = Array.isArray(projects.value) ? projects.value : [];
    const project = projectList.find((item) => String(item.id) === target.projectId);
    if (!project) return null;
    return {
        project,
        state,
        path: target.path
    };
});

const viewerHasContent = computed(() => {
    const report = activeReport.value;
    if (!report) return false;
    return report.state.status === "ready" || report.state.status === "error";
});

const hasChunkDetails = computed(() => {
    const report = activeReport.value;
    if (!report) return false;
    const chunks = report.state.chunks;
    return Array.isArray(chunks) && chunks.length > 1;
});

const activeReportDetails = computed(() => {
    const report = activeReport.value;
    if (!report || report.state.status !== "ready") return null;
    const parsed = report.state.parsedReport;
    if (!parsed || typeof parsed !== "object") return null;

    const reports = parsed.reports && typeof parsed.reports === "object" ? parsed.reports : null;
    const staticReport = reports?.static_analyzer || reports?.staticAnalyzer || null;
    const dmlReport = reports?.dml_prompt || reports?.dmlPrompt || null;

    const issues = Array.isArray(staticReport?.issues)
        ? staticReport.issues
        : Array.isArray(parsed.issues)
        ? parsed.issues
        : [];
    const rawStaticSummary =
        staticReport && typeof staticReport === "object" && staticReport.summary !== undefined
            ? staticReport.summary
            : null;
    const summary = (rawStaticSummary ?? parsed.summary) ?? null;

    let total = report.state.issueSummary?.totalIssues;
    if (!Number.isFinite(total)) {
        const summaryObject = summary && typeof summary === "object" ? summary : null;
        if (summaryObject) {
            const candidate = Number(summaryObject.total_issues ?? summaryObject.totalIssues);
            if (Number.isFinite(candidate)) {
                total = candidate;
            }
        }
        if (!Number.isFinite(total)) {
            let computedTotal = 0;
            for (const issue of issues) {
                if (Array.isArray(issue?.issues) && issue.issues.length) {
                    const filtered = issue.issues.filter((entry) => typeof entry === "string" && entry.trim());
                    computedTotal += filtered.length || issue.issues.length;
                } else if (typeof issue?.message === "string" && issue.message.trim()) {
                    computedTotal += 1;
                }
            }
            total = computedTotal;
        }
    }

    const summaryText = typeof summary === "string" ? summary.trim() : "";
    const summaryObject = summary && typeof summary === "object" ? summary : null;
    const staticSummaryObject =
        rawStaticSummary && typeof rawStaticSummary === "object" ? rawStaticSummary : summaryObject;
    const staticSummaryDetails = buildSummaryDetailList(staticSummaryObject, {
        omitKeys: ["by_rule", "byRule", "sources"]
    });
    const staticMetadata =
        staticReport && typeof staticReport.metadata === "object" && !Array.isArray(staticReport.metadata)
            ? staticReport.metadata
            : null;
    const staticMetadataDetails = buildSummaryDetailList(staticMetadata);

    const severityCounts = new Map();
    const ruleCounts = new Map();

    const toStringList = (value) => {
        if (Array.isArray(value)) {
            return value.map((item) => {
                if (item == null) return "";
                return typeof item === "string" ? item : String(item);
            });
        }
        if (value == null) return [];
        return [typeof value === "string" ? value : String(value)];
    };

    const toNumberList = (value) => {
        if (Array.isArray(value)) {
            return value
                .map((item) => {
                    const numeric = Number(item);
                    return Number.isFinite(numeric) ? numeric : null;
                })
                .filter((item) => item !== null);
        }
        const numeric = Number(value);
        return Number.isFinite(numeric) ? [numeric] : [];
    };

    const normalisedIssues = issues.map((issue, index) => {
        const ruleList = toStringList(issue?.rule_ids);
        if (!ruleList.length) {
            ruleList.push(...toStringList(issue?.ruleId));
            ruleList.push(...toStringList(issue?.rule_id));
            ruleList.push(...toStringList(issue?.rule));
        }

        const severityList = toStringList(issue?.severity_levels);
        if (!severityList.length) {
            severityList.push(...toStringList(issue?.severity));
            severityList.push(...toStringList(issue?.level));
        }

        const messageList = toStringList(issue?.issues);
        if (!messageList.length) {
            messageList.push(...toStringList(issue?.message));
            messageList.push(...toStringList(issue?.description));
        }

        const recommendationList = toStringList(issue?.recommendation);
        if (!recommendationList.length) {
            recommendationList.push(...toStringList(issue?.修改建議));
            recommendationList.push(...toStringList(issue?.modificationAdvice));
        }

        const evidenceList = toStringList(issue?.evidence_list);
        if (!evidenceList.length) {
            evidenceList.push(...toStringList(issue?.evidence));
        }

        const columnList = toNumberList(issue?.column);
        if (!columnList.length) {
            columnList.push(...toNumberList(issue?.columns));
        }

        const detailCount = Math.max(
            messageList.length,
            ruleList.length,
            severityList.length,
            recommendationList.length,
            columnList.length,
            evidenceList.length
        );

        const details = [];
        for (let detailIndex = 0; detailIndex < detailCount; detailIndex += 1) {
            const ruleCandidate = ruleList[detailIndex] ?? ruleList[0] ?? "";
            const messageCandidate = messageList[detailIndex] ?? messageList[0] ?? "";
            const severityCandidate = severityList[detailIndex] ?? severityList[0] ?? "";
            const recommendationCandidate = recommendationList[detailIndex] ?? recommendationList[0] ?? "";
            const evidenceCandidate = evidenceList[detailIndex] ?? evidenceList[0] ?? "";
            const columnCandidate = columnList[detailIndex] ?? columnList[0] ?? null;

            const ruleId = typeof ruleCandidate === "string" ? ruleCandidate.trim() : String(ruleCandidate ?? "").trim();
            const message = typeof messageCandidate === "string" ? messageCandidate.trim() : String(messageCandidate ?? "").trim();
            const severityRaw =
                typeof severityCandidate === "string" ? severityCandidate.trim() : String(severityCandidate ?? "").trim();
            const severityKey = severityRaw ? severityRaw.toUpperCase() : "未標示";
            let severityClass = "info";
            if (!severityRaw || severityKey === "未標示") {
                severityClass = "muted";
            } else if (severityKey.includes("CRIT") || severityKey.includes("ERR")) {
                severityClass = "error";
            } else if (severityKey.includes("WARN")) {
                severityClass = "warn";
            }
            const columnNumber = Number(columnCandidate);
            const column = Number.isFinite(columnNumber) ? columnNumber : null;
            const suggestion =
                typeof recommendationCandidate === "string"
                    ? recommendationCandidate.trim()
                    : String(recommendationCandidate ?? "").trim();
            const evidence = typeof evidenceCandidate === "string" ? evidenceCandidate : String(evidenceCandidate ?? "");

            details.push({
                key: `${index}-detail-${detailIndex}`,
                index: details.length + 1,
                ruleId,
                severity: severityRaw,
                severityLabel: severityKey,
                severityClass,
                message,
                column,
                suggestion,
                evidence
            });
        }

        if (!details.length) {
            details.push({
                key: `${index}-detail-0`,
                index: 1,
                ruleId: "",
                severity: "",
                severityLabel: "未標示",
                severityClass: "muted",
                message: "",
                column: null,
                suggestion: "",
                evidence: typeof issue?.evidence === "string" ? issue.evidence : ""
            });
        }

        details.forEach((detail) => {
            const severityLabel = detail.severityLabel || "未標示";
            severityCounts.set(severityLabel, (severityCounts.get(severityLabel) || 0) + 1);
            if (detail.ruleId) {
                ruleCounts.set(detail.ruleId, (ruleCounts.get(detail.ruleId) || 0) + 1);
            }
        });

        const objectName =
            (typeof issue?.object === "string" && issue.object.trim()) ||
            (typeof issue?.object_name === "string" && issue.object_name.trim()) ||
            "";

        let line = Number(issue?.line);
        if (!Number.isFinite(line)) line = null;

        const snippet = typeof issue?.snippet === "string" ? issue.snippet : "";
        const snippetLines = snippet ? snippet.replace(/\r\n?/g, "\n").split("\n") : [];

        const codeLines = snippetLines.map((lineText, idx) => {
            const rawText = lineText.replace(/\r$/, "");
            const number = line !== null ? line + idx : null;
            const displayNumber = number !== null ? String(number) : "";
            const safeHtml = escapeHtml(rawText);
            return {
                key: `${index}-line-${idx}`,
                number,
                displayNumber,
                raw: rawText,
                html: safeHtml.length ? safeHtml : "&nbsp;",
                highlight: false
            };
        });

        if (codeLines.length) {
            let highlightApplied = false;
            if (line !== null) {
                codeLines.forEach((codeLine) => {
                    if (codeLine.number === line) {
                        codeLine.highlight = true;
                        highlightApplied = true;
                    }
                });
            }

            if (!highlightApplied) {
                const fallbackIndex = codeLines.findIndex((item) => item.raw.trim().length > 0);
                const indexToHighlight = fallbackIndex >= 0 ? fallbackIndex : 0;
                if (codeLines[indexToHighlight]) {
                    codeLines[indexToHighlight].highlight = true;
                }
            }
        }

        const suggestionList = details
            .map((detail) => (typeof detail.suggestion === "string" ? detail.suggestion.trim() : ""))
            .filter((value) => value);

        const fixedCode =
            (typeof issue?.fixed_code === "string" && issue.fixed_code.trim()) ||
            (typeof issue?.fixedCode === "string" && issue.fixedCode.trim()) ||
            "";

        const primaryDetail = details[0];
        const primaryRuleId = details.find((detail) => detail.ruleId)?.ruleId || "";
        const primaryMessage = primaryDetail?.message || "";
        const primarySeverity = primaryDetail?.severity || "";
        const primarySeverityLabel = primaryDetail?.severityLabel || "未標示";
        const primarySeverityClass = primaryDetail?.severityClass || "info";
        const primaryEvidence =
            (typeof issue?.evidence === "string" && issue.evidence) || primaryDetail?.evidence || "";

        const columns = columnList;
        const columnPrimary = columns.length ? columns[0] : null;

        return {
            key: `${primaryRuleId || "issue"}-${index}`,
            index: index + 1,
            ruleId: primaryRuleId,
            ruleIds: ruleList.map((value) => (typeof value === "string" ? value.trim() : String(value ?? "").trim())).filter(Boolean),
            severity: primarySeverity,
            severityLabel: primarySeverityLabel,
            severityClass: primarySeverityClass,
            message: primaryMessage,
            objectName,
            line,
            column: columns,
            columnPrimary,
            snippet,
            evidence: primaryEvidence,
            suggestion: suggestionList[0] || "",
            suggestionList,
            fixedCode,
            codeLines,
            details
        };
    });

    if (summaryObject?.by_rule && typeof summaryObject.by_rule === "object") {
        for (const [rule, count] of Object.entries(summaryObject.by_rule)) {
            const key = typeof rule === "string" && rule.trim() ? rule.trim() : "";
            const numeric = Number(count);
            if (!Number.isFinite(numeric)) continue;
            const previous = ruleCounts.get(key) || 0;
            ruleCounts.set(key || "未分類", Math.max(previous, numeric));
        }
    }

    const severityBreakdown = Array.from(severityCounts.entries()).map(([label, count]) => ({
        label,
        count
    }));

    severityBreakdown.sort((a, b) => b.count - a.count || a.label.localeCompare(b.label));

    const ruleBreakdown = Array.from(ruleCounts.entries())
        .filter(([, count]) => Number.isFinite(count) && count > 0)
        .map(([label, count]) => ({
            label: label || "未分類",
            count
        }));

    ruleBreakdown.sort((a, b) => b.count - a.count || a.label.localeCompare(b.label));

    const globalSummary = parsed.summary && typeof parsed.summary === "object" ? parsed.summary : null;
    const combinedSummaryDetails = buildSummaryDetailList(globalSummary, {
        omitKeys: ["sources", "by_rule", "byRule"]
    });
    const sourceSummaries = [];
    if (globalSummary?.sources && typeof globalSummary.sources === "object") {
        for (const [key, value] of Object.entries(globalSummary.sources)) {
            if (!value || typeof value !== "object") continue;
            const keyLower = key.toLowerCase();
            let label = key;
            if (keyLower === "static_analyzer" || keyLower === "staticanalyzer") {
                label = "靜態分析器";
            } else if (keyLower === "dml_prompt" || keyLower === "dmlprompt") {
                label = "DML 提示詞分析";
            }
            const metrics = [];
            if (value.total_issues !== undefined || value.totalIssues !== undefined) {
                const totalValue = Number(value.total_issues ?? value.totalIssues ?? 0);
                metrics.push({ label: "問題數", value: Number.isFinite(totalValue) ? totalValue : 0 });
            }
            if (value.by_rule || value.byRule) {
                const byRuleEntries = Object.entries(value.by_rule || value.byRule || {});
                metrics.push({ label: "規則數", value: byRuleEntries.length });
            }
            if (value.total_segments !== undefined || value.totalSegments !== undefined) {
                const totalSegments = Number(value.total_segments ?? value.totalSegments ?? 0);
                metrics.push({ label: "拆分語句", value: Number.isFinite(totalSegments) ? totalSegments : 0 });
            }
            if (value.analyzed_segments !== undefined || value.analyzedSegments !== undefined) {
                const analysedSegments = Number(value.analyzed_segments ?? value.analyzedSegments ?? 0);
                metrics.push({ label: "已分析段數", value: Number.isFinite(analysedSegments) ? analysedSegments : 0 });
            }
            const status = typeof value.status === "string" ? value.status : "";
            const errorMessage =
                typeof value.error_message === "string"
                    ? value.error_message
                    : typeof value.errorMessage === "string"
                    ? value.errorMessage
                    : "";
            const generatedAt = value.generated_at || value.generatedAt || null;
            sourceSummaries.push({ key, label, metrics, status, errorMessage, generatedAt });
        }
    }

    let dmlDetails = null;
    if (dmlReport && typeof dmlReport === "object") {
        const dmlSummary =
            dmlReport.summary && typeof dmlReport.summary === "object" ? dmlReport.summary : null;
        const dmlChunks = Array.isArray(dmlReport.chunks) ? dmlReport.chunks : [];
        const dmlSegments = Array.isArray(dmlReport.segments)
            ? dmlReport.segments.map((segment, index) => {
                  const chunk = dmlChunks[index] || null;
                  const sql = typeof segment?.text === "string" ? segment.text : String(segment?.sql || "");
                  const analysisText = typeof chunk?.answer === "string" ? chunk.answer : "";
                  return {
                      key: `${index}-segment`,
                      index: Number.isFinite(Number(segment?.index)) ? Number(segment.index) : index + 1,
                      sql,
                      startLine: Number.isFinite(Number(segment?.startLine)) ? Number(segment.startLine) : null,
                      endLine: Number.isFinite(Number(segment?.endLine)) ? Number(segment.endLine) : null,
                      startColumn: Number.isFinite(Number(segment?.startColumn)) ? Number(segment.startColumn) : null,
                      endColumn: Number.isFinite(Number(segment?.endColumn)) ? Number(segment.endColumn) : null,
                      analysis: analysisText,
                      raw: chunk?.raw || null
                  };
              })
            : [];
        const aggregatedText = typeof dmlReport.report === "string" ? dmlReport.report.trim() : "";
        const errorMessage =
            typeof dmlReport.error === "string"
                ? dmlReport.error
                : typeof dmlSummary?.error_message === "string"
                ? dmlSummary.error_message
                : typeof dmlSummary?.errorMessage === "string"
                ? dmlSummary.errorMessage
                : "";
        const status = typeof dmlSummary?.status === "string" ? dmlSummary.status : "";
        const generatedAt = dmlReport.generatedAt || dmlSummary?.generated_at || dmlSummary?.generatedAt || null;
        const conversationId =
            typeof dmlReport.conversationId === "string" ? dmlReport.conversationId : "";
        dmlDetails = {
            summary: dmlSummary,
            segments: dmlSegments,
            reportText: aggregatedText,
            error: errorMessage,
            status,
            generatedAt,
            conversationId
        };
    }

    return {
        totalIssues: Number.isFinite(total) ? Number(total) : null,
        summary,
        summaryObject,
        summaryText,
        staticSummary: staticSummaryObject,
        staticSummaryDetails,
        staticMetadata,
        staticMetadataDetails,
        issues: normalisedIssues,
        severityBreakdown,
        ruleBreakdown,
        raw: parsed,
        sourceSummaries,
        combinedSummary: parsed.summary && typeof parsed.summary === "object" ? parsed.summary : null,
        combinedSummaryDetails,
        staticReport,
        dmlReport: dmlDetails
    };
});


const hasStructuredReport = computed(() => Boolean(activeReportDetails.value));
const activeReportSourceText = computed(() => {
    const report = activeReport.value;
    if (!report) return "";
    const text = report.state?.sourceText;
    return typeof text === "string" ? text : "";
});

const activeReportSourceLines = computed(() => {
    const text = activeReportSourceText.value;
    if (!text) {
        return [];
    }
    const normalised = text.replace(/\r\n?/g, "\n").split("\n");
    if (!normalised.length) {
        return [];
    }
    return normalised.map((raw, index) => ({
        number: index + 1,
        raw,
        html: escapeHtml(raw) || "&nbsp;"
    }));
});

const reportIssueLines = computed(() => {
    const details = activeReportDetails.value;
    const sourceLines = activeReportSourceLines.value;
    const issues = Array.isArray(details?.issues) ? details.issues : [];

    let maxLine = sourceLines.length;
    const issuesByLine = new Map();
    const orphanIssues = [];

    for (const issue of issues) {
        const lineNumber = Number(issue?.line);
        if (Number.isFinite(lineNumber) && lineNumber > 0) {
            const key = Math.max(1, Math.floor(lineNumber));
            const bucket = issuesByLine.get(key) || [];
            bucket.push(issue);
            issuesByLine.set(key, bucket);
            if (key > maxLine) {
                maxLine = key;
            }
        } else {
            orphanIssues.push(issue);
        }
    }

    const result = [];

    const ensureLineEntry = (lineNumber) => {
        const index = lineNumber - 1;
        if (index < sourceLines.length) {
            return sourceLines[index];
        }
        return { number: lineNumber, raw: "", html: "&nbsp;" };
    };

    for (let lineNumber = 1; lineNumber <= Math.max(1, maxLine); lineNumber += 1) {
        const baseLine = ensureLineEntry(lineNumber);
        const lineIssues = issuesByLine.get(lineNumber) || [];
        const hasIssue = lineIssues.length > 0;

        result.push({
            key: `code-${lineNumber}`,
            type: "code",
            number: lineNumber,
            displayNumber: String(lineNumber),
            html: baseLine.html,
            hasIssue,
            issues: lineIssues
        });

        if (hasIssue) {
            result.push(buildIssueMetaLine("issues", lineNumber, lineIssues));
            result.push(buildIssueMetaLine("fix", lineNumber, lineIssues));
        }
    }

    if (orphanIssues.length) {
        result.push(buildIssueMetaLine("issues", "orphan", orphanIssues, true));
        result.push(buildIssueMetaLine("fix", "orphan", orphanIssues, true));
    }

    return result;
});

const hasReportIssueLines = computed(() => reportIssueLines.value.length > 0);

const reportIssuesViewMode = ref("code");

const activeReportStaticRawSourceText = computed(() => {
    const report = activeReport.value;
    if (!report) return "";

    const direct = report.state?.rawReport;
    if (typeof direct === "string" && direct.trim()) {
        return direct;
    }

    const analysisRaw = report.state?.analysis?.rawReport;
    if (typeof analysisRaw === "string" && analysisRaw.trim()) {
        return analysisRaw;
    }

    const analysisOriginal = report.state?.analysis?.originalResult;
    if (typeof analysisOriginal === "string" && analysisOriginal.trim()) {
        return analysisOriginal;
    }

    const staticReportObject = report.state?.analysis?.staticReport;
    if (staticReportObject && typeof staticReportObject === "object") {
        try {
            return JSON.stringify(staticReportObject);
        } catch (error) {
            console.warn("[reports] Failed to stringify static report", error);
        }
    }

    const parsedReport = report.state?.parsedReport;
    if (parsedReport && typeof parsedReport === "object") {
        const reports =
            parsedReport.reports && typeof parsedReport.reports === "object" ? parsedReport.reports : null;
        if (reports) {
            const staticReport = reports.static_analyzer || reports.staticAnalyzer;
            if (staticReport && typeof staticReport === "object") {
                try {
                    return JSON.stringify(staticReport);
                } catch (error) {
                    console.warn("[reports] Failed to stringify parsed static report", error);
                }
            }
        }
    }

    return "";
});

const activeReportDifyRawSourceText = computed(() => {
    const report = activeReport.value;
    if (!report) return "";

    const difyReport = report.state?.dify?.report;
    if (typeof difyReport === "string" && difyReport.trim()) {
        return difyReport;
    }

    const difyOriginal = report.state?.dify?.originalReport;
    if (typeof difyOriginal === "string" && difyOriginal.trim()) {
        return difyOriginal;
    }

    const difyChunks = report.state?.dify?.chunks;
    if (Array.isArray(difyChunks) && difyChunks.length) {
        try {
            return JSON.stringify(difyChunks);
        } catch (error) {
            console.warn("[reports] Failed to stringify dify chunks", error);
        }
    }

    const analysisDify = report.state?.analysis?.difyReport;
    if (analysisDify && typeof analysisDify === "object") {
        try {
            return JSON.stringify(analysisDify);
        } catch (error) {
            console.warn("[reports] Failed to stringify analysis dify report", error);
        }
    }

    return "";
});

function formatReportRawText(rawText) {
    if (typeof rawText !== "string") return "";
    let candidate = rawText.trim();
    if (!candidate) return "";

    let depth = 0;
    while (depth < 2) {
        try {
            const parsed = JSON.parse(candidate);
            if (typeof parsed === "string") {
                candidate = parsed.trim();
                depth += 1;
                continue;
            }
            return JSON.stringify(parsed, null, 2);
        } catch (error) {
            break;
        }
    }

    return candidate;
}

const activeReportStaticRawText = computed(() => formatReportRawText(activeReportStaticRawSourceText.value));
const activeReportStaticRawValue = computed(() => parseReportRawValue(activeReportStaticRawSourceText.value));
const canExportActiveReportStaticRaw = computed(() => activeReportStaticRawValue.value.success);

const activeReportDifyRawText = computed(() => formatReportRawText(activeReportDifyRawSourceText.value));
const activeReportDifyRawValue = computed(() => parseReportRawValue(activeReportDifyRawSourceText.value));
const canExportActiveReportDifyRaw = computed(() => activeReportDifyRawValue.value.success);

const isExportingReportJsonExcel = ref(false);

const canShowCodeIssues = computed(() => {
    const report = activeReport.value;
    if (!report) return false;
    if (report.state?.sourceLoading || report.state?.sourceError) {
        return true;
    }
    return hasReportIssueLines.value;
});

const canShowStaticReportJson = computed(() => activeReportStaticRawText.value.trim().length > 0);
const canShowDifyReportJson = computed(() => activeReportDifyRawText.value.trim().length > 0);

const activeReportDifyErrorMessage = computed(() => {
    const report = activeReport.value;
    if (!report) return "";

    const direct = typeof report.state?.difyErrorMessage === "string" ? report.state.difyErrorMessage : "";
    if (direct && direct.trim()) {
        return direct.trim();
    }

    const nested = typeof report.state?.analysis?.difyErrorMessage === "string"
        ? report.state.analysis.difyErrorMessage
        : "";
    if (nested && nested.trim()) {
        return nested.trim();
    }

    return "";
});

const shouldShowDifyUnavailableNotice = computed(() => {
    const report = activeReport.value;
    if (!report) return false;
    if (!canShowStaticReportJson.value) return false;
    if (canShowDifyReportJson.value) return false;
    return true;
});

const reportDifyUnavailableNotice = computed(() => {
    if (!shouldShowDifyUnavailableNotice.value) return "";
    const detail = activeReportDifyErrorMessage.value;
    if (detail) {
        return `無法連接 Dify 分析：${detail}。目前僅顯示靜態分析器報告。`;
    }
    return "無法連接 Dify 分析，僅顯示靜態分析器報告。";
});

const shouldShowReportIssuesSection = computed(
    () =>
        Boolean(activeReportDetails.value) ||
        canShowStaticReportJson.value ||
        canShowDifyReportJson.value
);

const activeReportIssueCount = computed(() => {
    const details = activeReportDetails.value;
    if (!details) return null;
    if (Number.isFinite(details.totalIssues)) return Number(details.totalIssues);
    const list = Array.isArray(details.issues) ? details.issues : [];
    return list.length;
});

function setReportIssuesViewMode(mode) {
    if (!mode) return;
    if (mode !== "code" && mode !== "static" && mode !== "dify") return;
    if (mode === reportIssuesViewMode.value) return;
    if (mode === "code" && !canShowCodeIssues.value) return;
    if (mode === "static" && !canShowStaticReportJson.value) return;
    if (mode === "dify" && !canShowDifyReportJson.value) return;
    reportIssuesViewMode.value = mode;
}

function ensureReportIssuesViewMode(preferred) {
    const order = [];
    if (preferred) {
        order.push(preferred);
    }
    order.push("code", "static", "dify");

    for (const mode of order) {
        if (mode === "code" && canShowCodeIssues.value) {
            if (reportIssuesViewMode.value !== "code") {
                reportIssuesViewMode.value = "code";
            }
            return;
        }
        if (mode === "static" && canShowStaticReportJson.value) {
            if (reportIssuesViewMode.value !== "static") {
                reportIssuesViewMode.value = "static";
            }
            return;
        }
        if (mode === "dify" && canShowDifyReportJson.value) {
            if (reportIssuesViewMode.value !== "dify") {
                reportIssuesViewMode.value = "dify";
            }
            return;
        }
    }

    if (reportIssuesViewMode.value !== "code") {
        reportIssuesViewMode.value = "code";
    }
}

watch(activeReport, (report) => {
    if (!report) {
        reportIssuesViewMode.value = "code";
        return;
    }
    ensureReportIssuesViewMode("code");
});

watch(
    [canShowCodeIssues, canShowStaticReportJson, canShowDifyReportJson],
    () => {
        ensureReportIssuesViewMode(reportIssuesViewMode.value);
    },
    { immediate: true }
);

function getReportJsonValueForMode(mode) {
    if (mode === "dify") {
        return activeReportDifyRawValue.value;
    }
    return activeReportStaticRawValue.value;
}

function getReportJsonLabel(mode) {
    if (mode === "dify") {
        return "Dify JSON";
    }
    return "靜態分析器 JSON";
}

async function exportActiveReportJsonToExcel(mode) {
    if (isExportingReportJsonExcel.value) return;
    const raw = getReportJsonValueForMode(mode);
    if (!raw.success) {
        const label = getReportJsonLabel(mode);
        alert(`${label} 不是有效的 JSON 格式，無法匯出 Excel。`);
        return;
    }

    try {
        isExportingReportJsonExcel.value = true;
        const worksheet = buildWorksheetFromValue(raw.value);
        const blob = await createExcelBlobFromWorksheet(worksheet);
        const fileName = buildActiveReportExcelFileName(mode);
        triggerBlobDownload(blob, fileName);
    } catch (error) {
        console.error("[reports] Failed to export report JSON to Excel", error);
        const message = error?.message || String(error);
        alert(`匯出 Excel 失敗：${message}`);
    } finally {
        isExportingReportJsonExcel.value = false;
    }
}

function parseReportRawValue(rawText) {
    if (typeof rawText !== "string") {
        return { success: false, value: null };
    }
    let candidate = rawText.trim();
    if (!candidate) {
        return { success: false, value: null };
    }

    const maxDepth = 3;
    for (let depth = 0; depth < maxDepth; depth += 1) {
        try {
            const parsed = JSON.parse(candidate);
            if (typeof parsed === "string") {
                const trimmed = parsed.trim();
                if (trimmed && trimmed !== candidate && /^[\[{]/.test(trimmed)) {
                    candidate = trimmed;
                    continue;
                }
                return { success: true, value: parsed };
            }
            return { success: true, value: parsed };
        } catch (error) {
            break;
        }
    }

    return { success: false, value: null };
}

function isPlainObject(value) {
    return Boolean(value) && typeof value === "object" && !Array.isArray(value);
}

function buildWorksheetFromValue(value) {
    const hierarchical = buildHierarchicalWorksheet(value);
    if (hierarchical) {
        return hierarchical;
    }

    const categorized = buildCategorizedWorksheet(value);
    if (categorized) {
        return categorized;
    }

    const rows = buildGenericWorksheetRows(value);
    return { rows, merges: [] };
}

function buildSummaryDetailList(source, options = {}) {
    if (!source || typeof source !== "object" || Array.isArray(source)) {
        return [];
    }

    const omit = new Set(options.omitKeys || []);
    const details = [];

    for (const [key, rawValue] of Object.entries(source)) {
        if (omit.has(key)) continue;
        if (rawValue === null || rawValue === undefined) continue;
        if (typeof rawValue === "object") continue;

        let value;
        if (typeof rawValue === "boolean") {
            value = rawValue ? "是" : "否";
        } else {
            value = String(rawValue);
        }

        const label = typeof key === "string" && key.trim() ? key : "-";
        details.push({ label, value });
    }

    return details;
}

function buildHierarchicalWorksheet(value) {
    if (!isPlainObject(value) && !Array.isArray(value)) {
        return null;
    }

    const rootChildren = createTreeChildren(value);
    if (rootChildren.length === 0) {
        return null;
    }

    const root = { label: null, value: undefined, children: rootChildren };
    assignTreeDepth(root, -1);
    computeTreeRowSpan(root);
    assignTreeStartRow(root, 1);

    const leafRecords = [];
    collectTreeLeafRows(root, [], leafRecords);
    if (leafRecords.length === 0) {
        return null;
    }

    const maxLabelCount = leafRecords.reduce(
        (max, record) => Math.max(max, record.labels.length),
        0
    );
    const totalColumns = maxLabelCount + 1;

    const rows = leafRecords.map((record) => {
        const cells = new Array(totalColumns);
        for (let index = 0; index < totalColumns; index += 1) {
            cells[index] = createSheetCell(null);
        }

        record.labels.forEach((label, index) => {
            cells[index] = createSheetCell(label, { forceString: true });
        });

        const valueColumnIndex = record.labels.length;
        cells[valueColumnIndex] = createSheetCell(record.value);

        return cells;
    });

    const merges = [];
    collectTreeMerges(root, merges);

    return { rows, merges };
}

function createTreeChildren(value) {
    if (isPlainObject(value)) {
        const entries = Object.entries(value);
        if (entries.length === 0) {
            return [];
        }
        return entries.map(([key, childValue]) => createTreeNode(key, childValue));
    }

    if (Array.isArray(value)) {
        if (value.length === 0) {
            return [];
        }
        return value.map((item, index) => createTreeNode(deduceArrayItemLabel(item, index), item));
    }

    return [];
}

function createTreeNode(label, value) {
    if (isPlainObject(value)) {
        const children = createTreeChildren(value);
        if (children.length === 0) {
            return { label, value: "", children: [] };
        }
        return { label, value: undefined, children };
    }

    if (Array.isArray(value)) {
        const children = createTreeChildren(value);
        if (children.length === 0) {
            return { label, value: "", children: [] };
        }
        return { label, value: undefined, children };
    }

    return { label, value, children: [] };
}

function deduceArrayItemLabel(item, index) {
    if (isPlainObject(item)) {
        const candidateKeys = ["name", "label", "key", "id", "title"];
        for (const key of candidateKeys) {
            const value = item[key];
            if (typeof value === "string" && value.trim()) {
                return value;
            }
            if (typeof value === "number" && Number.isFinite(value)) {
                return String(value);
            }
        }
    }

    return `[${index}]`;
}

function assignTreeDepth(node, depth) {
    node.depth = depth;
    if (!node.children || node.children.length === 0) {
        return;
    }

    const nextDepth = depth + 1;
    node.children.forEach((child) => assignTreeDepth(child, nextDepth));
}

function computeTreeRowSpan(node) {
    if (!node.children || node.children.length === 0) {
        node.rowSpan = 1;
        return 1;
    }

    let total = 0;
    node.children.forEach((child) => {
        total += computeTreeRowSpan(child);
    });

    node.rowSpan = Math.max(total, 1);
    return node.rowSpan;
}

function assignTreeStartRow(node, startRow) {
    node.startRow = startRow;
    if (!node.children || node.children.length === 0) {
        return;
    }

    let cursor = startRow;
    node.children.forEach((child) => {
        assignTreeStartRow(child, cursor);
        cursor += child.rowSpan;
    });
}

function collectTreeLeafRows(node, path, rows) {
    const nextPath = node.label !== null && node.label !== undefined ? [...path, node] : path;

    if (!node.children || node.children.length === 0) {
        const labels = nextPath
            .filter((entry) => entry.label !== null && entry.label !== undefined)
            .map((entry) => entry.label);
        rows.push({ labels, value: node.value });
        return;
    }

    node.children.forEach((child) => {
        collectTreeLeafRows(child, nextPath, rows);
    });
}

function collectTreeMerges(node, merges) {
    if (node.label !== null && node.label !== undefined && node.rowSpan > 1 && node.depth >= 0) {
        merges.push({
            startRow: node.startRow,
            endRow: node.startRow + node.rowSpan - 1,
            startColumn: node.depth,
            endColumn: node.depth
        });
    }

    if (!node.children || node.children.length === 0) {
        return;
    }

    node.children.forEach((child) => collectTreeMerges(child, merges));
}

function buildCategorizedWorksheet(value) {
    const fromMap = buildCategorizedWorksheetFromMap(value);
    if (fromMap) {
        return fromMap;
    }

    const fromArray = buildCategorizedWorksheetFromArray(value);
    if (fromArray) {
        return fromArray;
    }

    return null;
}

function buildCategorizedWorksheetFromMap(value) {
    if (!isPlainObject(value)) {
        return null;
    }

    const categoryEntries = Object.entries(value);
    if (categoryEntries.length === 0) {
        return null;
    }

    const normalized = categoryEntries.map(([categoryName, entries]) => ({
        categoryName,
        entries: Array.isArray(entries) ? entries.filter((item) => isPlainObject(item)) : []
    }));

    if (normalized.every(({ entries }) => entries.length === 0)) {
        return null;
    }

    const columnKeys = [];
    const seen = new Set();
    for (const { entries } of normalized) {
        for (const item of entries) {
            for (const key of Object.keys(item)) {
                if (!seen.has(key)) {
                    seen.add(key);
                    columnKeys.push(key);
                }
            }
        }
    }

    if (columnKeys.length === 0) {
        return null;
    }

    const rows = [
        [createSheetCell("分類", { forceString: true }), ...columnKeys.map((key) => createSheetCell(key, { forceString: true }))]
    ];
    const merges = [];
    let rowCursor = 2;

    for (const { categoryName, entries } of normalized) {
        const safeEntries = entries.length > 0 ? entries : [{}];
        const rowCount = safeEntries.length;

        safeEntries.forEach((item, index) => {
            const firstCell = index === 0 ? createSheetCell(categoryName, { forceString: true }) : createSheetCell(null);
            const rowCells = [firstCell];
            for (const key of columnKeys) {
                rowCells.push(createSheetCell(item[key]));
            }
            rows.push(rowCells);
        });

        if (rowCount > 1) {
            merges.push({ startRow: rowCursor, endRow: rowCursor + rowCount - 1, startColumn: 0, endColumn: 0 });
        }
        rowCursor += rowCount;
    }

    return { rows, merges };
}

function buildCategorizedWorksheetFromArray(value) {
    if (!Array.isArray(value) || value.length === 0) {
        return null;
    }

    const items = value.filter((item) => isPlainObject(item));
    if (items.length === 0) {
        return null;
    }

    const categoryKey = findCategoryKey(items);
    if (!categoryKey) {
        return null;
    }

    const columnKeys = [];
    const seen = new Set();
    for (const item of items) {
        for (const key of Object.keys(item)) {
            if (key === categoryKey) continue;
            if (!seen.has(key)) {
                seen.add(key);
                columnKeys.push(key);
            }
        }
    }

    if (columnKeys.length === 0) {
        return null;
    }

    const groups = [];
    const groupMap = new Map();
    for (const item of items) {
        const label = formatCategoryLabel(item[categoryKey]);
        if (!groupMap.has(label)) {
            const container = { label, rows: [] };
            groupMap.set(label, container);
            groups.push(container);
        }
        groupMap.get(label).rows.push(item);
    }

    const rows = [
        [createSheetCell("分類", { forceString: true }), ...columnKeys.map((key) => createSheetCell(key, { forceString: true }))]
    ];
    const merges = [];
    let rowCursor = 2;

    for (const { label, rows: groupRows } of groups) {
        const rowCount = groupRows.length;
        groupRows.forEach((item, index) => {
            const firstCell = index === 0 ? createSheetCell(label, { forceString: true }) : createSheetCell(null);
            const rowCells = [firstCell];
            for (const key of columnKeys) {
                rowCells.push(createSheetCell(item[key]));
            }
            rows.push(rowCells);
        });

        if (rowCount > 1) {
            merges.push({ startRow: rowCursor, endRow: rowCursor + rowCount - 1, startColumn: 0, endColumn: 0 });
        }
        rowCursor += rowCount;
    }

    return { rows, merges };
}

function findCategoryKey(items) {
    const keyInfo = new Map();
    const priorityPattern = /(category|分類|分類別|類別|類型|类型|group|分組|分组|module|模組|模块|section|type)/iu;

    for (const item of items) {
        for (const key of Object.keys(item)) {
            const value = item[key];
            if (value === undefined) {
                continue;
            }
            let info = keyInfo.get(key);
            if (!info) {
                info = {
                    values: new Set(),
                    total: 0,
                    stringLike: 0,
                    priority: priorityPattern.test(key) ? 1 : 0
                };
                keyInfo.set(key, info);
            }
            info.total += 1;
            if (typeof value === "string" || typeof value === "number") {
                info.stringLike += 1;
                info.values.add(String(value));
            } else if (value === null) {
                info.stringLike += 1;
                info.values.add("");
            } else {
                info.priority = -Infinity;
            }
        }
    }

    const candidates = [];
    keyInfo.forEach((info, key) => {
        if (info.priority === -Infinity) return;
        if (info.stringLike === 0) return;
        if (info.values.size === info.total) return;
        candidates.push({ key, priority: info.priority, diversity: info.values.size });
    });

    if (candidates.length === 0) {
        return null;
    }

    candidates.sort((a, b) => {
        if (b.priority !== a.priority) {
            return b.priority - a.priority;
        }
        return a.diversity - b.diversity;
    });

    return candidates[0].key;
}

function formatCategoryLabel(value) {
    if (value === null || value === undefined) {
        return "";
    }
    return String(value);
}

function buildGenericWorksheetRows(value) {
    if (Array.isArray(value)) {
        const rows = [];
        const allPlainObjects = value.every((item) => isPlainObject(item));
        if (allPlainObjects && value.length > 0) {
            const keySet = new Set();
            for (const item of value) {
                for (const key of Object.keys(item)) {
                    keySet.add(key);
                }
            }
            const headers = keySet.size > 0 ? Array.from(keySet) : [];
            if (headers.length > 0) {
                rows.push(headers.map((key) => createSheetCell(key, { forceString: true })));
                for (const item of value) {
                    rows.push(headers.map((key) => createSheetCell(item[key])));
                }
                return rows;
            }
        }

        const header = [createSheetCell("index", { forceString: true }), createSheetCell("value", { forceString: true })];
        rows.push(header);
        if (value.length > 0) {
            value.forEach((item, index) => {
                rows.push([createSheetCell(index), createSheetCell(item)]);
            });
        }
        return rows;
    }

    if (isPlainObject(value)) {
        const rows = [
            [createSheetCell("key", { forceString: true }), createSheetCell("value", { forceString: true })]
        ];
        const entries = Object.entries(value);
        if (entries.length > 0) {
            for (const [key, entryValue] of entries) {
                rows.push([createSheetCell(key, { forceString: true }), createSheetCell(entryValue)]);
            }
        }
        return rows;
    }

    return [
        [createSheetCell("value", { forceString: true })],
        [createSheetCell(value)]
    ];
}

function createSheetCell(value, { forceString = false } = {}) {
    if (forceString) {
        return { type: "string", text: value === null || value === undefined ? "" : String(value) };
    }
    if (value === null || value === undefined) {
        return { type: "empty", text: "" };
    }
    if (typeof value === "number" && Number.isFinite(value)) {
        return { type: "number", text: String(value) };
    }
    if (typeof value === "boolean") {
        return { type: "boolean", text: value ? "1" : "0" };
    }
    if (value instanceof Date) {
        return { type: "string", text: value.toISOString() };
    }
    if (typeof value === "string") {
        return { type: "string", text: value };
    }
    try {
        return { type: "string", text: JSON.stringify(value) };
    } catch (error) {
        return { type: "string", text: String(value) };
    }
}

async function createExcelBlobFromWorksheet(worksheet) {
    const sheetXml = buildSheetXml(worksheet.rows, worksheet.merges);

    const zip = new JSZip();
    zip.file("[Content_Types].xml", CONTENT_TYPES_XML);
    zip.folder("_rels").file(".rels", ROOT_RELS_XML);
    const xlFolder = zip.folder("xl");
    xlFolder.file("workbook.xml", WORKBOOK_XML);
    xlFolder.file("styles.xml", STYLES_XML);
    xlFolder.folder("_rels").file("workbook.xml.rels", WORKBOOK_RELS_XML);
    xlFolder.folder("worksheets").file("sheet1.xml", sheetXml);

    return zip.generateAsync({ type: "blob" });
}

const MIN_COLUMN_WIDTH = 6;
const MAX_COLUMN_WIDTH = 80;
const COLUMN_WIDTH_PADDING = 2;

function buildSheetXml(rows, merges = []) {
    const rowXml = [];
    let maxColumnCount = 0;
    const columnWidths = [];

    rows.forEach((cells, rowIndex) => {
        if (!Array.isArray(cells) || cells.length === 0) {
            return;
        }
        const cellXml = cells
            .map((cell, cellIndex) => {
                if (!cell) return "";
                const column = columnLetter(cellIndex);
                const cellRef = `${column}${rowIndex + 1}`;
                const cellWidth = deduceCellWidth(cell);
                if (cellWidth > (columnWidths[cellIndex] ?? 0)) {
                    columnWidths[cellIndex] = cellWidth;
                }
                switch (cell.type) {
                    case "number":
                        return `<c r="${cellRef}"><v>${cell.text}</v></c>`;
                    case "boolean":
                        return `<c r="${cellRef}" t="b"><v>${cell.text}</v></c>`;
                    case "string": {
                        const needsPreserve = /(^\s)|([\s]$)|([\r\n])/u.test(cell.text);
                        const preserveAttr = needsPreserve ? ' xml:space="preserve"' : "";
                        return `<c r="${cellRef}" t="inlineStr"><is><t${preserveAttr}>${escapeXml(
                            cell.text
                        )}</t></is></c>`;
                    }
                    default:
                        return `<c r="${cellRef}"/>`;
                }
            })
            .join("");

        rowXml.push(`<row r="${rowIndex + 1}">${cellXml}</row>`);
        if (cells.length > maxColumnCount) {
            maxColumnCount = cells.length;
        }
    });

    if (maxColumnCount > 0) {
        for (let index = 0; index < maxColumnCount; index += 1) {
            if (columnWidths[index] === undefined) {
                columnWidths[index] = 0;
            }
        }
    }

    const colsXml =
        columnWidths.length > 0
            ? `<cols>${columnWidths
                  .map((width, index) => {
                      const adjusted = Math.min(
                          MAX_COLUMN_WIDTH,
                          Math.max(MIN_COLUMN_WIDTH, Math.ceil(width + COLUMN_WIDTH_PADDING))
                      );
                      return `<col min="${index + 1}" max="${index + 1}" width="${adjusted}" customWidth="1"/>`;
                  })
                  .join("")}</cols>`
            : "";

    const dimension =
        rows.length > 0 && maxColumnCount > 0
            ? `<dimension ref="A1:${columnLetter(maxColumnCount - 1)}${rows.length}"/>`
            : "";

    const mergeXml =
        Array.isArray(merges) && merges.length > 0
            ? `<mergeCells count="${merges.length}">${merges
                  .map(({ startRow, endRow, startColumn, endColumn }) => {
                      const startCell = `${columnLetter(startColumn)}${startRow}`;
                      const endCell = `${columnLetter(endColumn ?? startColumn)}${endRow ?? startRow}`;
                      return `<mergeCell ref="${startCell}:${endCell}"/>`;
                  })
                  .join("")}</mergeCells>`
            : "";

    return `<?xml version="1.0" encoding="UTF-8" standalone="yes"?><worksheet xmlns="http://schemas.openxmlformats.org/spreadsheetml/2006/main">${dimension}${colsXml}<sheetData>${rowXml.join(
        ""
    )}</sheetData>${mergeXml}</worksheet>`;
}

function columnLetter(index) {
    let result = "";
    let current = index;
    while (current >= 0) {
        result = String.fromCharCode((current % 26) + 65) + result;
        current = Math.floor(current / 26) - 1;
    }
    return result || "A";
}

function deduceCellWidth(cell) {
    if (!cell || typeof cell.text !== "string") {
        if (cell?.type === "number" || cell?.type === "boolean") {
            return String(cell.text ?? "").length;
        }
        return 0;
    }
    if (!cell.text) {
        return 0;
    }
    return cell.text
        .split(/\r?\n/)
        .reduce((max, line) => Math.max(max, line.length), 0);
}

function escapeXml(value) {
    return String(value)
        .replace(/&/g, "&amp;")
        .replace(/</g, "&lt;")
        .replace(/>/g, "&gt;")
        .replace(/"/g, "&quot;")
        .replace(/'/g, "&apos;");
}

function triggerBlobDownload(blob, fileName) {
    const url = URL.createObjectURL(blob);
    const link = document.createElement("a");
    link.href = url;
    link.download = fileName;
    link.style.display = "none";
    document.body.appendChild(link);
    link.click();
    document.body.removeChild(link);
    URL.revokeObjectURL(url);
}

function buildActiveReportExcelFileName(mode = "raw") {
    const report = activeReport.value;
    const parts = [];
    if (report?.project?.name) {
        parts.push(report.project.name);
    }
    if (report?.path) {
        const segments = report.path.split(/[/\\]+/);
        const last = segments[segments.length - 1];
        if (last) {
            parts.push(last);
        }
    }
    const base = parts.join("_") || "report";
    const safe = base.replace(/[\\/:*?"<>|]+/g, "_").replace(/_+/g, "_").replace(/^_+|_+$/g, "");
    const finalName = safe || "report";

    let suffix = "raw";
    if (mode === "static") {
        suffix = "static";
    } else if (mode === "dify") {
        suffix = "dify";
    }

    return `${finalName}_${suffix}.xlsx`;
}

const CONTENT_TYPES_XML =
    '<?xml version="1.0" encoding="UTF-8" standalone="yes"?>' +
    '<Types xmlns="http://schemas.openxmlformats.org/package/2006/content-types">' +
    '<Default Extension="rels" ContentType="application/vnd.openxmlformats-package.relationships+xml"/>' +
    '<Default Extension="xml" ContentType="application/xml"/>' +
    '<Override PartName="/xl/workbook.xml" ContentType="application/vnd.openxmlformats-officedocument.spreadsheetml.sheet.main+xml"/>' +
    '<Override PartName="/xl/worksheets/sheet1.xml" ContentType="application/vnd.openxmlformats-officedocument.spreadsheetml.worksheet+xml"/>' +
    '<Override PartName="/xl/styles.xml" ContentType="application/vnd.openxmlformats-officedocument.spreadsheetml.styles+xml"/>' +
    "</Types>";

const ROOT_RELS_XML =
    '<?xml version="1.0" encoding="UTF-8" standalone="yes"?>' +
    '<Relationships xmlns="http://schemas.openxmlformats.org/package/2006/relationships">' +
    '<Relationship Id="rId1" Type="http://schemas.openxmlformats.org/officeDocument/2006/relationships/officeDocument" Target="xl/workbook.xml"/>' +
    "</Relationships>";

const WORKBOOK_XML =
    '<?xml version="1.0" encoding="UTF-8" standalone="yes"?>' +
    '<workbook xmlns="http://schemas.openxmlformats.org/spreadsheetml/2006/main" xmlns:r="http://schemas.openxmlformats.org/officeDocument/2006/relationships">' +
    '<sheets><sheet name="Report" sheetId="1" r:id="rId1"/></sheets>' +
    "</workbook>";

const WORKBOOK_RELS_XML =
    '<?xml version="1.0" encoding="UTF-8" standalone="yes"?>' +
    '<Relationships xmlns="http://schemas.openxmlformats.org/package/2006/relationships">' +
    '<Relationship Id="rId1" Type="http://schemas.openxmlformats.org/officeDocument/2006/relationships/worksheet" Target="worksheets/sheet1.xml"/>' +
    '<Relationship Id="rId2" Type="http://schemas.openxmlformats.org/officeDocument/2006/relationships/styles" Target="styles.xml"/>' +
    "</Relationships>";

const STYLES_XML =
    '<?xml version="1.0" encoding="UTF-8" standalone="yes"?>' +
    '<styleSheet xmlns="http://schemas.openxmlformats.org/spreadsheetml/2006/main">' +
    '<fonts count="1"><font/></fonts>' +
    '<fills count="1"><fill><patternFill patternType="none"/></fill></fills>' +
    '<borders count="1"><border/></borders>' +
    '<cellStyleXfs count="1"><xf numFmtId="0" fontId="0" fillId="0" borderId="0"/></cellStyleXfs>' +
    '<cellXfs count="1"><xf numFmtId="0" fontId="0" fillId="0" borderId="0" xfId="0" applyAlignment="1"><alignment vertical="center"/></xf></cellXfs>' +
    '<cellStyles count="1"><cellStyle name="Normal" xfId="0" builtinId="0"/></cellStyles>' +
    '<dxfs count="0"/>' +
    '<tableStyles count="0" defaultTableStyle="TableStyleMedium9" defaultPivotStyle="PivotStyleLight16"/>' +
    "</styleSheet>";

const middlePaneStyle = computed(() => {
    const hasActiveTool = isProjectToolActive.value || isReportToolActive.value;
    const width = hasActiveTool ? middlePaneWidth.value : 0;
    return {
        flex: `0 0 ${width}px`,
        width: `${width}px`
    };
});

const chatWindowStyle = computed(() => ({
    width: `${chatWindowState.width}px`,
    height: `${chatWindowState.height}px`,
    left: `${chatWindowState.x}px`,
    top: `${chatWindowState.y}px`
}));

const isChatToggleDisabled = computed(() => isChatLocked.value && !isChatWindowOpen.value);

function escapeHtml(value) {
    return String(value)
        .replace(/&/g, "&amp;")
        .replace(/</g, "&lt;")
        .replace(/>/g, "&gt;")
        .replace(/"/g, "&quot;")
        .replace(/'/g, "&#39;");
}

function buildIssueMetaLine(type, keySource, issues, isOrphan = false) {
    const label = type === "fix" ? "Fix" : "Issues";
    const keySuffix = typeof keySource === "number" ? keySource : String(keySource || type);
    const html = type === "fix"
        ? buildIssueFixHtml(issues)
        : buildIssueDetailsHtml(issues, isOrphan);
    return {
        key: `${type}-${keySuffix}`,
        type,
        number: typeof keySource === "number" ? keySource : null,
        displayNumber: "",
        iconLabel: label,
        html: html || "&nbsp;",
        hasIssue: true,
        issues,
        isMeta: true,
        isOrphan: Boolean(isOrphan)
    };
}

function buildIssueDetailsHtml(issues, isOrphan = false) {
    if (!Array.isArray(issues) || !issues.length) {
        return '<div class="reportIssueInlineRow reportIssueInlineRow--empty">未檢測到問題</div>';
    }

    const rows = [];

    issues.forEach((issue) => {
        const details = Array.isArray(issue?.details) && issue.details.length ? issue.details : [issue];
        details.forEach((detail, detailIndex) => {
            const lineIndex = Number(detail?.index ?? detailIndex + 1);
            const badges = [];
            if (Number.isFinite(lineIndex)) {
                badges.push(`<span class="reportIssueInlineIndex">#${lineIndex}</span>`);
            }
            if (detail?.ruleId) {
                badges.push(`<span class="reportIssueInlineRule">${escapeHtml(detail.ruleId)}</span>`);
            }
            if (detail?.severityLabel) {
                const severityClass = detail.severityClass || "info";
                badges.push(
                    `<span class="reportIssueInlineSeverity reportIssueInlineSeverity--${severityClass}">${escapeHtml(
                        detail.severityLabel
                    )}</span>`
                );
            }
            if (isOrphan && Number.isFinite(issue?.line)) {
                badges.push(`<span class="reportIssueInlineLine">Line ${escapeHtml(String(issue.line))}</span>`);
            }

            const badgeBlock = badges.length
                ? `<span class="reportIssueInlineBadges">${badges.join(" ")}</span>`
                : "";

            const messageText =
                typeof detail?.message === "string" && detail.message.trim()
                    ? detail.message.trim()
                    : typeof issue?.message === "string" && issue.message.trim()
                      ? issue.message.trim()
                      : "未提供說明";
            const message = `<span class="reportIssueInlineMessage">${escapeHtml(messageText)}</span>`;

            const metaParts = [];
            if (issue?.objectName) {
                metaParts.push(`<span class="reportIssueInlineObject">${escapeHtml(issue.objectName)}</span>`);
            }
            if (Number.isFinite(detail?.column)) {
                metaParts.push(`<span class="reportIssueInlineColumn">列 ${escapeHtml(String(detail.column))}</span>`);
            }
            const meta = metaParts.length
                ? `<span class="reportIssueInlineMeta">${metaParts.join(" · ")}</span>`
                : "";

            rows.push(`<div class="reportIssueInlineRow">${badgeBlock}${message}${meta}</div>`);
        });
    });

    if (!rows.length) {
        return '<div class="reportIssueInlineRow reportIssueInlineRow--empty">未檢測到問題</div>';
    }

    return rows.join("");
}

function buildIssueFixHtml(issues) {
    if (!Array.isArray(issues) || !issues.length) {
        return '<div class="reportIssueInlineRow reportIssueInlineRow--empty">暫無建議</div>';
    }

    const rows = [];
    const suggestionSet = new Set();
    const suggestionQueue = [];
    const fixedCodeSet = new Set();
    const fixedCodeQueue = [];

    const pushSuggestion = (value) => {
        if (typeof value !== "string") return;
        const trimmed = value.trim();
        if (!trimmed || suggestionSet.has(trimmed)) return;
        suggestionSet.add(trimmed);
        suggestionQueue.push(trimmed);
    };

    issues.forEach((issue) => {
        const details = Array.isArray(issue?.details) && issue.details.length ? issue.details : [];
        details.forEach((detail) => {
            if (typeof detail?.suggestion === "string") {
                pushSuggestion(detail.suggestion);
            }
        });

        const suggestionList = Array.isArray(issue?.suggestionList) ? issue.suggestionList : [];
        suggestionList.forEach((item) => {
            if (typeof item === "string") {
                pushSuggestion(item);
            }
        });

        if (typeof issue?.suggestion === "string") {
            pushSuggestion(issue.suggestion);
        }

        const fixedCode = typeof issue?.fixedCode === "string" ? issue.fixedCode.trim() : "";
        if (fixedCode && !fixedCodeSet.has(fixedCode)) {
            fixedCodeSet.add(fixedCode);
            fixedCodeQueue.push(fixedCode);
        }
    });

    suggestionQueue.forEach((text) => {
        rows.push(`<div class="reportIssueInlineRow">${escapeHtml(text)}</div>`);
    });

    fixedCodeQueue.forEach((code) => {
        rows.push(
            `<pre class="reportIssueInlineRow reportIssueInlineCode"><code>${escapeHtml(code)}</code></pre>`
        );
    });

    if (!rows.length) {
        return '<div class="reportIssueInlineRow reportIssueInlineRow--empty">暫無建議</div>';
    }

    return rows.join("");
}

function renderLineContent(line) {
    const rawText = typeof line?.raw === "string" ? line.raw : (line?.content || "").replace(/ /g, " ");
    const selection = codeSelection.value;
    const safe = escapeHtml(rawText);

    if (!selection || !selection.startLine || !selection.endLine || !Number.isFinite(line?.number)) {
        return safe.length ? safe : "&nbsp;";
    }

    const lineNumber = line.number;
    if (lineNumber < selection.startLine || lineNumber > selection.endLine) {
        return safe.length ? safe : "&nbsp;";
    }

    const plain = rawText;
    const lineLength = plain.length;
    const startIndex = lineNumber === selection.startLine ? Math.max(0, (selection.startColumn ?? 1) - 1) : 0;
    const endIndex = lineNumber === selection.endLine
        ? Math.min(lineLength, selection.endColumn ?? lineLength)
        : lineLength;

    const safeBefore = escapeHtml(plain.slice(0, startIndex));
    const highlightEnd = Math.max(startIndex, endIndex);
    const middleRaw = plain.slice(startIndex, highlightEnd);
    const safeMiddle = escapeHtml(middleRaw);
    const safeAfter = escapeHtml(plain.slice(highlightEnd));

    const highlighted = `<span class="codeSelectionHighlight">${safeMiddle.length ? safeMiddle : "&nbsp;"}</span>`;
    const combined = `${safeBefore}${highlighted}${safeAfter}`;
    return combined.length ? combined : "&nbsp;";
}

function clearCodeSelection() {
    if (codeSelection.value) {
        codeSelection.value = null;
    }
    shouldClearAfterPointerClick = false;
    lastPointerDownWasOutsideCode = false;
}

function isWithinCodeLine(target) {
    const root = codeScrollRef.value;
    if (!root || !target) return false;

    let current = target;
    while (current && current !== root) {
        if (current.classList && (current.classList.contains("codeLine") || current.classList.contains("codeLineContent") || current.classList.contains("codeLineNo"))) {
            return true;
        }
        current = current.parentNode;
    }

    return false;
}

function resolveLineInfo(node) {
    if (!node) return null;
    let current = node.nodeType === 3 ? node.parentElement : node;
    while (current && current !== codeScrollRef.value) {
        if (current.classList && current.classList.contains("codeLine")) {
            const lineNumber = Number.parseInt(current.dataset?.line || "", 10);
            const contentEl = current.querySelector(".codeLineContent");
            return {
                lineEl: current,
                contentEl,
                lineNumber: Number.isFinite(lineNumber) ? lineNumber : null
            };
        }
        current = current.parentElement;
    }
    return null;
}

function normaliseSelectionRangeText(range) {
    return range
        .toString()
        .replace(/\u00A0/g, " ")
        .replace(/\r\n|\r/g, "\n");
}

function measureColumn(lineInfo, container, offset, mode) {
    if (!lineInfo?.contentEl || typeof document === "undefined") return null;
    const targetContainer = container?.nodeType === 3 ? container : container;
    if (!lineInfo.contentEl.contains(targetContainer)) {
        if (mode === "end") {
            const fullRange = document.createRange();
            fullRange.selectNodeContents(lineInfo.contentEl);
            return normaliseSelectionRangeText(fullRange).length || null;
        }
        return 1;
    }
    const range = document.createRange();
    range.selectNodeContents(lineInfo.contentEl);
    try {
        range.setEnd(container, offset);
    } catch (error) {
        return null;
    }
    const length = normaliseSelectionRangeText(range).length;
    if (mode === "start") {
        return Math.max(1, length + 1);
    }
    return Math.max(1, length);
}

function buildSelectedSnippet() {
    if (typeof window === "undefined") return null;
    const root = codeScrollRef.value;
    if (!root) return null;
    const selection = window.getSelection?.();
    if (!selection || selection.rangeCount === 0 || selection.isCollapsed) return null;
    const range = selection.getRangeAt(0);
    if (!root.contains(range.startContainer) || !root.contains(range.endContainer)) {
        return null;
    }

    const rawText = normaliseSelectionRangeText(range);
    if (!rawText.trim()) return null;

    const startInfo = resolveLineInfo(range.startContainer);
    const endInfo = resolveLineInfo(range.endContainer);
    if (!startInfo || !endInfo) return null;

    const startLine = startInfo.lineNumber;
    const endLine = endInfo.lineNumber;
    const startColumn = measureColumn(startInfo, range.startContainer, range.startOffset, "start");
    const endColumn = measureColumn(endInfo, range.endContainer, range.endOffset, "end");
    const lineCount = startLine !== null && endLine !== null ? endLine - startLine + 1 : null;

    const path = previewing.value.path || treeStore.activeTreePath.value || "";
    const name = previewing.value.name || path || "選取片段";

    const snippet = {
        path,
        name,
        label: name,
        startLine,
        endLine,
        startColumn,
        endColumn,
        lineCount,
        text: rawText
    };

    codeSelection.value = snippet;
    shouldClearAfterPointerClick = false;
    return snippet;
}

function handleDocumentSelectionChange() {
    if (typeof document === "undefined" || typeof window === "undefined") return;
    if (previewing.value.kind !== "text") return;
    const root = codeScrollRef.value;
    if (!root) return;
    const selection = window.getSelection?.();
    if (!selection || selection.rangeCount === 0) return;
    const range = selection.getRangeAt(0);
    if (!root.contains(range.startContainer) || !root.contains(range.endContainer)) return;

    if (selection.isCollapsed) {
        return;
    }

    const snippet = buildSelectedSnippet();
    if (!snippet) {
        clearCodeSelection();
    }
}

function handleDocumentPointerUp(event) {
    const root = codeScrollRef.value;
    if (!root) {
        pointerDownInCode = false;
        shouldClearAfterPointerClick = false;
        lastPointerDownWasOutsideCode = false;
        return;
    }

    const target = event?.target || null;
    const pointerUpInside = target ? root.contains(target) : false;

    const selection = typeof window !== "undefined" ? window.getSelection?.() : null;
    const selectionInCode =
        !!selection &&
        selection.rangeCount > 0 &&
        root.contains(selection.anchorNode) &&
        root.contains(selection.focusNode);
    const hasActiveSelection = !!selectionInCode && selection && !selection.isCollapsed;

    if (hasActiveSelection) {
        // Ensure the most recent drag selection is captured even if the
        // browser collapses the native selection highlight after mouseup.
        const snippet = buildSelectedSnippet();
        if (!snippet && codeSelection.value) {
            // Re-emit the existing selection so the custom highlight remains
            // visible when the document selection collapses immediately.
            codeSelection.value = { ...codeSelection.value };
        }
        shouldClearAfterPointerClick = false;
        lastPointerDownWasOutsideCode = false;
    } else if (pointerDownInCode && pointerUpInside && shouldClearAfterPointerClick) {
        clearCodeSelection();
    } else if (lastPointerDownWasOutsideCode && !pointerUpInside) {
        // Preserve the current highlight when the interaction happens completely outside the editor
        // by re-emitting the stored selection so Vue keeps the custom highlight rendered.
        if (codeSelection.value) {
            codeSelection.value = { ...codeSelection.value };
        }
    }

    pointerDownInCode = false;
    shouldClearAfterPointerClick = false;
    lastPointerDownWasOutsideCode = false;
}

function handleCodeScrollPointerDown(event) {
    if (event.button !== 0) return;
    if (previewing.value.kind !== "text") return;
    const target = event?.target || null;
    const withinLine = isWithinCodeLine(target);
    pointerDownInCode = withinLine;
    shouldClearAfterPointerClick = withinLine && !!codeSelection.value;
    lastPointerDownWasOutsideCode = !withinLine;
}

function handleDocumentPointerDown(event) {
    const root = codeScrollRef.value;
    if (!root) return;
    const target = event?.target || null;
    const pointerDownInside = target ? root.contains(target) : false;
    if (pointerDownInside) {
        lastPointerDownWasOutsideCode = false;
        return;
    }

    lastPointerDownWasOutsideCode = true;
    pointerDownInCode = false;
    shouldClearAfterPointerClick = false;

    if (codeSelection.value) {
        // Touching other panes should not discard the stored snippet, so keep the
        // highlight alive by nudging Vue's reactivity system.
        codeSelection.value = { ...codeSelection.value };
    }
}

let wrapMeasureFrame = null;
let codeScrollResizeObserver = null;

function runLineWrapMeasurement() {
    if (!showCodeLineNumbers.value) {
        showCodeLineNumbers.value = true;
    }
}

function scheduleLineWrapMeasurement() {
    if (typeof window === "undefined") return;
    if (wrapMeasureFrame !== null) {
        window.cancelAnimationFrame(wrapMeasureFrame);
        wrapMeasureFrame = null;
    }
    wrapMeasureFrame = window.requestAnimationFrame(() => {
        wrapMeasureFrame = null;
        runLineWrapMeasurement();
    });
}

watch(isChatWindowOpen, (visible) => {
    if (visible) {
        openAssistantSession();
        const shouldForce = connection.value.status === "error";
        retryHandshake({ force: shouldForce });
        if (!hasInitializedChatWindow.value) {
            chatWindowState.width = 420;
            chatWindowState.height = 520;
            chatWindowState.x = Math.max(20, window.innerWidth - chatWindowState.width - 40);
            chatWindowState.y = 80;
            hasInitializedChatWindow.value = true;
        } else {
            ensureChatWindowInView();
        }
        nextTick(() => {
            ensureChatWindowInView();
        });
    } else {
        closeAssistantSession();
    }
});

watch(
    () => previewing.value.kind,
    () => {
        scheduleLineWrapMeasurement();
    }
);

watch(
    () => previewing.value.text,
    () => {
        scheduleLineWrapMeasurement();
    },
    { flush: "post" }
);

watch(
    () => previewLineItems.value.length,
    () => {
        scheduleLineWrapMeasurement();
    }
);

watch(
    () => codeScrollRef.value,
    (next, prev) => {
        if (codeScrollResizeObserver && prev) {
            codeScrollResizeObserver.unobserve(prev);
        }
        if (codeScrollResizeObserver && next) {
            codeScrollResizeObserver.observe(next);
        }
        scheduleLineWrapMeasurement();
    }
);

onMounted(() => {
    if (typeof window !== "undefined" && "ResizeObserver" in window) {
        codeScrollResizeObserver = new window.ResizeObserver(() => {
            scheduleLineWrapMeasurement();
        });
        if (codeScrollRef.value) {
            codeScrollResizeObserver.observe(codeScrollRef.value);
        }
    }
    scheduleLineWrapMeasurement();
});

onBeforeUnmount(() => {
    if (wrapMeasureFrame !== null && typeof window !== "undefined") {
        window.cancelAnimationFrame(wrapMeasureFrame);
        wrapMeasureFrame = null;
    }
    if (codeScrollResizeObserver) {
        if (codeScrollRef.value) {
            codeScrollResizeObserver.unobserve(codeScrollRef.value);
        }
        if (typeof codeScrollResizeObserver.disconnect === "function") {
            codeScrollResizeObserver.disconnect();
        }
        codeScrollResizeObserver = null;
    }
});

watch(
    () => previewing.value.kind,
    (kind) => {
        if (kind !== "text") {
            clearCodeSelection();
        }
    }
);

watch(
    () => previewing.value.path,
    () => {
        clearCodeSelection();
    }
);

watch(
    () => activeTreePath.value,
    () => {
        clearCodeSelection();
    }
);

watch(
    () => activeTreeRevision.value,
    () => {
        clearCodeSelection();
    }
);

watch(
    () => previewing.value.text,
    () => {
        if (previewing.value.kind === "text") {
            clearCodeSelection();
        }
    }
);

async function ensureActiveProject() {
    const list = Array.isArray(projects.value) ? projects.value : [];
    if (!list.length) return;

    const selectedIdValue = selectedProjectId.value;
    if (!selectedIdValue) {
        return;
    }

    const current = list.find((project) => project.id === selectedIdValue);
    if (!current) {
        selectedProjectId.value = null;
        return;
    }

    if (!tree.value.length && !isLoadingTree.value) {
        isTreeCollapsed.value = false;
        await openProject(current);
    }
}

watch(
    [projects, selectedProjectId],
    async () => {
        await ensureActiveProject();
    },
    { immediate: true }
);

watch(selectedProjectId, (projectId) => {
    if (projectId === null || projectId === undefined) {
        isTreeCollapsed.value = false;
    }
});

function handleSelectProject(project) {
    if (!project) return;
    const currentId = selectedProjectId.value;
    const treeHasNodes = Array.isArray(tree.value) && tree.value.length > 0;
    if (currentId === project.id) {
        if (isTreeCollapsed.value) {
            isTreeCollapsed.value = false;
            if (!treeHasNodes && !isLoadingTree.value) {
                openProject(project);
            }
        } else {
            if (!isLoadingTree.value && !treeHasNodes) {
                openProject(project);
            } else {
                isTreeCollapsed.value = true;
            }
        }
        return;
    }
    isTreeCollapsed.value = false;
    openProject(project);
}

function toggleProjectTool() {
    if (isProjectToolActive.value) return;
    activeRailTool.value = "projects";
}

function toggleReportTool() {
    if (isReportToolActive.value) return;
    activeRailTool.value = "reports";
}

function normaliseProjectId(projectId) {
    if (projectId === null || projectId === undefined) return "";
    return String(projectId);
}

function toReportKey(projectId, path) {
    const projectKey = normaliseProjectId(projectId);
    if (!projectKey || !path) return "";
    return `${projectKey}::${path}`;
}

function parseReportKey(key) {
    if (!key) return { projectId: "", path: "" };
    const index = key.indexOf("::");
    if (index === -1) {
        return { projectId: key, path: "" };
    }
    return {
        projectId: key.slice(0, index),
        path: key.slice(index + 2)
    };
}

function createDefaultReportState() {
    return {
        status: "idle",
        report: "",
        updatedAt: null,
        updatedAtDisplay: null,
        error: "",
        chunks: [],
        segments: [],
        conversationId: "",
        analysis: null,
        issueSummary: null,
        parsedReport: null,
        rawReport: "",
        dify: null,
        dml: null,
        difyErrorMessage: "",
        dmlErrorMessage: "",
        sourceText: "",
        sourceLoaded: false,
        sourceLoading: false,
        sourceError: ""
    };
}

function parseReportJson(reportText) {
    if (typeof reportText !== "string") return null;
    const trimmed = reportText.trim();
    if (!trimmed) return null;
    if (!/^\s*[\[{]/.test(trimmed)) return null;
    try {
        const parsed = JSON.parse(trimmed);
        if (Array.isArray(parsed)) {
            return { issues: parsed };
        }
        if (parsed && typeof parsed === "object") {
            return parsed;
        }
        return null;
    } catch (_error) {
        return null;
    }
}

function computeIssueSummary(reportText, parsedOverride = null) {
    const parsed = parsedOverride || parseReportJson(reportText);
    if (!parsed || typeof parsed !== "object") {
        return null;
    }
    const summary = parsed?.summary;
    let total = null;
    if (summary && typeof summary === "object") {
        const candidate = summary.total_issues ?? summary.totalIssues;
        const numeric = Number(candidate);
        if (Number.isFinite(numeric)) {
            total = numeric;
        }
        if (!Number.isFinite(total) && summary.sources && typeof summary.sources === "object") {
            const staticSource = summary.sources.static_analyzer || summary.sources.staticAnalyzer;
            if (staticSource && typeof staticSource === "object") {
                const staticTotal = staticSource.total_issues ?? staticSource.totalIssues;
                const staticNumeric = Number(staticTotal);
                if (Number.isFinite(staticNumeric)) {
                    total = staticNumeric;
                }
            }
        }
    }
    if (total === null && Array.isArray(parsed?.issues)) {
        total = parsed.issues.length;
    }
    if (total === null && typeof summary === "string") {
        const normalised = summary.trim();
        if (normalised === "代码正常" || normalised === "代碼正常" || normalised === "OK") {
            total = 0;
        }
    }
    return {
        totalIssues: Number.isFinite(total) ? total : null,
        summary,
        raw: parsed
    };
}

function normaliseReportAnalysisState(state) {
    if (!state) return;

    const rawReport = typeof state.rawReport === "string" ? state.rawReport : "";
    const baseAnalysis =
        state.analysis && typeof state.analysis === "object" && !Array.isArray(state.analysis)
            ? { ...state.analysis }
            : {};

    if (rawReport) {
        if (typeof baseAnalysis.rawReport !== "string") {
            baseAnalysis.rawReport = rawReport;
        }
        if (typeof baseAnalysis.originalResult !== "string") {
            baseAnalysis.originalResult = rawReport;
        }
        if (typeof baseAnalysis.result !== "string") {
            baseAnalysis.result = rawReport;
        }
    }

    const parsedReport = state.parsedReport && typeof state.parsedReport === "object" ? state.parsedReport : null;
    if (parsedReport) {
        const reports =
            parsedReport.reports && typeof parsedReport.reports === "object" ? parsedReport.reports : null;
        if (reports) {
            const staticReport = reports.static_analyzer || reports.staticAnalyzer;
            if (staticReport && typeof staticReport === "object") {
                if (!baseAnalysis.staticReport) {
                    baseAnalysis.staticReport = staticReport;
                }
            }

            const dmlReport = reports.dml_prompt || reports.dmlPrompt;
            if (dmlReport && typeof dmlReport === "object") {
                state.dml = dmlReport;
                const summary =
                    dmlReport.summary && typeof dmlReport.summary === "object" ? dmlReport.summary : null;
                if (!state.dmlErrorMessage) {
                    const dmlError =
                        typeof summary?.error_message === "string"
                            ? summary.error_message
                            : typeof summary?.errorMessage === "string"
                            ? summary.errorMessage
                            : "";
                    state.dmlErrorMessage = dmlError || "";
                }
            }
        }
    }

    state.analysis = Object.keys(baseAnalysis).length ? baseAnalysis : null;
}

function ensureReportTreeEntry(projectId) {
    const key = normaliseProjectId(projectId);
    if (!key) return null;
    if (!Object.prototype.hasOwnProperty.call(reportTreeCache, key)) {
        reportTreeCache[key] = {
            nodes: [],
            loading: false,
            error: "",
            expandedPaths: [],
            hydratedReports: false,
            hydratingReports: false,
            reportHydrationError: ""
        };
    }
    return reportTreeCache[key];
}

function ensureProjectBatchState(projectId) {
    const key = normaliseProjectId(projectId);
    if (!key) return null;
    if (!Object.prototype.hasOwnProperty.call(reportBatchStates, key)) {
        reportBatchStates[key] = {
            running: false,
            processed: 0,
            total: 0
        };
    }
    return reportBatchStates[key];
}

function getProjectBatchState(projectId) {
    const key = normaliseProjectId(projectId);
    if (!key) return null;
    return reportBatchStates[key] || null;
}

function getProjectIssueCount(projectId) {
    const key = normaliseProjectId(projectId);
    if (!key) return null;
    const totals = projectIssueTotals.value;
    if (!totals.has(key)) return null;
    return totals.get(key);
}

function ensureFileReportState(projectId, path) {
    const key = toReportKey(projectId, path);
    if (!key) return null;
    if (!Object.prototype.hasOwnProperty.call(reportStates, key)) {
        reportStates[key] = createDefaultReportState();
    }
    return reportStates[key];
}

function getReportStateForFile(projectId, path) {
    return ensureFileReportState(projectId, path) || createDefaultReportState();
}

function getStatusLabel(status) {
    switch (status) {
        case "processing":
            return "處理中";
        case "ready":
            return "已完成";
        case "error":
            return "失敗";
        default:
            return "待生成";
    }
}

function isReportNodeExpanded(projectId, path) {
    const entry = ensureReportTreeEntry(projectId);
    if (!entry) return false;
    if (!path) return true;
    return entry.expandedPaths.includes(path);
}

function toggleReportNode(projectId, path) {
    const entry = ensureReportTreeEntry(projectId);
    if (!entry || !path) return;
    const set = new Set(entry.expandedPaths);
    if (set.has(path)) {
        set.delete(path);
    } else {
        set.add(path);
    }
    entry.expandedPaths = Array.from(set);
}

function collectFileNodes(nodes, bucket = []) {
    for (const node of nodes || []) {
        if (node.type === "file") {
            bucket.push(node);
        } else if (node.children && node.children.length) {
            collectFileNodes(node.children, bucket);
        }
    }
    return bucket;
}

function findTreeNodeByPath(nodes, targetPath) {
    if (!targetPath) return null;
    for (const node of nodes || []) {
        if (!node) continue;
        if (node.path === targetPath) {
            return node;
        }
        if (node.children && node.children.length) {
            const found = findTreeNodeByPath(node.children, targetPath);
            if (found) {
                return found;
            }
        }
    }
    return null;
}

function ensureStatesForProject(projectId, nodes) {
    const fileNodes = collectFileNodes(nodes);
    const validPaths = new Set();
    for (const node of fileNodes) {
        if (!node?.path) continue;
        ensureFileReportState(projectId, node.path);
        validPaths.add(node.path);
    }

    Object.keys(reportStates).forEach((key) => {
        const parsed = parseReportKey(key);
        if (parsed.projectId !== normaliseProjectId(projectId)) return;
        if (parsed.path && !validPaths.has(parsed.path)) {
            if (activeReportTarget.value &&
                activeReportTarget.value.projectId === parsed.projectId &&
                activeReportTarget.value.path === parsed.path) {
                activeReportTarget.value = null;
            }
            delete reportStates[key];
        }
    });
}

function parseHydratedTimestamp(value) {
    if (!value) return null;
    if (value instanceof Date) return value;
    if (typeof value === "number" && Number.isFinite(value)) {
        return new Date(value);
    }
    if (typeof value === "string" && value.trim()) {
        const parsed = Date.parse(value);
        if (!Number.isNaN(parsed)) {
            return new Date(parsed);
        }
    }
    return null;
}

async function hydrateReportsForProject(projectId) {
    const entry = ensureReportTreeEntry(projectId);
    if (!entry) return;
    if (entry.hydratedReports || entry.hydratingReports) return;
    entry.hydratingReports = true;
    entry.reportHydrationError = "";
    try {
        const records = await fetchProjectReports(projectId);
        for (const record of records) {
            if (!record || !record.path) continue;
            const state = ensureFileReportState(projectId, record.path);
            if (!state) continue;
            state.status = record.report ? "ready" : "idle";
            state.report = record.report || "";
            state.error = "";
            state.chunks = Array.isArray(record.chunks) ? record.chunks : [];
            state.segments = Array.isArray(record.segments) ? record.segments : [];
            state.conversationId = record.conversationId || "";
            state.analysis = record.analysis || null;
            state.rawReport = typeof record.analysis?.result === "string" ? record.analysis.result : "";
            state.dify = null;
            state.dml = null;
            state.difyErrorMessage = "";
            state.dmlErrorMessage = "";
            state.parsedReport = parseReportJson(state.report);
            state.issueSummary = computeIssueSummary(state.report, state.parsedReport);
            normaliseReportAnalysisState(state);
            const timestamp = parseHydratedTimestamp(record.generatedAt || record.updatedAt || record.createdAt);
            state.updatedAt = timestamp;
            state.updatedAtDisplay = timestamp ? timestamp.toLocaleString() : null;
            if (typeof state.sourceText !== "string") {
                state.sourceText = "";
            }
            state.sourceLoaded = Boolean(state.sourceText);
            state.sourceLoading = false;
            state.sourceError = "";
        }
        entry.hydratedReports = true;
    } catch (error) {
        console.error("[Report] Failed to hydrate saved reports", { projectId, error });
        entry.reportHydrationError = error?.message ? String(error.message) : String(error);
    } finally {
        entry.hydratingReports = false;
    }
}

async function loadReportTreeForProject(projectId) {
    const entry = ensureReportTreeEntry(projectId);
    if (!entry || entry.loading) return;
    entry.loading = true;
    entry.error = "";
    try {
        const nodes = await treeStore.loadTreeFromDB(projectId);
        entry.nodes = nodes;
        ensureStatesForProject(projectId, nodes);
        await hydrateReportsForProject(projectId);
        const nextExpanded = new Set(entry.expandedPaths);
        for (const node of nodes) {
            if (node.type === "dir") {
                nextExpanded.add(node.path);
            }
        }
        entry.expandedPaths = Array.from(nextExpanded);
    } catch (error) {
        console.error("[Report] Failed to load tree for project", projectId, error);
        entry.error = error?.message ? String(error.message) : String(error);
    } finally {
        entry.loading = false;
    }
}

function selectReport(projectId, path) {
    const key = toReportKey(projectId, path);
    if (!key) return;
    const state = reportStates[key];
    if (!state || state.status !== "ready") return;
    activeReportTarget.value = {
        projectId: normaliseProjectId(projectId),
        path
    };
}

async function openProjectFileFromReportTree(projectId, path) {
    const projectKey = normaliseProjectId(projectId);
    if (!projectKey || !path) return;

    const projectList = Array.isArray(projects.value) ? projects.value : [];
    const project = projectList.find(
        (item) => normaliseProjectId(item.id) === projectKey
    );
    if (!project) return;

    if (isTreeCollapsed.value) {
        isTreeCollapsed.value = false;
    }

    if (selectedProjectId.value !== project.id) {
        await openProject(project);
    } else if (!Array.isArray(tree.value) || tree.value.length === 0) {
        await openProject(project);
    }

    const entry = ensureReportTreeEntry(project.id);
    if (entry && !entry.nodes.length && !entry.loading) {
        loadReportTreeForProject(project.id);
    }

    const searchNodes = (entry && entry.nodes && entry.nodes.length)
        ? entry.nodes
        : tree.value;
    let targetNode = findTreeNodeByPath(searchNodes, path);
    if (!targetNode) {
        const name = path.split("/").pop() || path;
        targetNode = { type: "file", path, name, mime: "" };
    }

    treeStore.selectTreeNode(path);
    try {
        await treeStore.openNode(targetNode);
    } catch (error) {
        console.error("[Workspace] Failed to preview file from report tree", {
            projectId: project.id,
            path,
            error
        });
    }
}

async function generateReportForFile(project, node, options = {}) {
    const { autoSelect = true, silent = false } = options;
    if (!project || !node || node.type !== "file") {
        return { status: "skipped" };
    }
    const projectId = normaliseProjectId(project.id);
    const state = ensureFileReportState(projectId, node.path);
    if (!state || state.status === "processing") {
        return { status: "processing" };
    }

    state.status = "processing";
    state.error = "";
    state.report = "";
    state.chunks = [];
    state.segments = [];
    state.conversationId = "";
    state.analysis = null;
    state.issueSummary = null;
    state.parsedReport = null;
    state.rawReport = "";
    state.dify = null;
    state.dml = null;
    state.difyErrorMessage = "";
    state.dmlErrorMessage = "";
    state.sourceText = "";
    state.sourceLoaded = false;
    state.sourceLoading = false;
    state.sourceError = "";

    try {
        const root = await getProjectRootHandleById(project.id);
        const fileHandle = await fileSystemService.getFileHandleByPath(root, node.path);
        const file = await fileHandle.getFile();
        const mime = node.mime || file.type || "";
        if (!preview.isTextLike(node.name, mime)) {
            throw new Error("目前僅支援純文字或程式碼檔案的審查");
        }
        const text = await file.text();
        if (!text.trim()) {
            throw new Error("檔案內容為空");
        }

        state.sourceText = text;
        state.sourceLoaded = true;
        state.sourceLoading = false;
        state.sourceError = "";

        const payload = await generateReportViaDify({
            projectId,
            projectName: project.name,
            path: node.path,
            content: text
        });

        const completedAt = payload?.generatedAt ? new Date(payload.generatedAt) : new Date();
        state.status = "ready";
        state.updatedAt = completedAt;
        state.updatedAtDisplay = completedAt.toLocaleString();
        state.report = payload?.report || "";
        state.chunks = Array.isArray(payload?.chunks) ? payload.chunks : [];
        state.segments = Array.isArray(payload?.segments) ? payload.segments : [];
        state.conversationId = payload?.conversationId || "";
        state.rawReport = typeof payload?.rawReport === "string" ? payload.rawReport : "";
        state.dify = payload?.dify || null;
        state.dml = payload?.dml || null;
        state.difyErrorMessage = typeof payload?.difyErrorMessage === "string" ? payload.difyErrorMessage : "";
        state.dmlErrorMessage = typeof payload?.dmlErrorMessage === "string" ? payload.dmlErrorMessage : "";
        state.analysis = payload?.analysis || null;
        state.parsedReport = parseReportJson(state.report);
        state.issueSummary = computeIssueSummary(state.report, state.parsedReport);
        normaliseReportAnalysisState(state);
        state.error = "";

        if (autoSelect) {
            activeReportTarget.value = {
                projectId,
                path: node.path
            };
        }

        return { status: "ready" };
    } catch (error) {
        const message = error?.message ? String(error.message) : String(error);
        state.status = "error";
        state.error = message;
        state.report = "";
        state.chunks = [];
        state.segments = [];
        state.conversationId = "";
        state.analysis = null;
        state.issueSummary = null;
        state.parsedReport = null;
        state.rawReport = "";
        state.dify = null;
        state.dml = null;
        state.difyErrorMessage = "";
        state.dmlErrorMessage = "";
        state.sourceLoading = false;
        if (!state.sourceText) {
            state.sourceLoaded = false;
        }
        const now = new Date();
        state.updatedAt = now;
        state.updatedAtDisplay = now.toLocaleString();

        console.error("[Report] Failed to generate report", {
            projectId,
            path: node?.path,
            error
        });

        if (autoSelect) {
            activeReportTarget.value = {
                projectId,
                path: node.path
            };
        }

        if (!silent) {
            if (error?.name === "SecurityError" || error?.name === "NotAllowedError" || error?.name === "TypeError") {
                await safeAlertFail("生成報告失敗", error);
            } else {
                alert(`生成報告失敗：${message}`);
            }
        }

        return { status: "error", error };
    }
}

async function generateProjectReports(project) {
    if (!project) return;
    const projectId = normaliseProjectId(project.id);
    const batchState = ensureProjectBatchState(projectId);
    if (!batchState || batchState.running) return;

    const entry = ensureReportTreeEntry(project.id);
    if (!entry.nodes.length) {
        await loadReportTreeForProject(project.id);
    }

    if (entry.loading) {
        await new Promise((resolve) => {
            const stop = watch(
                () => entry.loading,
                (loading) => {
                    if (!loading) {
                        stop();
                        resolve();
                    }
                }
            );
        });
    }

    if (entry.error) {
        console.warn("[Report] Cannot start batch generation due to tree error", entry.error);
        alert(`無法生成報告：${entry.error}`);
        return;
    }

    const nodes = collectFileNodes(entry.nodes);
    if (!nodes.length) {
        alert("此專案尚未索引可供審查的檔案");
        return;
    }

    batchState.running = true;
    batchState.processed = 0;
    batchState.total = nodes.length;

    try {
        for (const node of nodes) {
            await generateReportForFile(project, node, { autoSelect: false, silent: true });
            batchState.processed += 1;
        }
    } finally {
        batchState.running = false;
        if (nodes.length) {
            activeReportTarget.value = {
                projectId,
                path: nodes[nodes.length - 1].path
            };
        }
    }
}

watch(
    projects,
    (list) => {
        const projectList = Array.isArray(list) ? list : [];
        const currentIds = new Set(projectList.map((project) => normaliseProjectId(project.id)));

        projectList.forEach((project) => {
            const entry = ensureReportTreeEntry(project.id);
            if (shouldPrepareReportTrees.value && entry && !entry.nodes.length && !entry.loading) {
                loadReportTreeForProject(project.id);
            }
            if (
                shouldPrepareReportTrees.value &&
                entry &&
                !entry.hydratedReports &&
                !entry.hydratingReports
            ) {
                hydrateReportsForProject(project.id);
            }
        });

        Object.keys(reportTreeCache).forEach((projectId) => {
            if (!currentIds.has(projectId)) {
                delete reportTreeCache[projectId];
            }
        });

        Object.keys(reportBatchStates).forEach((projectId) => {
            if (!currentIds.has(projectId)) {
                delete reportBatchStates[projectId];
            }
        });

        Object.keys(reportStates).forEach((key) => {
            const parsed = parseReportKey(key);
            if (!currentIds.has(parsed.projectId)) {
                if (activeReportTarget.value &&
                    activeReportTarget.value.projectId === parsed.projectId &&
                    activeReportTarget.value.path === parsed.path) {
                    activeReportTarget.value = null;
                }
                delete reportStates[key];
            }
        });
    },
    { immediate: true, deep: true }
);

watch(
    shouldPrepareReportTrees,
    (active) => {
        if (!active) return;
        const list = Array.isArray(projects.value) ? projects.value : [];
        list.forEach((project) => {
            const entry = ensureReportTreeEntry(project.id);
            if (entry && !entry.nodes.length && !entry.loading) {
                loadReportTreeForProject(project.id);
            }
            if (entry && !entry.hydratedReports && !entry.hydratingReports) {
                hydrateReportsForProject(project.id);
            }
        });
    }
);

watch(
    readyReports,
    (list) => {
        if (!list.length) {
            activeReportTarget.value = null;
            return;
        }
        const target = activeReportTarget.value;
        const hasActive = target
            ? list.some((entry) => normaliseProjectId(entry.project.id) === target.projectId && entry.path === target.path)
            : false;
        if (!hasActive) {
            const next = list[0];
            activeReportTarget.value = {
                projectId: normaliseProjectId(next.project.id),
                path: next.path
            };
        }
    },
    { immediate: true }
);

watch(
    activeReport,
    async (report) => {
        if (!report) return;
        const state = report.state;
        if (state.sourceLoaded || state.sourceLoading) {
            return;
        }
        state.sourceLoading = true;
        state.sourceError = "";
        try {
            const root = await getProjectRootHandleById(report.project.id);
            if (!root) {
                throw new Error("找不到專案根目錄，無法載入檔案內容");
            }
            const fileHandle = await fileSystemService.getFileHandleByPath(root, report.path);
            if (!fileHandle) {
                throw new Error("找不到對應的檔案");
            }
            const file = await fileHandle.getFile();
            const text = await file.text();
            state.sourceText = typeof text === "string" ? text : "";
            state.sourceLoaded = state.sourceText.length > 0;
            state.sourceError = "";
        } catch (error) {
            state.sourceText = "";
            state.sourceLoaded = false;
            state.sourceError = error?.message ? String(error.message) : "無法載入檔案內容";
            console.error("[Report] Failed to load source text", {
                projectId: report.project.id,
                path: report.path,
                error
            });
        } finally {
            state.sourceLoading = false;
        }
    },
    { immediate: true }
);

function clamp(value, min, max) {
    return Math.min(max, Math.max(min, value));
}

function shouldIgnoreMouseEvent(event) {
    return (
        event?.type === "mousedown" &&
        typeof window !== "undefined" &&
        "PointerEvent" in window
    );
}

function startPreviewResize(event) {
    if (event.button !== 0) return;
    event.preventDefault();

    const startX = event.clientX;
    const startWidth = middlePaneWidth.value;
    const containerEl = mainContentRef.value;
    const workspaceEl = containerEl?.querySelector(".workSpace");
    if (!workspaceEl) return;

    const minWidth = 260;
    const workspaceMinWidth = 320;
    const workspaceRect = workspaceEl.getBoundingClientRect();
    const maxAdditional = Math.max(0, workspaceRect.width - workspaceMinWidth);
    const maxWidth = Math.max(minWidth, startWidth + maxAdditional);

    const handleMove = (pointerEvent) => {
        const delta = pointerEvent.clientX - startX;
        middlePaneWidth.value = clamp(startWidth + delta, minWidth, maxWidth);
    };

    const stop = () => {
        window.removeEventListener("pointermove", handleMove);
        window.removeEventListener("pointerup", stop);
        window.removeEventListener("pointercancel", stop);
    };

    window.addEventListener("pointermove", handleMove);
    window.addEventListener("pointerup", stop);
    window.addEventListener("pointercancel", stop);
}

function clampReportSidebarWidth() {
    const containerEl = mainContentRef.value;
    if (!containerEl) return;

    const navEl = containerEl.querySelector(".toolColumn");
    const availableWidth = containerEl.clientWidth - (navEl?.clientWidth ?? 0);
    if (availableWidth <= 0) return;

    const workspaceMinWidth = 320;
    const minRailWidthDefault = 260;
    const maxRailWidth = Math.max(0, availableWidth - workspaceMinWidth);

    if (maxRailWidth === 0) {
        middlePaneWidth.value = 0;
        return;
    }

    const minRailWidth = Math.min(minRailWidthDefault, maxRailWidth);
    middlePaneWidth.value = clamp(middlePaneWidth.value, minRailWidth, maxRailWidth);
}

async function handleAddActiveContext() {
    const added = await addActiveNode();
    if (added) {
        openChatWindow();
    }
}

function handleAddSelectionContext() {
    let snippet = buildSelectedSnippet();
    if (!snippet) {
        snippet = codeSelection.value ? { ...codeSelection.value } : null;
    }
    if (!snippet) {
        if (typeof safeAlertFail === "function") {
            safeAlertFail("請先在程式碼預覽中選取想加入的內容。");
        }
        return;
    }
    const added = addSnippetContext({ ...snippet });
    if (added) {
        openChatWindow();
        clearCodeSelection();
        if (typeof window !== "undefined") {
            const selection = window.getSelection?.();
            if (selection?.removeAllRanges) {
                selection.removeAllRanges();
            }
        }
    }
}

async function handleSendMessage(content) {
    const text = (content || "").trim();
    if (!text) return;
    openChatWindow();
    console.log("[ChatAI] Sending message:", text);
    await sendUserMessage(text);
}

function openChatWindow() {
    if (!isChatWindowOpen.value) {
        isChatWindowOpen.value = true;
    }
}

function closeChatWindow() {
    if (isChatWindowOpen.value) {
        isChatWindowOpen.value = false;
        stopChatDrag();
        stopChatResize();
    }
}

function toggleChatWindow() {
    if (isChatWindowOpen.value) return;
    if (!isChatToggleDisabled.value) {
        openChatWindow();
    }
}

function ensureChatWindowInView() {
    const maxX = Math.max(0, window.innerWidth - chatWindowState.width);
    const maxY = Math.max(0, window.innerHeight - chatWindowState.height);
    chatWindowState.x = clamp(chatWindowState.x, 0, maxX);
    chatWindowState.y = clamp(chatWindowState.y, 0, maxY);
}

function startChatDrag(event) {
    if (shouldIgnoreMouseEvent(event)) return;
    if (event.button !== 0) return;
    event.preventDefault();
    chatDragState.active = true;
    chatDragState.offsetX = event.clientX - chatWindowState.x;
    chatDragState.offsetY = event.clientY - chatWindowState.y;
    window.addEventListener("pointermove", handleChatDrag);
    window.addEventListener("pointerup", stopChatDrag);
    window.addEventListener("pointercancel", stopChatDrag);
}

function handleChatDrag(event) {
    if (!chatDragState.active) return;
    event.preventDefault();
    const maxX = Math.max(0, window.innerWidth - chatWindowState.width);
    const maxY = Math.max(0, window.innerHeight - chatWindowState.height);
    chatWindowState.x = clamp(event.clientX - chatDragState.offsetX, 0, maxX);
    chatWindowState.y = clamp(event.clientY - chatDragState.offsetY, 0, maxY);
}

function stopChatDrag() {
    chatDragState.active = false;
    window.removeEventListener("pointermove", handleChatDrag);
    window.removeEventListener("pointerup", stopChatDrag);
    window.removeEventListener("pointercancel", stopChatDrag);
}

function startChatResize(payload) {
    const event = payload?.originalEvent ?? payload;
    const edges = payload?.edges ?? { right: true, bottom: true };
    if (!event || shouldIgnoreMouseEvent(event)) return;
    if (event.button !== 0) return;
    if (!edges.left && !edges.right && !edges.top && !edges.bottom) return;

    event.preventDefault();
    chatResizeState.active = true;
    chatResizeState.startX = event.clientX;
    chatResizeState.startY = event.clientY;
    chatResizeState.startWidth = chatWindowState.width;
    chatResizeState.startHeight = chatWindowState.height;
    chatResizeState.startLeft = chatWindowState.x;
    chatResizeState.startTop = chatWindowState.y;
    chatResizeState.edges.left = !!edges.left;
    chatResizeState.edges.right = !!edges.right;
    chatResizeState.edges.top = !!edges.top;
    chatResizeState.edges.bottom = !!edges.bottom;

    window.addEventListener("pointermove", handleChatResize);
    window.addEventListener("pointerup", stopChatResize);
    window.addEventListener("pointercancel", stopChatResize);
}

function handleChatResize(event) {
    if (!chatResizeState.active) return;
    event.preventDefault();
    const deltaX = event.clientX - chatResizeState.startX;
    const deltaY = event.clientY - chatResizeState.startY;
    const minWidth = 320;
    const minHeight = 320;

    if (chatResizeState.edges.left) {
        const proposedLeft = chatResizeState.startLeft + deltaX;
        const maxLeft = chatResizeState.startLeft + chatResizeState.startWidth - minWidth;
        const clampedLeft = clamp(proposedLeft, 0, Math.max(0, maxLeft));
        const widthFromLeft = chatResizeState.startWidth + (chatResizeState.startLeft - clampedLeft);
        const maxWidthFromViewport = Math.max(minWidth, window.innerWidth - clampedLeft);
        chatWindowState.x = clampedLeft;
        chatWindowState.width = clamp(widthFromLeft, minWidth, maxWidthFromViewport);
    }

    if (chatResizeState.edges.top) {
        const proposedTop = chatResizeState.startTop + deltaY;
        const maxTop = chatResizeState.startTop + chatResizeState.startHeight - minHeight;
        const clampedTop = clamp(proposedTop, 0, Math.max(0, maxTop));
        const heightFromTop = chatResizeState.startHeight + (chatResizeState.startTop - clampedTop);
        const maxHeightFromViewport = Math.max(minHeight, window.innerHeight - clampedTop);
        chatWindowState.y = clampedTop;
        chatWindowState.height = clamp(heightFromTop, minHeight, maxHeightFromViewport);
    }

    if (chatResizeState.edges.right) {
        const maxWidth = Math.max(minWidth, window.innerWidth - chatWindowState.x);
        chatWindowState.width = clamp(chatResizeState.startWidth + deltaX, minWidth, maxWidth);
    }

    if (chatResizeState.edges.bottom) {
        const maxHeight = Math.max(minHeight, window.innerHeight - chatWindowState.y);
        chatWindowState.height = clamp(chatResizeState.startHeight + deltaY, minHeight, maxHeight);
    }
}

function stopChatResize() {
    chatResizeState.active = false;
    chatResizeState.edges.left = false;
    chatResizeState.edges.right = false;
    chatResizeState.edges.top = false;
    chatResizeState.edges.bottom = false;
    window.removeEventListener("pointermove", handleChatResize);
    window.removeEventListener("pointerup", stopChatResize);
    window.removeEventListener("pointercancel", stopChatResize);
}

onMounted(async () => {
    await cleanupLegacyHandles();
    updateCapabilityFlags();
    await loadProjectsFromDB();
    clampReportSidebarWidth();
    window.addEventListener("resize", ensureChatWindowInView);
    window.addEventListener("resize", clampReportSidebarWidth);
    if (typeof document !== "undefined") {
        document.addEventListener("pointerdown", handleDocumentPointerDown, true);
        document.addEventListener("selectionchange", handleDocumentSelectionChange);
        document.addEventListener("mouseup", handleDocumentPointerUp);
    }
});

onBeforeUnmount(() => {
    window.removeEventListener("resize", ensureChatWindowInView);
    window.removeEventListener("resize", clampReportSidebarWidth);
    stopChatDrag();
    stopChatResize();
    if (typeof document !== "undefined") {
        document.removeEventListener("pointerdown", handleDocumentPointerDown, true);
        document.removeEventListener("selectionchange", handleDocumentSelectionChange);
        document.removeEventListener("mouseup", handleDocumentPointerUp);
    }
});
</script>



<template>
    <div class="page">
        <div class="topBar">
            <div class="topBar_left">
                <h1 class="topBar_title">Workspace</h1>
            </div>
            <div class="topBar_spacer"></div>
            <div class="topBar_right">
                <div class="topBar_addProject" @click="showUploadModal = true">
                    <svg xmlns="http://www.w3.org/2000/svg" viewBox="0 0 512 512">
                        <path d="M256,0C114.6,0,0,114.6,0,256s114.6,256,256,256s256-114.6,256-256S397.4,0,256,0z M405.3,277.3c0,11.8-9.5,21.3-21.3,21.3h-85.3V384c0,11.8-9.5,21.3-21.3,21.3h-42.7c-11.8,0-21.3-9.6-21.3-21.3v-85.3H128c-11.8,0-21.3-9.6-21.3-21.3v-42.7c0-11.8,9.5-21.3,21.3-21.3h85.3V128c0-11.8,9.5-21.3,21.3-21.3h42.7c11.8,0,21.3,9.6,21.3,21.3v85.3H384c11.8,0,21.3,9.6,21.3,21.3V277.3z" />
                    </svg>
                    <p>Add Project</p>
                </div>
            </div>
        </div>

        <div class="mainContent themed-scrollbar" ref="mainContentRef">
            <nav class="toolColumn">
                <button
                    type="button"
                    class="toolColumn_btn"
                    :class="{ active: isProjectToolActive }"
                    @click="toggleProjectTool"
                    :aria-pressed="isProjectToolActive"
                    title="Projects"
                >
                    <svg viewBox="0 0 24 24" aria-hidden="true">
                        <rect x="3" y="5" width="18" height="14" rx="2" ry="2" fill="currentColor" opacity="0.18" />
                        <path
                            d="M5 7h5l1.5 2H19v8H5V7Z"
                            fill="currentColor"
                        />
                    </svg>
                </button>
                <button
                    type="button"
                    class="toolColumn_btn"
                    :class="{ active: isReportToolActive }"
                    @click="toggleReportTool"
                    :aria-pressed="isReportToolActive"
                    title="報告審查"
                >
                    <svg viewBox="0 0 24 24" aria-hidden="true">
                        <rect x="3" y="3" width="18" height="18" rx="9" fill="currentColor" opacity="0.18" />
                        <path
                            d="M14.8 13.4a4.5 4.5 0 1 0-1.4 1.4l3.5 3.5 1.4-1.4-3.5-3.5Zm-3.8.6a3 3 0 1 1 0-6 3 3 0 0 1 0 6Z"
                            fill="currentColor"
                        />
                    </svg>
                </button>
                <button
                    type="button"
                    class="toolColumn_btn toolColumn_btn--chat"
                    :class="{ active: isChatWindowOpen }"
                    :disabled="isChatToggleDisabled"
                    @click="toggleChatWindow"
                    :aria-pressed="isChatWindowOpen"
                    title="Chat AI"
                >
                    <svg viewBox="0 0 24 24" aria-hidden="true">
                        <rect x="3" y="3" width="18" height="18" rx="4" fill="currentColor" opacity="0.12" />
                        <path
                            d="M8.5 8h7c.83 0 1.5.67 1.5 1.5v3c0 .83-.67 1.5-1.5 1.5h-.94l-1.8 1.88c-.31.33-.76.12-.76-.32V14.5h-3.5c-.83 0-1.5-.67-1.5-1.5v-3C7 8.67 7.67 8 8.5 8Z"
                            fill="currentColor"
                        />
                    </svg>
                </button>
            </nav>
            <PanelRail
                :style-width="middlePaneStyle"
                :mode="panelMode"
                :projects="projects"
                :selected-project-id="selectedProjectId"
                :on-select-project="handleSelectProject"
                :on-delete-project="deleteProject"
                :is-tree-collapsed="isTreeCollapsed"
                :show-content="isProjectToolActive || isReportToolActive"
                :tree="tree"
                :active-tree-path="activeTreePath"
                :is-loading-tree="isLoadingTree"
                :open-node="openNode"
                :select-tree-node="selectTreeNode"
                :report-config="reportPanelConfig"
                @resize-start="startPreviewResize"
            />

            <section class="workSpace" :class="{ 'workSpace--reports': isReportToolActive }">
                <template v-if="isReportToolActive">
                    <div class="panelHeader">報告檢視</div>
                    <template v-if="hasReadyReports || viewerHasContent">
                        <div v-if="readyReports.length" class="reportTabs">
                            <button
                                v-for="entry in readyReports"
                                :key="entry.key"
                                type="button"
                                class="reportTab"
                                :class="{
                                    active:
                                        activeReport &&
                                        normaliseProjectId(entry.project.id) === normaliseProjectId(activeReport.project.id) &&
                                        entry.path === activeReport.path
                                }"
                                @click="selectReport(entry.project.id, entry.path)"
                            >
                                {{ entry.project.name }} / {{ entry.path }}
                            </button>
                        </div>
                        <div class="reportViewerContent">
                            <template v-if="activeReport">
                                <div class="reportViewerHeader">
                                    <h3 class="reportTitle">{{ activeReport.project.name }} / {{ activeReport.path }}</h3>
                                    <p class="reportViewerTimestamp">更新於 {{ activeReport.state.updatedAtDisplay || '-' }}</p>
                                </div>
                                <div v-if="activeReport.state.status === 'error'" class="reportErrorPanel">
                                    <p class="reportErrorText">生成失敗：{{ activeReport.state.error || '未知原因' }}</p>
                                    <p class="reportErrorHint">請檢查檔案權限、Dify 設定或稍後再試。</p>
                                </div>
                                <template v-else>
                                    <div v-if="hasStructuredReport" class="reportStructured">
                                            <section class="reportSummaryGrid">
    <div
        v-if="activeReportDetails?.sourceSummaries?.length"
        class="reportSummaryCard reportSummaryCard--span"
    >
        <span class="reportSummaryLabel">來源摘要</span>
        <ul class="reportSummarySources">
            <li
                v-for="item in activeReportDetails.sourceSummaries"
                :key="item.key"
                class="reportSummarySource"
            >
                <div class="reportSummarySourceHeading">
                    <span class="reportSummaryItemLabel">{{ item.label }}</span>
                    <span
                        v-if="item.status"
                        class="reportSummarySourceStatus"
                    >
                        {{ item.status }}
                    </span>
                </div>
                <ul
                    v-if="item.metrics?.length"
                    class="reportSummarySourceMetrics"
                >
                    <li
                        v-for="metric in item.metrics"
                        :key="`${item.key}-${metric.label}`"
                    >
                        <span class="reportSummaryItemLabel">{{ metric.label }}</span>
                        <span class="reportSummaryItemValue">{{ metric.value }}</span>
                    </li>
                </ul>
                <p
                    v-if="item.errorMessage"
                    class="reportSummarySourceError"
                >
                    {{ item.errorMessage }}
                </p>
            </li>
        </ul>
    </div>
    <div
        v-if="activeReportDetails?.combinedSummaryDetails?.length"
        class="reportSummaryCard reportSummaryCard--span"
    >
        <span class="reportSummaryLabel">整合摘要</span>
        <ul class="reportSummaryList">
            <li
                v-for="item in activeReportDetails.combinedSummaryDetails"
                :key="`combined-${item.label}-${item.value}`"
            >
                <span class="reportSummaryItemLabel">{{ item.label }}</span>
                <span class="reportSummaryItemValue">{{ item.value }}</span>
            </li>
        </ul>
    </div>
    <div class="reportSummaryCard reportSummaryCard--total">
        <span class="reportSummaryLabel">問題</span>
        <span class="reportSummaryValue">
            {{
                activeReportDetails?.totalIssues === null
                    ? "—"
                    : activeReportDetails.totalIssues
            }}
        </span>
    </div>
    <div
        v-if="activeReportDetails?.summaryText"
        class="reportSummaryCard reportSummaryCard--span"
    >
        <span class="reportSummaryLabel">摘要</span>
        <p class="reportSummaryText">{{ activeReportDetails.summaryText }}</p>
    </div>
    <div
        v-else-if="activeReportDetails && activeReportDetails.totalIssues === 0"
        class="reportSummaryCard reportSummaryCard--span"
    >
        <span class="reportSummaryLabel">摘要</span>
        <p class="reportSummaryText">未檢測到問題。</p>
    </div>
    <div
        v-if="activeReportDetails?.ruleBreakdown?.length"
        class="reportSummaryCard"
    >
        <span class="reportSummaryLabel">規則分佈</span>
        <ul class="reportSummaryList">
            <li
                v-for="item in activeReportDetails.ruleBreakdown"
                :key="`${item.label}-${item.count}`"
            >
                <span class="reportSummaryItemLabel">{{ item.label }}</span>
                <span class="reportSummaryItemValue">{{ item.count }}</span>
            </li>
        </ul>
    </div>
    <div
        v-if="activeReportDetails?.severityBreakdown?.length"
        class="reportSummaryCard"
    >
        <span class="reportSummaryLabel">嚴重度</span>
        <ul class="reportSummaryList">
            <li
                v-for="item in activeReportDetails.severityBreakdown"
                :key="`${item.label}-${item.count}`"
            >
                <span class="reportSummaryItemLabel">{{ item.label }}</span>
                <span class="reportSummaryItemValue">{{ item.count }}</span>
            </li>
        </ul>
    </div>
</section>

                                            <section
                                                v-if="
                                                    activeReportDetails?.staticSummaryDetails?.length ||
                                                    activeReportDetails?.staticMetadataDetails?.length
                                                "
                                                class="reportStaticSection"
                                            >
                                                <div class="reportStaticHeader">
                                                    <h4>靜態分析器</h4>
                                                    <span
                                                        v-if="activeReportDetails?.staticMetadata?.engine"
                                                        class="reportStaticEngine"
                                                    >
                                                        引擎：{{ activeReportDetails.staticMetadata.engine }}
                                                    </span>
                                                    <span
                                                        v-else-if="activeReportDetails?.staticSummary?.analysis_source"
                                                        class="reportStaticEngine"
                                                    >
                                                        來源：{{ activeReportDetails.staticSummary.analysis_source }}
                                                    </span>
                                                </div>
                                                <div
                                                    v-if="activeReportDetails?.staticSummaryDetails?.length"
                                                    class="reportStaticBlock"
                                                >
                                                    <h5>摘要資訊</h5>
                                                    <ul class="reportStaticList">
                                                        <li
                                                            v-for="item in activeReportDetails.staticSummaryDetails"
                                                            :key="`static-summary-${item.label}-${item.value}`"
                                                        >
                                                            <span class="reportStaticItemLabel">{{ item.label }}</span>
                                                            <span class="reportStaticItemValue">{{ item.value }}</span>
                                                        </li>
                                                    </ul>
                                                </div>
                                                <div
                                                    v-if="activeReportDetails?.staticMetadataDetails?.length"
                                                    class="reportStaticBlock"
                                                >
                                                    <h5>中繼資料</h5>
                                                    <ul class="reportStaticList">
                                                        <li
                                                            v-for="item in activeReportDetails.staticMetadataDetails"
                                                            :key="`static-metadata-${item.label}-${item.value}`"
                                                        >
                                                            <span class="reportStaticItemLabel">{{ item.label }}</span>
                                                            <span class="reportStaticItemValue">{{ item.value }}</span>
                                                        </li>
                                                    </ul>
                                                </div>
                                            </section>

                                            <section
                                                v-if="activeReportDetails?.dmlReport"
                                                class="reportDmlSection"
                                            >
                                                <div class="reportDmlHeader">
                                                    <h4>DML 提示詞分析</h4>
                                                    <span
                                                        v-if="activeReportDetails.dmlReport.status"
                                                        class="reportDmlStatus"
                                                    >
                                                        {{ activeReportDetails.dmlReport.status }}
                                                    </span>
                                                    <span
                                                        v-if="activeReportDetails.dmlReport.generatedAt"
                                                        class="reportDmlTimestamp"
                                                    >
                                                        產生於 {{ activeReportDetails.dmlReport.generatedAt }}
                                                    </span>
                                                </div>
                                                <p
                                                    v-if="activeReportDetails.dmlReport.error"
                                                    class="reportDmlError"
                                                >
                                                    {{ activeReportDetails.dmlReport.error }}
                                                </p>
                                                <div
                                                    v-if="activeReportDetails.dmlReport.segments?.length"
                                                    class="reportDmlSegments"
                                                >
                                                    <details
                                                        v-for="segment in activeReportDetails.dmlReport.segments"
                                                        :key="segment.key"
                                                        class="reportDmlSegment"
                                                    >
                                                        <summary>
                                                            第 {{ segment.index }} 段
                                                            <template v-if="segment.startLine">
                                                                （第 {{ segment.startLine }} 行起
                                                                <template v-if="segment.endLine">，至第 {{ segment.endLine }} 行止</template>
                                                                ）
                                                            </template>
                                                        </summary>
                                                        <pre class="reportDmlSql codeScroll themed-scrollbar">{{ segment.sql }}</pre>
                                                        <pre
                                                            v-if="segment.analysis"
                                                            class="reportDmlAnalysis codeScroll themed-scrollbar"
                                                        >{{ segment.analysis }}</pre>
                                                    </details>
                                                </div>
                                                <p v-else class="reportDmlEmpty">尚未取得 DML 拆分結果。</p>
                                                <pre
                                                    v-if="activeReportDetails.dmlReport.reportText"
                                                    class="reportDmlSummary codeScroll themed-scrollbar"
                                                >{{ activeReportDetails.dmlReport.reportText }}</pre>
                                            </section>
                                        <section
                                            v-if="shouldShowReportIssuesSection"
                                            class="reportIssuesSection"
                                        >
                                                <div class="reportIssuesHeader">
                                                    <div class="reportIssuesHeaderInfo">
                                                        <h4>問題清單</h4>
                                                        <span class="reportIssuesTotal">
                                                            <template v-if="activeReportIssueCount !== null">
                                                            共 {{ activeReportIssueCount }} 項
                                                        </template>
                                                        <template v-else>—</template>
                                                    </span>
                                                </div>
                                                <div class="reportIssuesToggle" role="group" aria-label="檢視模式">
                                                    <button
                                                        type="button"
                                                        class="reportIssuesToggleButton"
                                                        :class="{ active: reportIssuesViewMode === 'code' }"
                                                        :disabled="!canShowCodeIssues"
                                                        @click="setReportIssuesViewMode('code')"
                                                    >
                                                        報告預覽
                                                    </button>
                                                    <button
                                                        type="button"
                                                        class="reportIssuesToggleButton"
                                                        :class="{ active: reportIssuesViewMode === 'static' }"
                                                        :disabled="!canShowStaticReportJson"
                                                        @click="setReportIssuesViewMode('static')"
                                                    >
                                                        靜態分析器 JSON
                                                    </button>
                                                    <button
                                                        type="button"
                                                        class="reportIssuesToggleButton"
                                                        :class="{ active: reportIssuesViewMode === 'dify' }"
                                                        :disabled="!canShowDifyReportJson"
                                                        @click="setReportIssuesViewMode('dify')"
                                                    >
                                                        Dify JSON
                                                    </button>
                                                </div>
                                                </div>
                                                <div class="reportIssuesContent">
                                                    <template v-if="reportIssuesViewMode === 'code'">
                                                        <template v-if="activeReportDetails">
                                                            <div
                                                                v-if="activeReport.state.sourceLoading"
                                                                class="reportIssuesNotice"
                                                            >
                                                                正在載入原始碼…
                                                            </div>
                                                            <div
                                                                v-else-if="activeReport.state.sourceError"
                                                                class="reportIssuesNotice reportIssuesNotice--error"
                                                            >
                                                                無法載入檔案內容：{{ activeReport.state.sourceError }}
                                                            </div>
                                                            <template v-else>
                                                                <div
                                                                    v-if="shouldShowDifyUnavailableNotice"
                                                                    class="reportIssuesNotice reportIssuesNotice--warning"
                                                                >
                                                                    {{ reportDifyUnavailableNotice }}
                                                                </div>
                                                                <div
                                                                    v-if="hasReportIssueLines"
<<<<<<< HEAD
                                                                    class="reportRow reportIssuesRow"
                                                                >
                                                                    <div class="reportRowContent codeScroll themed-scrollbar">
=======
                                                                    class="pvBox codeBox reportIssuesBox"
                                                                >
                                                                    <div class="codeScroll themed-scrollbar reportIssueCodeScroll">
>>>>>>> 55cc70d4
                                                                        <div class="codeEditor">
                                                                        <div
                                                                            v-for="line in reportIssueLines"
                                                                            :key="line.key"
                                                                            class="codeLine"
                                                                            :class="{
                                                                                'codeLine--issue': line.type === 'code' && line.hasIssue,
                                                                                'codeLine--meta': line.type !== 'code',
                                                                                'codeLine--issuesMeta': line.type === 'issues',
                                                                                'codeLine--fixMeta': line.type === 'fix'
                                                                            }"
                                                                        >
                                                                            <span
                                                                                class="codeLineNo"
                                                                                :class="{
                                                                                    'codeLineNo--issue': line.type === 'code' && line.hasIssue,
                                                                                    'codeLineNo--meta': line.type !== 'code',
                                                                                    'codeLineNo--issues': line.type === 'issues',
                                                                                    'codeLineNo--fix': line.type === 'fix'
                                                                                }"
                                                                                :data-line="line.displayNumber"
                                                                                :aria-label="line.type !== 'code' ? line.iconLabel : null"
                                                                                :aria-hidden="line.type === 'code'"
                                                                            >
                                                                                <svg
                                                                                    v-if="line.type === 'issues'"
                                                                                    class="codeLineNoIcon codeLineNoIcon--warning"
                                                                                    viewBox="0 0 20 20"
                                                                                    focusable="false"
                                                                                    aria-hidden="true"
                                                                                >
                                                                                    <path
                                                                                        d="M10.447 2.105a1 1 0 00-1.894 0l-7 14A1 1 0 002.447 18h15.106a1 1 0 00.894-1.447l-7-14zM10 6a1 1 0 01.993.883L11 7v4a1 1 0 01-1.993.117L9 11V7a1 1 0 011-1zm0 8a1 1 0 110 2 1 1 0 010-2z"
                                                                                    />
                                                                                </svg>
                                                                                <svg
                                                                                    v-else-if="line.type === 'fix'"
                                                                                    class="codeLineNoIcon codeLineNoIcon--fix"
                                                                                    viewBox="0 0 20 20"
                                                                                    focusable="false"
                                                                                    aria-hidden="true"
                                                                                >
                                                                                    <path
                                                                                        d="M17.898 2.102a1 1 0 00-1.517.127l-2.156 2.873-1.21-.403a1 1 0 00-1.043.24l-4.95 4.95a1 1 0 000 1.414l1.775 1.775-5.189 5.189a1 1 0 001.414 1.414l5.189-5.189 1.775 1.775a1 1 0 001.414 0l4.95-4.95a1 1 0 00.24-1.043l-.403-1.21 2.873-2.156a1 1 0 00.127-1.517l-.489-.489z"
                                                                                    />
                                                                                </svg>
                                                                            </span>
                                                                            <span
                                                                                class="codeLineContent"
                                                                                :class="{
                                                                                    'codeLineContent--issueHighlight':
                                                                                        line.type === 'code' && line.hasIssue,
                                                                                    'codeLineContent--issues': line.type === 'issues',
                                                                                    'codeLineContent--fix': line.type === 'fix'
                                                                                }"
                                                                                v-html="line.html"
                                                                            ></span>
                                                                        </div>
                                                                    </div>
                                                                </div>
                                                            </div>
                                                            <p v-else class="reportIssuesEmpty">尚未能載入完整的代碼內容。</p>
                                                        </template>
                                                    </template>
                                                    <p v-else class="reportIssuesEmpty">此報告不支援結構化檢視。</p>
                                                </template>
                                                <template v-else-if="reportIssuesViewMode === 'static'">
                                                    <div v-if="activeReportStaticRawText.trim().length" class="reportRow">
                                                        <div v-if="canExportActiveReportStaticRaw" class="reportRowActions">
                                                            <button
                                                                type="button"
                                                                class="reportRowActionButton"
                                                                :disabled="isExportingReportJsonExcel"
                                                                @click="exportActiveReportJsonToExcel('static')"
                                                            >
                                                                <span v-if="isExportingReportJsonExcel">匯出中…</span>
                                                                <span v-else>匯出 Excel</span>
                                                            </button>
                                                        </div>
                                                        <pre class="reportRowContent codeScroll themed-scrollbar">{{ activeReportStaticRawText }}</pre>
                                                        <p v-if="!canExportActiveReportStaticRaw" class="reportRowNotice">
                                                            靜態分析器 JSON 不是有效的 JSON 格式，因此無法匯出 Excel。
                                                        </p>
                                                    </div>
                                                    <p v-else class="reportIssuesEmpty">尚未取得靜態分析器報告內容。</p>
                                                </template>
                                                <template v-else-if="reportIssuesViewMode === 'dify'">
                                                    <div v-if="activeReportDifyRawText.trim().length" class="reportRow">
                                                        <div v-if="canExportActiveReportDifyRaw" class="reportRowActions">
                                                            <button
                                                                type="button"
                                                                class="reportRowActionButton"
                                                                :disabled="isExportingReportJsonExcel"
                                                                @click="exportActiveReportJsonToExcel('dify')"
                                                            >
                                                                <span v-if="isExportingReportJsonExcel">匯出中…</span>
                                                                <span v-else>匯出 Excel</span>
                                                            </button>
                                                        </div>
                                                        <pre class="reportRowContent codeScroll themed-scrollbar">{{ activeReportDifyRawText }}</pre>
                                                        <p v-if="!canExportActiveReportDifyRaw" class="reportRowNotice">
                                                            Dify JSON 不是有效的 JSON 格式，因此無法匯出 Excel。
                                                        </p>
                                                    </div>
                                                    <p v-else class="reportIssuesEmpty">尚未取得 Dify 報告內容。</p>
                                                </template>
                                            </div>
                                            </section>
                                        <p v-else class="reportIssuesEmpty">未檢測到任何問題。</p>

                                    </div>
                                    <pre v-else class="reportBody codeScroll themed-scrollbar">{{ activeReport.state.report }}</pre>
                                    <details v-if="hasChunkDetails" class="reportChunks">
                                        <summary>分段輸出（{{ activeReport.state.chunks.length }}）</summary>
                                        <ol class="reportChunkList">
                                            <li
                                                v-for="chunk in activeReport.state.chunks"
                                                :key="`${chunk.index}-${chunk.total}`"
                                            >
                                                <h4 class="reportChunkTitle">第 {{ chunk.index }} 段</h4>
                                                <pre class="reportChunkBody codeScroll themed-scrollbar">{{ chunk.answer }}</pre>
                                            </li>
                                        </ol>
                                    </details>
                                </template>
                            </template>
                            <template v-else>
                                <div class="reportViewerPlaceholder">請從左側選擇檔案報告。</div>
                            </template>
                        </div>
                    </template>
                    <p v-else class="reportViewerPlaceholder">尚未生成任何報告，請先於左側檔案中啟動生成。</p>
                </template>
                <template v-else-if="previewing.kind && previewing.kind !== 'error'">
                    <div class="pvHeader">
                        <div class="pvName">{{ previewing.name }}</div>
                        <div class="pvMeta">{{ previewing.mime || '-' }} | {{ (previewing.size / 1024).toFixed(1) }} KB</div>
                    </div>

                    <template v-if="previewing.kind === 'text'">
                        <div class="pvBox codeBox">
                            <div
                                class="codeScroll themed-scrollbar"
                                :class="{ 'codeScroll--wrapped': !showCodeLineNumbers }"
                                ref="codeScrollRef"
                                @pointerdown="handleCodeScrollPointerDown"
                            >
                                <div class="codeEditor">
                                    <div
                                        v-for="line in previewLineItems"
                                        :key="line.number"
                                        class="codeLine"
                                        :data-line="line.number"
                                    >
                                        <span
                                            class="codeLineNo"
                                            :data-line="line.number"
                                            aria-hidden="true"
                                        ></span>
                                        <span class="codeLineContent" v-html="renderLineContent(line)"></span>
                                    </div>
                                </div>
                            </div>
                        </div>

                    </template>

                    <div v-else-if="previewing.kind === 'image'" class="pvBox imgBox">
                        <img :src="previewing.url" :alt="previewing.name" />
                    </div>

                    <div v-else-if="previewing.kind === 'pdf'" class="pvBox pdfBox">
                        <iframe :src="previewing.url" title="PDF Preview" style="width:100%;height:100%;border:none;"></iframe>
                    </div>

                    <div v-else class="pvBox">
                        <a class="btn" :href="previewing.url" download>Download file</a>
                        <a class="btn outline" :href="previewing.url" target="_blank">Open in new window</a>
                    </div>
                </template>

                <template v-else-if="previewing.kind === 'error'">
                    <div class="pvError">
                        Cannot preview: {{ previewing.error }}
                    </div>
                </template>

                <template v-else>
                    <div class="pvPlaceholder">Select a file to see its preview here.</div>
                </template>
            </section>
        </div>

        <Teleport to="body">
            <ChatAiWindow
                :visible="isChatWindowOpen"
                :floating-style="chatWindowStyle"
                :context-items="contextItems"
                :messages="messages"
                :loading="isProcessing"
                :disabled="isChatLocked"
                :connection="connection"
                @add-active="handleAddActiveContext"
                @add-selection="handleAddSelectionContext"
                @clear-context="clearContext"
                @remove-context="removeContext"
                @send-message="handleSendMessage"
                @close="closeChatWindow"
                @drag-start="startChatDrag"
                @resize-start="startChatResize"
            />
        </Teleport>

        <div v-if="showUploadModal" class="modalBackdrop" @click.self="showUploadModal = false">
            <div class="modalCard">
                <h3>Import Project Folder</h3>
                <p>Drag a folder here or use the buttons below to import a project. External directories and OPFS are supported.</p>

                <div class="dropZone" @drop="handleDrop" @dragover="handleDragOver">Drop a folder here to import</div>

                <div class="modalBtns">
                    <button class="btn" v-if="supportsFS" @click="pickFolderAndImport">Select folder</button>
                    <label class="btn outline" v-else>Fallback import<input type="file" webkitdirectory directory multiple style="display:none" @change="handleFolderInput"></label>
                    <button class="btn ghost" @click="showUploadModal = false">Cancel</button>
                </div>
                <p class="hint" v-if="!supportsFS">Your browser does not support showDirectoryPicker. Use the fallback input instead.</p>
            </div>
        </div>
    </div>
</template>
<style>
/* 讓 100% 有依據 */
html,
body,
#app {
    height: 100%;
    margin: 0;
    font-family: "Segoe UI", Roboto, Helvetica, Arial, sans-serif;
    color: #e5e7eb;
}

.page {
    min-height: 100vh;
    height: 100vh;
    display: flex;
    flex-direction: column;
    background-color: #1e1e1e;
}

/* 頂欄 */
.topBar {
    box-sizing: border-box;
    height: 60px;
    padding: 0 16px;
    background: linear-gradient(90deg, #2c2c2c, #252526);
    border-bottom: 1px solid #3d3d3d;
    display: flex;
    align-items: center;
    box-shadow: 0 2px 6px rgba(0, 0, 0, 0.5);
}

.topBar_spacer {
    flex: 1 1 auto;
}

.topBar_right {
    display: flex;
    align-items: center;
    gap: 12px;
}

.topBar_iconBtn {
    width: 44px;
    height: 44px;
    border-radius: 12px;
    border: 1px solid #3d3d3d;
    background: #2b2b2b;
    color: #cbd5f5;
    display: inline-flex;
    align-items: center;
    justify-content: center;
    cursor: pointer;
    transition: background 0.2s ease, transform 0.2s ease, border-color 0.2s ease, color 0.2s ease;
}

.topBar_iconBtn svg {
    width: 20px;
    height: 20px;
}

.topBar_iconBtn:hover:not(:disabled) {
    background: #343434;
    border-color: #4b5563;
    color: #e0f2fe;
    transform: translateY(-1px);
}

.topBar_iconBtn:disabled {
    opacity: 0.6;
    cursor: not-allowed;
}

.topBar_iconBtn.active {
    background: linear-gradient(135deg, rgba(59, 130, 246, 0.3), rgba(14, 165, 233, 0.3));
    border-color: rgba(14, 165, 233, 0.6);
    color: #e0f2fe;
}

.topBar_addProject {
    display: flex;
    align-items: center;
    gap: 10px;
    padding: 6px 14px;
    border-radius: 6px;
    background-color: #007acc;
    transition: all 0.25s ease;
}

.topBar_addProject p {
    margin: 0;
    color: white;
    font-weight: 600;
    font-size: 15px;
}

.topBar_addProject svg {
    height: 20px;
    fill: white;
    transition: transform 0.25s ease, fill 0.25s ease;
}

.topBar_addProject:hover {
    background-color: #0288d1;
    transform: translateY(-2px) scale(1.03);
    cursor: pointer;
    box-shadow: 0 4px 12px rgba(0, 0, 0, 0.4);
}

.topBar_addProject:active {
    transform: scale(0.96);
}


.mainContent {
    display: flex;
    flex-direction: row;
    align-items: stretch;
    flex: 1 1 auto;
    min-height: 0;
    background-color: #1e1e1e;
    padding: 0;
    height: calc(100vh - 60px);
    max-height: calc(100vh - 60px);
    overflow: hidden;
}

.workSpace {
    flex: 1 1 auto;
    display: flex;
    flex-direction: column;
    gap: 16px;
    min-height: 0;
    height: 100%;
    max-height: 100%;
    min-width: 0;
    overflow: hidden;
    background: #191919;
    border: 1px solid #323232;
    border-radius: 0;
    padding: 16px;
    box-sizing: border-box;
}

.workSpace--reports {
    flex: 1 1 auto;
    display: flex;
    flex-direction: column;
}

.toolColumn {
    flex: 0 0 64px;
    width: 64px;
    background: #252526;
    border-right: 1px solid #323232;
    display: flex;
    flex-direction: column;
    align-items: center;
    gap: 12px;
    padding: 16px 10px;
    box-sizing: border-box;
}

.toolColumn_btn {
    width: 44px;
    height: 44px;
    border: 1px solid #3d3d3d;
    background: #262626;
    color: #cbd5f5;
    display: inline-flex;
    align-items: center;
    justify-content: center;
    cursor: pointer;
    transition: background 0.2s ease, color 0.2s ease, border-color 0.2s ease, transform 0.2s ease;
    padding: 0;
}

.toolColumn_btn svg {
    width: 33px;
    height: 33px;
}

.toolColumn_btn--chat {
    margin-top: auto;
}

.toolColumn_btn:hover {
    background: #2f2f2f;
    border-color: #4b5563;
    color: #e0f2fe;
    transform: translateY(-1px);
}

.toolColumn_btn.active {
    background: linear-gradient(135deg, rgba(59, 130, 246, 0.25), rgba(14, 165, 233, 0.25));
    border-color: rgba(14, 165, 233, 0.6);
    color: #e0f2fe;
}

.toolColumn_btn:focus-visible {
    outline: 2px solid #60a5fa;
    outline-offset: 2px;
}

.mainContent > * {
    min-height: 0;
}

@media (max-width: 900px) {
    .mainContent {
        flex-direction: column;
    }
    .toolColumn {
        flex-direction: row;
        width: 100%;
        flex: 0 0 auto;
        border-right: none;
        border-bottom: 1px solid #323232;
        justify-content: flex-start;
    }
    .toolColumn_btn {
        transform: none;
    }
    .toolColumn_btn--chat {
        margin-top: 0;
        margin-left: auto;
    }
    .workSpace {
        width: 100%;
        flex: 1 1 auto;
    }
}

.panelHeader {
    font-weight: 700;
    color: #cbd5e1;
    font-size: 14px;
}

.reportViewerContent {
    flex: 1 1 auto;
    display: flex;
    flex-direction: column;
    gap: 12px;
    min-height: 0;
    overflow: auto;
    background: #191919;
    border: 1px solid #323232;
    border-radius: 0;
    padding: 16px;
    box-sizing: border-box;
    min-width: 0;
}

.reportViewerHeader {
    display: flex;
    flex-direction: column;
    gap: 4px;
}

.reportTabs {
    display: flex;
    flex-wrap: wrap;
    gap: 8px;
}

.reportTab {
    border: 1px solid rgba(148, 163, 184, 0.4);
    border-radius: 0;
    background: rgba(148, 163, 184, 0.12);
    color: #e2e8f0;
    font-size: 12px;
    padding: 4px 10px;
    cursor: pointer;
    transition: background 0.2s ease, border-color 0.2s ease;
}

.reportTab.active {
    background: linear-gradient(135deg, rgba(59, 130, 246, 0.25), rgba(14, 165, 233, 0.25));
    border-color: rgba(59, 130, 246, 0.5);
}


.reportTitle {
    margin: 0;
    font-size: 18px;
    color: #f9fafb;
}

.reportViewerTimestamp {
    margin: 0;
    font-size: 12px;
    color: #a5b4fc;
}

.reportBody {
    flex: 1 1 auto;
    margin: 0;
    padding: 16px;
    border-radius: 6px;
    background: #1b1b1b;
    border: 1px solid #2f2f2f;
    color: #d1d5db;
    font-family: Consolas, "Courier New", monospace;
    font-size: 13px;
    line-height: 1.45;
    white-space: pre-wrap;
    word-break: break-word;
    overflow: auto;
    max-height: 100%;
}

.reportStructured {
    display: grid;
    grid-auto-flow: row;
    row-gap: 20px;
    flex: 1 1 auto;
    min-height: 0;
}

.reportStructuredPrimary {
    display: flex;
    flex-direction: column;
    gap: 20px;
    min-height: 0;
}

.reportStructuredSecondary {
    display: flex;
    flex-direction: column;
    gap: 20px;
    min-height: 0;
}

.reportSummaryGrid {
    display: grid;
    grid-template-columns: repeat(auto-fit, minmax(220px, 1fr));
    gap: 12px;
    width: 100%;
}

.reportSummaryCard {
    border: 1px solid #2f2f2f;
    background: #1f1f1f;
    border-radius: 6px;
    padding: 12px 14px;
    display: flex;
    flex-direction: column;
    gap: 8px;
    min-width: 0;
    word-break: break-word;
}

.reportSummaryCard--total {
    background: #1f1f1f;
    border-color: #2f2f2f;
}

.reportSummaryCard--span {
    grid-column: 1 / -1;
}

@media (max-width: 720px) {
    .reportSummaryCard--span {
        grid-column: span 1;
    }
}

.reportSummaryLabel {
    font-size: 12px;
    font-weight: 600;
    color: #cbd5f5;
    letter-spacing: 0.04em;
    text-transform: uppercase;
}

.reportSummaryValue {
    font-size: 28px;
    font-weight: 700;
    color: #f8fafc;
    line-height: 1;
}

.reportSummaryText {
    margin: 0;
    font-size: 13px;
    color: #e2e8f0;
    line-height: 1.5;
}

.reportSummaryList {
    list-style: none;
    margin: 0;
    padding: 0;
    display: flex;
    flex-direction: column;
    gap: 6px;
    font-size: 13px;
    color: #e2e8f0;
}

.reportSummaryItemLabel {
    font-weight: 600;
    margin-right: 6px;
}

.reportSummaryItemValue {
    color: #cbd5f5;
}

.reportSummarySources {
    list-style: none;
    margin: 0;
    padding: 0;
    display: flex;
    flex-direction: column;
    gap: 12px;
}

.reportSummarySource {
    border: 1px solid rgba(148, 163, 184, 0.18);
    border-radius: 6px;
    padding: 10px 12px;
    display: flex;
    flex-direction: column;
    gap: 6px;
    background: rgba(30, 41, 59, 0.32);
}

.reportSummarySourceHeading {
    display: flex;
    align-items: center;
    gap: 10px;
    flex-wrap: wrap;
}

.reportSummarySourceStatus {
    font-size: 12px;
    font-weight: 600;
    color: #38bdf8;
    text-transform: uppercase;
}

.reportSummarySourceMetrics {
    list-style: none;
    margin: 0;
    padding: 0;
    display: flex;
    flex-wrap: wrap;
    gap: 10px 16px;
    font-size: 13px;
    color: #e2e8f0;
    word-break: break-word;
}

.reportSummarySourceMetrics li {
    display: flex;
    gap: 6px;
}

.reportSummarySourceError {
    margin: 0;
    font-size: 12px;
    color: #f87171;
}

.reportStaticSection {
    margin-top: 24px;
    padding: 16px;
    border: 1px solid rgba(148, 163, 184, 0.18);
    border-radius: 8px;
    background: rgba(30, 41, 59, 0.32);
    display: flex;
    flex-direction: column;
    gap: 12px;
}

.reportStaticHeader {
    display: flex;
    flex-wrap: wrap;
    align-items: baseline;
    gap: 8px;
}

.reportStaticHeader h4 {
    margin: 0;
    font-size: 16px;
    font-weight: 600;
    color: #f8fafc;
}

.reportStaticEngine {
    font-size: 12px;
    color: #94a3b8;
}

.reportStaticBlock {
    display: flex;
    flex-direction: column;
    gap: 6px;
}

.reportStaticBlock h5 {
    margin: 0;
    font-size: 13px;
    color: #cbd5f5;
    text-transform: none;
    letter-spacing: 0.02em;
}

.reportStaticList {
    list-style: none;
    margin: 0;
    padding: 0;
    display: flex;
    flex-direction: column;
    gap: 6px;
    font-size: 13px;
    color: #e2e8f0;
}

.reportStaticItemLabel {
    font-weight: 600;
    margin-right: 6px;
}

.reportStaticItemValue {
    color: #cbd5f5;
}

.reportDmlSection {
    margin-top: 24px;
    padding: 16px;
    border: 1px solid rgba(148, 163, 184, 0.18);
    border-radius: 8px;
    background: rgba(15, 23, 42, 0.4);
    display: flex;
    flex-direction: column;
    gap: 12px;
}

.reportDmlHeader {
    display: flex;
    flex-wrap: wrap;
    align-items: baseline;
    gap: 8px;
}

.reportDmlHeader h4 {
    margin: 0;
    font-size: 16px;
    font-weight: 600;
    color: #f8fafc;
}

.reportDmlStatus {
    font-size: 12px;
    font-weight: 600;
    color: #22d3ee;
    text-transform: uppercase;
}

.reportDmlTimestamp {
    font-size: 12px;
    color: #94a3b8;
}

.reportDmlError {
    margin: 0;
    color: #f87171;
    font-size: 13px;
}

.reportDmlSegments {
    display: flex;
    flex-direction: column;
    gap: 8px;
}

.reportDmlSegment {
    border: 1px solid rgba(148, 163, 184, 0.18);
    border-radius: 6px;
    background: rgba(15, 23, 42, 0.35);
}

.reportDmlSegment summary {
    cursor: pointer;
    padding: 8px 12px;
    font-weight: 600;
    color: #e2e8f0;
}

.reportDmlSegment pre {
    margin: 0;
    padding: 12px;
    font-size: 13px;
}

.reportDmlSql {
    background: rgba(15, 23, 42, 0.55);
    color: #e0f2fe;
}

.reportDmlAnalysis {
    background: rgba(8, 47, 73, 0.55);
    color: #fef9c3;
}

.reportDmlSummary {
    margin: 0;
    font-size: 13px;
    background: rgba(15, 23, 42, 0.65);
    color: #cbd5f5;
    border-radius: 6px;
    padding: 12px;
}

.reportDmlEmpty {
    margin: 0;
    font-size: 13px;
    color: #94a3b8;
}


.reportIssuesSection {
    display: flex;
    flex-direction: column;
    gap: 12px;
    flex: 0 0 auto;
    min-height: 0;
    align-self: stretch;
}


.reportIssuesHeader {
    display: flex;
    align-items: center;
    gap: 12px;
    flex-wrap: wrap;
}

.reportIssuesHeaderInfo {
    display: flex;
    align-items: baseline;
    gap: 8px;
    flex: 1 1 auto;
    min-width: 0;
}

.reportIssuesToggle {
    display: inline-flex;
    align-items: center;
    gap: 6px;
    flex-wrap: wrap;
}

.reportIssuesToggleButton {
    border: 1px solid rgba(148, 163, 184, 0.35);
    border-radius: 4px;
    background: rgba(148, 163, 184, 0.14);
    color: #e2e8f0;
    font-size: 12px;
    padding: 4px 10px;
    cursor: pointer;
    transition: background 0.2s ease, border-color 0.2s ease, color 0.2s ease;
}

.reportIssuesToggleButton.active {
    background: linear-gradient(135deg, rgba(59, 130, 246, 0.28), rgba(14, 165, 233, 0.28));
    border-color: rgba(59, 130, 246, 0.5);
    color: #f8fafc;
}

.reportIssuesToggleButton:disabled {
    opacity: 0.45;
    cursor: not-allowed;
}

.reportIssuesContent {
    flex: 1 1 auto;
    min-height: 0;
    display: flex;
    flex-direction: column;
    gap: 12px;
}

.reportIssuesHeader h4 {
    margin: 0;
    font-size: 16px;
    color: #f8fafc;
}

.reportIssuesTotal {
    font-size: 12px;
    color: #94a3b8;
}

.reportIssuesNotice {
    padding: 10px 14px;
    border-radius: 6px;
    background: rgba(148, 163, 184, 0.12);
    color: #e2e8f0;
    font-size: 13px;
}

.reportIssuesNotice--error {
    background: rgba(248, 113, 113, 0.12);
    color: #fda4af;
}

.reportIssuesNotice--warning {
    background: rgba(250, 204, 21, 0.12);
    color: #facc15;
<<<<<<< HEAD
=======
}

.reportIssuesBox {
    flex: 1 1 auto;
    min-height: 0;
    display: flex;
    flex-direction: column;
}

.reportIssuesBox .codeScroll {
    flex: 1 1 auto;
    max-height: none;
    overflow: auto;
>>>>>>> 55cc70d4
}

.reportRow {
    flex: 1 1 auto;
    min-height: 0;
    border: 1px solid #2f2f2f;
    border-radius: 6px;
    background: #1b1b1b;
    display: flex;
    flex-direction: column;
}

.reportRowActions {
    display: flex;
    justify-content: flex-end;
    padding: 12px 16px 0;
    gap: 8px;
}

.reportRowActionButton {
    border: 1px solid rgba(148, 163, 184, 0.35);
    border-radius: 4px;
    background: rgba(148, 163, 184, 0.14);
    color: #e2e8f0;
    font-size: 12px;
    padding: 4px 12px;
    cursor: pointer;
    transition: background 0.2s ease, border-color 0.2s ease, color 0.2s ease;
}

.reportRowActionButton:hover:not(:disabled) {
    background: rgba(59, 130, 246, 0.2);
    border-color: rgba(59, 130, 246, 0.5);
    color: #f8fafc;
}

.reportRowActionButton:disabled {
    opacity: 0.5;
    cursor: not-allowed;
}

.reportRowContent {
    flex: 1 1 auto;
    margin: 0;
    padding: 16px;
    font-family: Consolas, "Courier New", monospace;
    font-size: 13px;
    line-height: 1.45;
    color: #e2e8f0;
    background: transparent;
    white-space: pre-wrap;
    word-break: break-word;
    min-height: 800px;
}

.reportRowNotice {
    margin: 0;
    padding: 0 16px 12px;
    font-size: 12px;
    color: #94a3b8;
<<<<<<< HEAD
}

.reportIssuesRow .reportRowContent {
    padding: 0;
}

.reportIssuesRow .reportRowContent.codeScroll {
    display: flex;
    flex-direction: column;
=======
>>>>>>> 55cc70d4
}

.reportIssuesRow .codeEditor {
    padding: 4px 0;
}

.reportIssuesRow .codeLine {
    border-left: 3px solid transparent;
    padding: 2px 0;
}

.reportIssuesRow .codeLine--issue {
    background: rgba(248, 113, 113, 0.12);
    border-left-color: rgba(248, 113, 113, 0.65);
}

.codeLineNo--issue {
    color: #fca5a5;
}

.codeLineContent--issueHighlight {
    color: #fee2e2;
    background: rgba(248, 113, 113, 0.08);
}

.reportIssuesRow .codeLine--meta {
    background: rgba(15, 23, 42, 0.92);
    border-left-color: rgba(148, 163, 184, 0.4);
}

.reportIssuesRow .codeLine--issuesMeta {
    background: rgba(251, 146, 60, 0.18);
    border-left-color: rgba(251, 146, 60, 0.55);
}

.reportIssuesRow .codeLine--fixMeta {
    background: rgba(56, 189, 248, 0.14);
    border-left-color: rgba(56, 189, 248, 0.5);
}

.codeLineNo--meta {
    color: #cbd5f5;
    display: flex;
    align-items: center;
    justify-content: center;
    padding-right: 0;
}

.codeLineNo--meta::before {
    content: "";
}

.codeLineNo--issues {
    color: #f97316;
}

.codeLineNo--fix {
    color: #38bdf8;
}

.codeLineNoIcon {
    width: 16px;
    height: 16px;
    fill: currentColor;
    display: block;
}

.codeLineNoIcon--warning {
    color: inherit;
}

.codeLineContent--issues,
.codeLineContent--fix {
    font-size: 13px;
    line-height: 1.55;
    white-space: pre-wrap;
}

.codeLineContent--issues {
    color: #fed7aa;
}

.codeLineContent--fix {
    color: #bae6fd;
}

.reportIssueInlineRow {
    display: flex;
    flex-wrap: wrap;
    gap: 8px;
    align-items: flex-start;
    margin: 0 0 6px;
    color: #f8fafc;
}

.reportIssueInlineRow:last-child {
    margin-bottom: 0;
}

.reportIssueInlineRow--empty {
    color: #cbd5f5;
    font-style: italic;
}

.reportIssueInlineCode {
    width: 100%;
    background: rgba(148, 163, 184, 0.08);
    border: 1px solid rgba(148, 163, 184, 0.2);
    border-radius: 8px;
    padding: 10px 12px;
    font-family: var(--code-font, "JetBrains Mono", SFMono-Regular, Menlo, Monaco, Consolas, "Liberation Mono", "Courier New", monospace);
    font-size: 13px;
    line-height: 1.55;
    white-space: pre-wrap;
    color: #e2e8f0;
    background-clip: padding-box;
}

.reportIssueInlineCode code {
    font-family: inherit;
}

.reportIssueInlineBadges {
    display: flex;
    align-items: center;
    gap: 6px;
    font-size: 11px;
    font-weight: 600;
    text-transform: uppercase;
    letter-spacing: 0.04em;
    color: #cbd5f5;
}

.reportIssueInlineIndex {
    color: #bfdbfe;
}

.reportIssueInlineRule {
    padding: 2px 8px;
    border-radius: 999px;
    background: rgba(59, 130, 246, 0.2);
    color: #bfdbfe;
    font-weight: 600;
}

.reportIssueInlineSeverity {
    padding: 2px 8px;
    border-radius: 999px;
    font-weight: 600;
    border: 1px solid transparent;
}

.reportIssueInlineSeverity--error {
    background: rgba(248, 113, 113, 0.18);
    color: #fca5a5;
    border-color: rgba(248, 113, 113, 0.35);
}

.reportIssueInlineSeverity--warn {
    background: rgba(234, 179, 8, 0.2);
    color: #facc15;
    border-color: rgba(234, 179, 8, 0.35);
}

.reportIssueInlineSeverity--info {
    background: rgba(59, 130, 246, 0.2);
    color: #bfdbfe;
    border-color: rgba(59, 130, 246, 0.35);
}

.reportIssueInlineSeverity--muted {
    background: rgba(148, 163, 184, 0.2);
    color: #cbd5f5;
    border-color: rgba(148, 163, 184, 0.35);
}

.reportIssueInlineLine {
    padding: 2px 8px;
    border-radius: 999px;
    background: rgba(148, 163, 184, 0.25);
    color: #cbd5f5;
    font-weight: 600;
}

.reportIssueInlineMessage {
    flex: 1 1 220px;
    min-width: 200px;
    font-weight: 600;
}

.reportIssueInlineMeta {
    display: flex;
    flex-wrap: wrap;
    gap: 6px;
    font-size: 12px;
    color: #cbd5f5;
}

.reportIssueInlineObject {
    font-weight: 600;
}

.reportIssueInlineColumn {
    color: #e2e8f0;
}

.reportIssuesEmpty {
    margin: 0;
    font-size: 13px;
    color: #94a3b8;
}

.reportRaw {
    border: 1px solid #2f2f2f;
    border-radius: 6px;
    background: #111827;
    padding: 10px 14px;
}

.reportRaw > summary {
    cursor: pointer;
    font-weight: 600;
    font-size: 13px;
    color: #cbd5f5;
}

.reportRaw > summary::marker {
    color: #94a3b8;
}

.reportErrorPanel {
    margin: 0;
    padding: 16px;
    border-radius: 6px;
    border: 1px solid rgba(248, 113, 113, 0.3);
    background: rgba(248, 113, 113, 0.08);
    color: #fda4af;
}

.reportErrorText {
    margin: 0;
    font-size: 14px;
    font-weight: 600;
}

.reportErrorHint {
    margin: 8px 0 0;
    font-size: 12px;
    color: #fecaca;
}

.reportChunks {
    margin-top: 16px;
    border-radius: 6px;
    border: 1px solid #2f2f2f;
    background: #111827;
    padding: 12px 16px;
    color: #e2e8f0;
}

.reportChunks > summary {
    cursor: pointer;
    font-size: 13px;
    font-weight: 600;
    margin-bottom: 8px;
}

.reportChunkList {
    list-style: none;
    margin: 0;
    padding: 0;
    display: flex;
    flex-direction: column;
    gap: 12px;
}

.reportChunkTitle {
    margin: 0 0 6px;
    font-size: 12px;
    color: #94a3b8;
}

.reportChunkBody {
    margin: 0;
    padding: 12px;
    border-radius: 4px;
    border: 1px solid #2f2f2f;
    background: #1b1b1b;
    color: #d1d5db;
    font-family: Consolas, "Courier New", monospace;
    font-size: 12px;
    line-height: 1.45;
    white-space: pre-wrap;
    word-break: break-word;
    overflow: auto;
}

.reportViewerPlaceholder {
    margin: 0;
    color: #94a3b8;
    font-size: 13px;
}

.pvHeader {
    display: flex;
    flex-wrap: wrap;
    justify-content: space-between;
    gap: 12px;
    line-height: 1.2;
}

.pvName {
    font-size: 16px;
    font-weight: 600;
    color: #f3f4f6;
    word-break: break-all;
}

.pvMeta {
    font-size: 12px;
    color: #94a3b8;
}

.pvBox {
    flex: 1 1 auto;
    background: #1b1b1b;
    border-radius: 6px;
    border: 1px solid #2f2f2f;
    padding: 12px;
    overflow: hidden;
    display: flex;
}

.pvBox:not(.codeBox) {
    overflow: auto;
}

.pvBox.codeBox {
    padding: 12px;
    overflow: hidden;
}

.codeScroll {
    flex: 1 1 auto;
    overflow: auto;
    max-height: 100%;
    font-family: Consolas, "Courier New", monospace;
    font-size: 13px;
    line-height: 1.45;
    color: #d1d5db;
    background: #1b1b1b;
    cursor: text;
}

.reportBody.codeScroll,
.reportChunkBody.codeScroll {
    -webkit-user-select: text;
    -moz-user-select: text;
    -ms-user-select: text;
    user-select: text;
}

.codeEditor {
    display: block;
    width: 100%;
    min-width: 0;
    outline: none;
    caret-color: transparent;
}

.codeEditor:focus {
    outline: none;
}

.codeLine {
    display: flex;
    align-items: flex-start;
    width: 100%;
}

.codeLineNo {
    position: relative;
    flex: 0 0 auto;
    width: 3.5ch;
    padding: 0 12px 0 0;
    text-align: right;
    color: #9ca3af;
    font-variant-numeric: tabular-nums;
    user-select: none;
}

.codeLineNo::before {
    content: attr(data-line);
    display: block;
}

.codeLineContent {
    flex: 1 1 auto;
    display: block;
    width: 100%;
    padding: 0 12px;
    white-space: pre-wrap;
    word-break: break-word;
    overflow-wrap: anywhere;
    min-width: 0;
    -webkit-user-select: text;
    -moz-user-select: text;
    -ms-user-select: text;
    user-select: text;
}

.codeSelectionHighlight {
    background: rgba(59, 130, 246, 0.35);
    color: #f8fafc;
    border-radius: 2px;
}

.reportBody::selection,
.reportBody *::selection,
.reportChunkBody::selection,
.reportChunkBody *::selection,
.codeScroll::selection,
.codeScroll *::selection,
.codeLineContent::selection,
.codeLineContent *::selection {
    background: rgba(59, 130, 246, 0.45);
    color: #f8fafc;
}

.reportBody::-moz-selection,
.reportBody *::-moz-selection,
.reportChunkBody::-moz-selection,
.reportChunkBody *::-moz-selection,
.codeScroll::-moz-selection,
.codeScroll *::-moz-selection,
.codeLineContent::-moz-selection,
.codeLineContent *::-moz-selection {
    background: rgba(59, 130, 246, 0.45);
    color: #f8fafc;
}


.modalBackdrop {
    position: fixed;
    inset: 0;
    background: rgba(0, 0, 0, .5);
    display: flex;
    align-items: center;
    justify-content: center;
    z-index: 50;
}

.modalCard {
    width: 520px;
    max-width: 90vw;
    background: #252526;
    color: #e5e7eb;
    border: 1px solid #3d3d3d;
    border-radius: 10px;
    padding: 18px;
    box-shadow: 0 10px 30px rgba(0, 0, 0, .6);
}

.modalCard h3 {
    margin: 0 0 6px;
}

.modalCard p {
    margin: 6px 0 12px;
    opacity: .9;
}

.dropZone {
    border: 2px dashed #3d3d3d;
    border-radius: 10px;
    height: 160px;
    display: flex;
    align-items: center;
    justify-content: center;
    margin-bottom: 12px;
    user-select: none;
}

.dropZone:hover {
    background: #2a2a2a;
}

.modalBtns {
    display: flex;
    gap: 10px;
}

.btn {
    padding: 8px 14px;
    border-radius: 8px;
    border: 1px solid #3d3d3d;
    background: #007acc;
    color: #fff;
    cursor: pointer;
}

.btn:hover {
    filter: brightness(1.1);
}

.btn.ghost {
    background: transparent;
    color: #e5e7eb;
}

.btn.outline {
    background: transparent;
    color: #e5e7eb;
    border-color: #4b5563;
}
</style>





































































<|MERGE_RESOLUTION|>--- conflicted
+++ resolved
@@ -3867,15 +3867,9 @@
                                                                 </div>
                                                                 <div
                                                                     v-if="hasReportIssueLines"
-<<<<<<< HEAD
                                                                     class="reportRow reportIssuesRow"
                                                                 >
                                                                     <div class="reportRowContent codeScroll themed-scrollbar">
-=======
-                                                                    class="pvBox codeBox reportIssuesBox"
-                                                                >
-                                                                    <div class="codeScroll themed-scrollbar reportIssueCodeScroll">
->>>>>>> 55cc70d4
                                                                         <div class="codeEditor">
                                                                         <div
                                                                             v-for="line in reportIssueLines"
@@ -4818,22 +4812,6 @@
 .reportIssuesNotice--warning {
     background: rgba(250, 204, 21, 0.12);
     color: #facc15;
-<<<<<<< HEAD
-=======
-}
-
-.reportIssuesBox {
-    flex: 1 1 auto;
-    min-height: 0;
-    display: flex;
-    flex-direction: column;
-}
-
-.reportIssuesBox .codeScroll {
-    flex: 1 1 auto;
-    max-height: none;
-    overflow: auto;
->>>>>>> 55cc70d4
 }
 
 .reportRow {
@@ -4894,7 +4872,6 @@
     padding: 0 16px 12px;
     font-size: 12px;
     color: #94a3b8;
-<<<<<<< HEAD
 }
 
 .reportIssuesRow .reportRowContent {
@@ -4904,8 +4881,6 @@
 .reportIssuesRow .reportRowContent.codeScroll {
     display: flex;
     flex-direction: column;
-=======
->>>>>>> 55cc70d4
 }
 
 .reportIssuesRow .codeEditor {
