<script setup>
import { ref, reactive, watch, onMounted, onBeforeUnmount, computed, nextTick } from "vue";
import JSZip from "jszip";
import { usePreview } from "../scripts/composables/usePreview.js";
import { useTreeStore } from "../scripts/composables/useTreeStore.js";
import { useProjectsStore } from "../scripts/composables/useProjectsStore.js";
import { useAiAssistant } from "../scripts/composables/useAiAssistant.js";
import * as fileSystemService from "../scripts/services/fileSystemService.js";
import { generateReportViaDify, fetchProjectReports } from "../scripts/services/reportService.js";
import PanelRail from "../components/workspace/PanelRail.vue";
import ChatAiWindow from "../components/ChatAiWindow.vue";

const workspaceLogoModules = import.meta.glob("../assets/InfoMacro_logo.jpg", {
    eager: true,
    import: "default"
});
const workspaceLogoSrc = Object.values(workspaceLogoModules)[0] ?? "";

const preview = usePreview();

const projectsStore = useProjectsStore({
    preview,
    fileSystem: fileSystemService
});

const treeStore = useTreeStore({
    getProjectRootHandleById: projectsStore.getProjectRootHandleById,
    getFileHandleByPath: fileSystemService.getFileHandleByPath,
    previewing: preview.previewing,
    isTextLike: preview.isTextLike,
    MAX_TEXT_BYTES: preview.MAX_TEXT_BYTES,
    selectedProjectId: projectsStore.selectedProjectId
});

projectsStore.setTreeStore(treeStore);

const aiAssistant = useAiAssistant({ treeStore, projectsStore, fileSystem: fileSystemService, preview });

const {
    showUploadModal,
    projects,
    selectedProjectId,
    supportsFS,
    loadProjectsFromDB,
    cleanupLegacyHandles,
    openProject,
    collapseProject,
    deleteProject,
    handleDrop,
    handleDragOver,
    handleFolderInput,
    pickFolderAndImport,
    updateCapabilityFlags,
    getProjectRootHandleById,
    safeAlertFail
} = projectsStore;

const {
    tree,
    activeTreePath,
    activeTreeRevision,
    isLoadingTree,
    openNode,
    selectTreeNode
} = treeStore;

const {
    open: openAssistantSession,
    close: closeAssistantSession,
    contextItems,
    messages,
    addActiveNode,
    addSnippetContext,
    removeContext,
    clearContext,
    sendUserMessage,
    isProcessing,
    isInteractionLocked: isChatLocked,
    connection,
    retryHandshake
} = aiAssistant;

const { previewing } = preview;

const previewLineItems = computed(() => {
    if (previewing.value.kind !== "text") return [];
    const text = previewing.value.text ?? "";
    const lines = text.split(/\r\n|\r|\n/);
    if (lines.length === 0) {
        return [{ number: 1, content: "\u00A0" }];
    }
    return lines.map((line, index) => ({
        number: index + 1,
        content: line === "" ? "\u00A0" : line,
        raw: line
    }));
});

const middlePaneWidth = ref(360);
const mainContentRef = ref(null);
const codeScrollRef = ref(null);
const codeSelection = ref(null);
let pointerDownInCode = false;
let shouldClearAfterPointerClick = false;
let lastPointerDownWasOutsideCode = false;
const showCodeLineNumbers = ref(true);
const isChatWindowOpen = ref(false);
const activeRailTool = ref("projects");
const chatWindowState = reactive({ x: 0, y: 80, width: 420, height: 520 });
const chatDragState = reactive({ active: false, offsetX: 0, offsetY: 0 });
const chatResizeState = reactive({
    active: false,
    startX: 0,
    startY: 0,
    startWidth: 0,
    startHeight: 0,
    startLeft: 0,
    startTop: 0,
    edges: {
        left: false,
        right: false,
        top: false,
        bottom: false
    }
});
const hasInitializedChatWindow = ref(false);
const isTreeCollapsed = ref(false);
const reportStates = reactive({});
const reportTreeCache = reactive({});
const reportBatchStates = reactive({});
const activeReportTarget = ref(null);
const isProjectToolActive = computed(() => activeRailTool.value === "projects");
const isReportToolActive = computed(() => activeRailTool.value === "reports");
const shouldPrepareReportTrees = computed(
    () => isProjectToolActive.value || isReportToolActive.value
);
const panelMode = computed(() => (isReportToolActive.value ? "reports" : "projects"));
const reportProjectEntries = computed(() => {
    const list = Array.isArray(projects.value) ? projects.value : [];
    return list.map((project) => {
        const projectKey = normaliseProjectId(project.id);
        return {
            project,
            cache: reportTreeCache[projectKey] || {
                nodes: [],
                loading: false,
                error: "",
                expandedPaths: [],
                hydratedReports: false,
                hydratingReports: false,
                reportHydrationError: ""
            }
        };
    });
});

const activePreviewTarget = computed(() => {
    const projectId = normaliseProjectId(selectedProjectId.value);
    const path = activeTreePath.value || "";
    if (!projectId || !path) return null;
    return { projectId, path };
});

const reportPanelConfig = computed(() => {
    const viewMode = isReportToolActive.value ? "reports" : "projects";
    const showProjectActions = isReportToolActive.value;
    const showIssueBadge = isReportToolActive.value;
    const showFileActions = isReportToolActive.value;
    const allowSelectWithoutReport = !isReportToolActive.value;
    const projectIssueGetter = showIssueBadge ? getProjectIssueCount : null;

    return {
        panelTitle: viewMode === "reports" ? "代碼審查" : "Project Files",
        showProjectActions,
        showIssueBadge,
        showFileActions,
        allowSelectWithoutReport,
        entries: reportProjectEntries.value,
        normaliseProjectId,
        isNodeExpanded: isReportNodeExpanded,
        toggleNode: toggleReportNode,
        getReportState: getReportStateForFile,
        onGenerate: generateReportForFile,
        onSelect: viewMode === "reports" ? selectReport : openProjectFileFromReportTree,
        getStatusLabel,
        onReloadProject: loadReportTreeForProject,
        onGenerateProject: generateProjectReports,
        getProjectBatchState,
        getProjectIssueCount: projectIssueGetter,
        activeTarget: isReportToolActive.value
            ? activeReportTarget.value
            : activePreviewTarget.value
    };
});
const readyReports = computed(() => {
    const list = [];
    const projectList = Array.isArray(projects.value) ? projects.value : [];
    const projectMap = new Map(projectList.map((project) => [String(project.id), project]));

    Object.entries(reportStates).forEach(([key, state]) => {
        if (state.status !== "ready") return;
        const parsed = parseReportKey(key);
        const project = projectMap.get(parsed.projectId);
        if (!project || !parsed.path) return;
        list.push({
            key,
            project,
            path: parsed.path,
            state
        });
    });

    list.sort((a, b) => {
        if (a.project.name === b.project.name) return a.path.localeCompare(b.path);
        return a.project.name.localeCompare(b.project.name);
    });

    return list;
});

const projectIssueTotals = computed(() => {
    const totals = new Map();
    Object.entries(reportStates).forEach(([key, state]) => {
        const summary = state?.issueSummary;
        if (!summary || !Number.isFinite(summary.totalIssues)) return;
        const parsed = parseReportKey(key);
        if (!parsed.projectId) return;
        const previous = totals.get(parsed.projectId);
        const base = typeof previous === "number" && Number.isFinite(previous) ? previous : 0;
        totals.set(parsed.projectId, base + summary.totalIssues);
    });
    return totals;
});
const hasReadyReports = computed(() => readyReports.value.length > 0);
const activeReport = computed(() => {
    const target = activeReportTarget.value;
    if (!target) return null;
    const key = toReportKey(target.projectId, target.path);
    if (!key) return null;
    const state = reportStates[key];
    if (
        !state ||
        (state.status !== "ready" && state.status !== "error" && state.status !== "processing")
    ) {
        return null;
    }
    const projectList = Array.isArray(projects.value) ? projects.value : [];
    const project = projectList.find((item) => String(item.id) === target.projectId);
    if (!project) return null;
    return {
        project,
        state,
        path: target.path
    };
});

const viewerHasContent = computed(() => {
    const report = activeReport.value;
    if (!report) return false;
    return (
        report.state.status === "ready" ||
        report.state.status === "error" ||
        report.state.status === "processing"
    );
});

const hasChunkDetails = computed(() => {
    const report = activeReport.value;
    if (!report) return false;
    const chunks = report.state.chunks;
    return Array.isArray(chunks) && chunks.length > 1;
});

const activeReportDetails = computed(() => {
    const report = activeReport.value;
    if (!report || report.state.status !== "ready") return null;
    const parsed = report.state.parsedReport;
    if (!parsed || typeof parsed !== "object") return null;

    const reports = parsed.reports && typeof parsed.reports === "object" ? parsed.reports : null;
    const staticReport = reports?.static_analyzer || reports?.staticAnalyzer || null;
    const dmlReport = reports?.dml_prompt || reports?.dmlPrompt || null;

    const aggregatedIssues = collectAggregatedIssues(report.state);
    const fallbackIssues = Array.isArray(parsed.issues)
        ? parsed.issues
        : Array.isArray(staticReport?.issues)
        ? staticReport.issues
        : [];
    const useAggregatedIssues = aggregatedIssues.length > 0 || fallbackIssues.length === 0;
    const issues = useAggregatedIssues ? aggregatedIssues : fallbackIssues;
    const rawStaticSummary =
        staticReport && typeof staticReport === "object" && staticReport.summary !== undefined
            ? staticReport.summary
            : null;
    const summary = (parsed.summary ?? rawStaticSummary) ?? null;

    let total = useAggregatedIssues ? aggregatedIssues.length : report.state.issueSummary?.totalIssues;
    if (!Number.isFinite(total)) {
        const summaryObject = summary && typeof summary === "object" ? summary : null;
        if (summaryObject) {
            const candidate = Number(summaryObject.total_issues ?? summaryObject.totalIssues);
            if (Number.isFinite(candidate)) {
                total = candidate;
            }
        }
        if (!Number.isFinite(total)) {
            let computedTotal = 0;
            for (const issue of issues) {
                if (Array.isArray(issue?.issues) && issue.issues.length) {
                    const filtered = issue.issues.filter((entry) => typeof entry === "string" && entry.trim());
                    computedTotal += filtered.length || issue.issues.length;
                } else if (typeof issue?.message === "string" && issue.message.trim()) {
                    computedTotal += 1;
                }
            }
            total = computedTotal;
        }
    }

    const summaryText = typeof summary === "string" ? summary.trim() : "";
    const summaryObject = summary && typeof summary === "object" ? summary : null;
    const staticSummaryObject =
        rawStaticSummary && typeof rawStaticSummary === "object" ? rawStaticSummary : summaryObject;
    const staticSummaryDetails = buildSummaryDetailList(staticSummaryObject, {
        omitKeys: ["by_rule", "byRule", "sources"]
    });
    const staticMetadata =
        staticReport && typeof staticReport.metadata === "object" && !Array.isArray(staticReport.metadata)
            ? staticReport.metadata
            : null;
    const staticMetadataDetails = buildSummaryDetailList(staticMetadata);

    const severityCounts = new Map();
    const ruleCounts = new Map();

    const toStringList = (value) => {
        if (Array.isArray(value)) {
            return value.map((item) => {
                if (item == null) return "";
                return typeof item === "string" ? item : String(item);
            });
        }
        if (value == null) return [];
        return [typeof value === "string" ? value : String(value)];
    };

    const toNumberList = (value) => {
        if (Array.isArray(value)) {
            return value
                .map((item) => {
                    const numeric = Number(item);
                    return Number.isFinite(numeric) ? numeric : null;
                })
                .filter((item) => item !== null);
        }
        const numeric = Number(value);
        return Number.isFinite(numeric) ? [numeric] : [];
    };

    const normalisedIssues = issues.map((issue, index) => {
        const ruleList = toStringList(issue?.rule_ids);
        if (!ruleList.length) {
            ruleList.push(...toStringList(issue?.ruleId));
            ruleList.push(...toStringList(issue?.rule_id));
            ruleList.push(...toStringList(issue?.rule));
        }

        const severityList = toStringList(issue?.severity_levels);
        if (!severityList.length) {
            severityList.push(...toStringList(issue?.severity));
            severityList.push(...toStringList(issue?.level));
        }

        const messageList = toStringList(issue?.issues);
        if (!messageList.length) {
            messageList.push(...toStringList(issue?.message));
            messageList.push(...toStringList(issue?.description));
        }

        const recommendationList = toStringList(issue?.recommendation);
        if (!recommendationList.length) {
            recommendationList.push(...toStringList(issue?.修改建議));
            recommendationList.push(...toStringList(issue?.modificationAdvice));
        }

        const evidenceList = toStringList(issue?.evidence_list);
        if (!evidenceList.length) {
            evidenceList.push(...toStringList(issue?.evidence));
        }

        const columnList = toNumberList(issue?.column);
        if (!columnList.length) {
            columnList.push(...toNumberList(issue?.columns));
        }

        const detailCount = Math.max(
            messageList.length,
            ruleList.length,
            severityList.length,
            recommendationList.length,
            columnList.length,
            evidenceList.length
        );

        const details = [];
        for (let detailIndex = 0; detailIndex < detailCount; detailIndex += 1) {
            const ruleCandidate = ruleList[detailIndex] ?? ruleList[0] ?? "";
            const messageCandidate = messageList[detailIndex] ?? messageList[0] ?? "";
            const severityCandidate = severityList[detailIndex] ?? severityList[0] ?? "";
            const recommendationCandidate = recommendationList[detailIndex] ?? recommendationList[0] ?? "";
            const evidenceCandidate = evidenceList[detailIndex] ?? evidenceList[0] ?? "";
            const columnCandidate = columnList[detailIndex] ?? columnList[0] ?? null;

            const ruleId = typeof ruleCandidate === "string" ? ruleCandidate.trim() : String(ruleCandidate ?? "").trim();
            const message = typeof messageCandidate === "string" ? messageCandidate.trim() : String(messageCandidate ?? "").trim();
            const severityRaw =
                typeof severityCandidate === "string" ? severityCandidate.trim() : String(severityCandidate ?? "").trim();
            const severityKey = severityRaw ? severityRaw.toUpperCase() : "未標示";
            let severityClass = "info";
            if (!severityRaw || severityKey === "未標示") {
                severityClass = "muted";
            } else if (severityKey.includes("CRIT") || severityKey.includes("ERR")) {
                severityClass = "error";
            } else if (severityKey.includes("WARN")) {
                severityClass = "warn";
            }
            const columnNumber = Number(columnCandidate);
            const column = Number.isFinite(columnNumber) ? columnNumber : null;
            const suggestion =
                typeof recommendationCandidate === "string"
                    ? recommendationCandidate.trim()
                    : String(recommendationCandidate ?? "").trim();
            const evidence = typeof evidenceCandidate === "string" ? evidenceCandidate : String(evidenceCandidate ?? "");

            details.push({
                key: `${index}-detail-${detailIndex}`,
                index: details.length + 1,
                ruleId,
                severity: severityRaw,
                severityLabel: severityKey,
                severityClass,
                message,
                column,
                suggestion,
                evidence
            });
        }

        if (!details.length) {
            details.push({
                key: `${index}-detail-0`,
                index: 1,
                ruleId: "",
                severity: "",
                severityLabel: "未標示",
                severityClass: "muted",
                message: "",
                column: null,
                suggestion: "",
                evidence: typeof issue?.evidence === "string" ? issue.evidence : ""
            });
        }

        details.forEach((detail) => {
            const severityLabel = detail.severityLabel || "未標示";
            severityCounts.set(severityLabel, (severityCounts.get(severityLabel) || 0) + 1);
            if (detail.ruleId) {
                ruleCounts.set(detail.ruleId, (ruleCounts.get(detail.ruleId) || 0) + 1);
            }
        });

        const objectName =
            (typeof issue?.object === "string" && issue.object.trim()) ||
            (typeof issue?.object_name === "string" && issue.object_name.trim()) ||
            "";

        let line = Number(issue?.line);
        if (!Number.isFinite(line)) line = null;

        const snippet = typeof issue?.snippet === "string" ? issue.snippet : "";
        const snippetLines = snippet ? snippet.replace(/\r\n?/g, "\n").split("\n") : [];

        const codeLines = snippetLines.map((lineText, idx) => {
            const rawText = lineText.replace(/\r$/, "");
            const number = line !== null ? line + idx : null;
            const displayNumber = number !== null ? String(number) : "";
            const safeHtml = escapeHtml(rawText);
            return {
                key: `${index}-line-${idx}`,
                number,
                displayNumber,
                raw: rawText,
                html: safeHtml.length ? safeHtml : "&nbsp;",
                highlight: false
            };
        });

        if (codeLines.length) {
            let highlightApplied = false;
            if (line !== null) {
                codeLines.forEach((codeLine) => {
                    if (codeLine.number === line) {
                        codeLine.highlight = true;
                        highlightApplied = true;
                    }
                });
            }

            if (!highlightApplied) {
                const fallbackIndex = codeLines.findIndex((item) => item.raw.trim().length > 0);
                const indexToHighlight = fallbackIndex >= 0 ? fallbackIndex : 0;
                if (codeLines[indexToHighlight]) {
                    codeLines[indexToHighlight].highlight = true;
                }
            }
        }

        const suggestionList = details
            .map((detail) => (typeof detail.suggestion === "string" ? detail.suggestion.trim() : ""))
            .filter((value) => value);

        const fixedCode =
            (typeof issue?.fixed_code === "string" && issue.fixed_code.trim()) ||
            (typeof issue?.fixedCode === "string" && issue.fixedCode.trim()) ||
            "";

        const primaryDetail = details[0];
        const primaryRuleId = details.find((detail) => detail.ruleId)?.ruleId || "";
        const primaryMessage = primaryDetail?.message || "";
        const primarySeverity = primaryDetail?.severity || "";
        const primarySeverityLabel = primaryDetail?.severityLabel || "未標示";
        const primarySeverityClass = primaryDetail?.severityClass || "info";
        const primaryEvidence =
            (typeof issue?.evidence === "string" && issue.evidence) || primaryDetail?.evidence || "";

        const columns = columnList;
        const columnPrimary = columns.length ? columns[0] : null;

        return {
            key: `${primaryRuleId || "issue"}-${index}`,
            index: index + 1,
            ruleId: primaryRuleId,
            ruleIds: ruleList.map((value) => (typeof value === "string" ? value.trim() : String(value ?? "").trim())).filter(Boolean),
            severity: primarySeverity,
            severityLabel: primarySeverityLabel,
            severityClass: primarySeverityClass,
            message: primaryMessage,
            objectName,
            line,
            column: columns,
            columnPrimary,
            snippet,
            evidence: primaryEvidence,
            suggestion: suggestionList[0] || "",
            suggestionList,
            fixedCode,
            codeLines,
            details
        };
    });

    if (summaryObject?.by_rule && typeof summaryObject.by_rule === "object") {
        for (const [rule, count] of Object.entries(summaryObject.by_rule)) {
            const key = typeof rule === "string" && rule.trim() ? rule.trim() : "";
            const numeric = Number(count);
            if (!Number.isFinite(numeric)) continue;
            const previous = ruleCounts.get(key) || 0;
            ruleCounts.set(key || "未分類", Math.max(previous, numeric));
        }
    }

    const severityBreakdown = Array.from(severityCounts.entries()).map(([label, count]) => ({
        label,
        count
    }));

    severityBreakdown.sort((a, b) => b.count - a.count || a.label.localeCompare(b.label));

    const ruleBreakdown = Array.from(ruleCounts.entries())
        .filter(([, count]) => Number.isFinite(count) && count > 0)
        .map(([label, count]) => ({
            label: label || "未分類",
            count
        }));

    ruleBreakdown.sort((a, b) => b.count - a.count || a.label.localeCompare(b.label));

    const globalSummary = parsed.summary && typeof parsed.summary === "object" ? parsed.summary : null;
    const combinedSummaryDetails = buildSummaryDetailList(globalSummary, {
        omitKeys: ["sources", "by_rule", "byRule"]
    });

    const normaliseKey = (value) => (typeof value === "string" ? value.toLowerCase() : "");
    const pickString = (...candidates) => {
        for (const candidate of candidates) {
            if (typeof candidate === "string") {
                const trimmed = candidate.trim();
                if (trimmed) {
                    return trimmed;
                }
            }
        }
        return "";
    };
    const pickFirstValue = (...candidates) => {
        for (const candidate of candidates) {
            if (candidate !== null && candidate !== undefined && candidate !== "") {
                return candidate;
            }
        }
        return null;
    };
    const buildSourceMetrics = (...sources) => {
        const metrics = [];
        const seen = new Set();
        const pushMetric = (label, rawValue, transform = (value) => value) => {
            if (!label || rawValue === undefined || rawValue === null) return;
            const value = transform(rawValue);
            if (value === null || value === undefined || value === "") return;
            if (seen.has(label)) return;
            seen.add(label);
            metrics.push({ label, value });
        };

        for (const source of sources) {
            if (!source || typeof source !== "object") continue;
            pushMetric(
                "問題數",
                source.total_issues ?? source.totalIssues,
                (candidate) => {
                    const numeric = Number(candidate);
                    return Number.isFinite(numeric) ? numeric : Number(candidate ?? 0) || 0;
                }
            );
            if (source.by_rule || source.byRule) {
                const byRuleEntries = Object.entries(source.by_rule || source.byRule || {});
                pushMetric("規則數", byRuleEntries.length, (count) => Number(count) || 0);
            }
            pushMetric(
                "拆分語句",
                source.total_segments ?? source.totalSegments,
                (candidate) => {
                    const numeric = Number(candidate);
                    return Number.isFinite(numeric) ? numeric : Number(candidate ?? 0) || 0;
                }
            );
            pushMetric(
                "已分析段數",
                source.analyzed_segments ?? source.analyzedSegments,
                (candidate) => {
                    const numeric = Number(candidate);
                    return Number.isFinite(numeric) ? numeric : Number(candidate ?? 0) || 0;
                }
            );
        }

        return metrics;
    };
    const mergeMetrics = (base, extra) => {
        if (!Array.isArray(base) || !base.length) return Array.isArray(extra) ? [...extra] : [];
        if (!Array.isArray(extra) || !extra.length) return [...base];
        const merged = [...base];
        const seen = new Set(base.map((item) => item.label));
        extra.forEach((item) => {
            if (!item || typeof item !== "object") return;
            if (seen.has(item.label)) return;
            seen.add(item.label);
            merged.push(item);
        });
        return merged;
    };

    const sourceSummaries = [];
    if (globalSummary?.sources && typeof globalSummary.sources === "object") {
        for (const [key, value] of Object.entries(globalSummary.sources)) {
            if (!value || typeof value !== "object") continue;
            const keyLower = normaliseKey(key);
            let label = key;
            if (keyLower === "static_analyzer" || keyLower === "staticanalyzer") {
                label = "靜態分析器";
            } else if (keyLower === "dml_prompt" || keyLower === "dmlprompt") {
                label = "AI審查";
            } else if (keyLower === "dify_workflow" || keyLower === "difyworkflow") {
                label = "聚合報告";
            }

            const metrics = buildSourceMetrics(value);
            const status = pickString(value.status);
            const errorMessage = pickString(value.error_message, value.errorMessage);
            const generatedAt = pickFirstValue(value.generated_at, value.generatedAt);

            sourceSummaries.push({
                key,
                keyLower,
                label,
                metrics,
                status,
                errorMessage,
                generatedAt
            });
        }
    }

    const enhanceSourceSummary = (keyLower, label, options = {}) => {
        const entry = sourceSummaries.find((item) => item.keyLower === keyLower);
        const metrics = buildSourceMetrics(...(options.metricsSources || []));
        const status = pickString(...(options.statusCandidates || []));
        const errorMessage = pickString(...(options.errorCandidates || []));
        const generatedAt = pickFirstValue(...(options.generatedAtCandidates || []));

        if (entry) {
            entry.label = label;
            if (metrics.length) {
                entry.metrics = mergeMetrics(entry.metrics, metrics);
            }
            if (!entry.status) {
                entry.status = status;
            }
            if (!entry.errorMessage) {
                entry.errorMessage = errorMessage;
            }
            if (!entry.generatedAt) {
                entry.generatedAt = generatedAt;
            }
        } else if (metrics.length || status || errorMessage || generatedAt) {
            sourceSummaries.push({
                key: options.key || keyLower,
                keyLower,
                label,
                metrics,
                status,
                errorMessage,
                generatedAt
            });
        }
    };

    const staticSourceValue =
        globalSummary?.sources?.static_analyzer || globalSummary?.sources?.staticAnalyzer || null;
    const staticAnalysis =
        report.state?.analysis?.staticReport && typeof report.state.analysis.staticReport === "object"
            ? report.state.analysis.staticReport
            : null;
    enhanceSourceSummary("static_analyzer", "靜態分析器", {
        metricsSources: [staticSourceValue, staticSummaryObject],
        statusCandidates: [
            staticSourceValue?.status,
            staticSummaryObject?.status,
            staticSummaryObject?.status_label,
            staticSummaryObject?.statusLabel,
            staticAnalysis?.summary?.status,
            staticAnalysis?.status,
            report.state?.analysis?.enrichmentStatus
        ],
        errorCandidates: [
            staticSourceValue?.error_message,
            staticSourceValue?.errorMessage,
            staticSummaryObject?.error_message,
            staticSummaryObject?.errorMessage,
            staticAnalysis?.summary?.error_message,
            staticAnalysis?.summary?.errorMessage,
            staticAnalysis?.error
        ],
        generatedAtCandidates: [
            staticSourceValue?.generated_at,
            staticSourceValue?.generatedAt,
            staticSummaryObject?.generated_at,
            staticSummaryObject?.generatedAt,
            staticAnalysis?.generatedAt,
            staticAnalysis?.summary?.generated_at,
            staticAnalysis?.summary?.generatedAt,
            report.state?.generatedAt,
            report.state?.analysis?.generatedAt
        ]
    });

    const dmlSourceValue = globalSummary?.sources?.dml_prompt || globalSummary?.sources?.dmlPrompt || null;

    let dmlDetails = null;
    let dmlSummary = null;
    if (dmlReport && typeof dmlReport === "object") {
        dmlSummary = dmlReport.summary && typeof dmlReport.summary === "object" ? dmlReport.summary : null;
        const dmlChunks = Array.isArray(dmlReport.chunks) ? dmlReport.chunks : [];
        const dmlSegments = Array.isArray(dmlReport.segments)
            ? dmlReport.segments.map((segment, index) => {
                  const chunk = dmlChunks[index] || null;
                  const sql = typeof segment?.text === "string" ? segment.text : String(segment?.sql || "");
                  const analysisText = typeof chunk?.answer === "string" ? chunk.answer : "";
                  return {
                      key: `${index}-segment`,
                      index: Number.isFinite(Number(segment?.index)) ? Number(segment.index) : index + 1,
                      sql,
                      startLine: Number.isFinite(Number(segment?.startLine)) ? Number(segment.startLine) : null,
                      endLine: Number.isFinite(Number(segment?.endLine)) ? Number(segment.endLine) : null,
                      startColumn: Number.isFinite(Number(segment?.startColumn)) ? Number(segment.startColumn) : null,
                      endColumn: Number.isFinite(Number(segment?.endColumn)) ? Number(segment.endColumn) : null,
                      analysis: analysisText,
                      raw: chunk?.raw || null
                  };
              })
            : [];
        const aggregatedText = typeof dmlReport.report === "string" ? dmlReport.report.trim() : "";
        const humanReadableText = typeof dmlReport.reportText === "string" ? dmlReport.reportText.trim() : "";
        const aggregatedIssues = Array.isArray(dmlReport.issues) ? dmlReport.issues : [];
        const aggregatedObject =
            dmlReport.aggregated && typeof dmlReport.aggregated === "object"
                ? dmlReport.aggregated
                : null;
        const errorMessage =
            typeof dmlReport.error === "string"
                ? dmlReport.error
                : typeof dmlSummary?.error_message === "string"
                ? dmlSummary.error_message
                : typeof dmlSummary?.errorMessage === "string"
                ? dmlSummary.errorMessage
                : "";
        const status = typeof dmlSummary?.status === "string" ? dmlSummary.status : "";
        const generatedAt = dmlReport.generatedAt || dmlSummary?.generated_at || dmlSummary?.generatedAt || null;
        const conversationId =
            typeof dmlReport.conversationId === "string" ? dmlReport.conversationId : "";
        dmlDetails = {
            summary: dmlSummary,
            segments: dmlSegments,
            reportText: humanReadableText || aggregatedText,
            aggregatedText: aggregatedText,
            aggregated: aggregatedObject,
            issues: aggregatedIssues,
            error: errorMessage,
            status,
            generatedAt,
            conversationId
        };
    }

    enhanceSourceSummary("dml_prompt", "AI審查", {
        metricsSources: [dmlSourceValue, dmlDetails?.summary, dmlDetails?.aggregated],
        statusCandidates: [
            dmlSourceValue?.status,
            dmlDetails?.status,
            dmlSummary?.status,
            report.state?.analysis?.dmlSummary?.status,
            report.state?.analysis?.dmlReport?.summary?.status
        ],
        errorCandidates: [
            dmlSourceValue?.error_message,
            dmlSourceValue?.errorMessage,
            dmlDetails?.error,
            dmlSummary?.error_message,
            dmlSummary?.errorMessage,
            report.state?.analysis?.dmlErrorMessage
        ],
        generatedAtCandidates: [
            dmlSourceValue?.generated_at,
            dmlSourceValue?.generatedAt,
            dmlDetails?.generatedAt,
            dmlReport?.generatedAt,
            dmlSummary?.generated_at,
            dmlSummary?.generatedAt,
            report.state?.analysis?.dmlGeneratedAt
        ]
    });

    const combinedSourceValue =
        globalSummary?.sources?.dify_workflow || globalSummary?.sources?.difyWorkflow || null;
    enhanceSourceSummary("dify_workflow", "聚合報告", {
        metricsSources: [combinedSourceValue, globalSummary],
        statusCandidates: [
            combinedSourceValue?.status,
            globalSummary?.status,
            report.state?.analysis?.dify?.status
        ],
        errorCandidates: [
            combinedSourceValue?.error_message,
            combinedSourceValue?.errorMessage,
            globalSummary?.error_message,
            globalSummary?.errorMessage,
            report.state?.analysis?.difyErrorMessage,
            report.state?.difyErrorMessage
        ],
        generatedAtCandidates: [
            combinedSourceValue?.generated_at,
            combinedSourceValue?.generatedAt,
            globalSummary?.generated_at,
            globalSummary?.generatedAt
        ]
    });

    const finalSourceSummaries = sourceSummaries.map(({ keyLower, ...item }) => item);

    return {
        totalIssues: Number.isFinite(total) ? Number(total) : null,
        summary,
        summaryObject,
        summaryText,
        staticSummary: staticSummaryObject,
        staticSummaryDetails,
        staticMetadata,
        staticMetadataDetails,
        issues: normalisedIssues,
        severityBreakdown,
        ruleBreakdown,
        raw: parsed,
        sourceSummaries: finalSourceSummaries,
        combinedSummary: parsed.summary && typeof parsed.summary === "object" ? parsed.summary : null,
        combinedSummaryDetails,
        staticReport,
        dmlReport: dmlDetails
    };
});


const hasStructuredReport = computed(() => Boolean(activeReportDetails.value));
const summarySourceItems = computed(() => {
    const sources = activeReportDetails.value?.sourceSummaries;
    return Array.isArray(sources) ? sources : [];
});
const combinedSummaryItems = computed(() => {
    const items = activeReportDetails.value?.combinedSummaryDetails;
    return Array.isArray(items) ? items : [];
});
const ruleBreakdownItems = computed(() => {
    const items = activeReportDetails.value?.ruleBreakdown;
    return Array.isArray(items) ? items : [];
});
const severityBreakdownItems = computed(() => {
    const items = activeReportDetails.value?.severityBreakdown;
    return Array.isArray(items) ? items : [];
});
const activeReportSummaryText = computed(() => {
    const text = activeReportDetails.value?.summaryText;
    return typeof text === "string" ? text : "";
});
const shouldShowNoIssueSummary = computed(() => {
    const details = activeReportDetails.value;
    return Boolean(details) && !activeReportSummaryText.value && details.totalIssues === 0;
});
const activeReportTotalIssuesDisplay = computed(() => {
    const value = activeReportDetails.value?.totalIssues;
    if (value === null || value === undefined) {
        return "—";
    }
    if (typeof value === "number" && Number.isFinite(value)) {
        return String(value);
    }
    return String(value);
});
const staticSummaryDetailsItems = computed(() => {
    const items = activeReportDetails.value?.staticSummaryDetails;
    return Array.isArray(items) ? items : [];
});
const staticMetadataDetailsItems = computed(() => {
    const items = activeReportDetails.value?.staticMetadataDetails;
    return Array.isArray(items) ? items : [];
});
const hasStaticDetailContent = computed(
    () => staticSummaryDetailsItems.value.length > 0 || staticMetadataDetailsItems.value.length > 0
);
const staticEngineName = computed(() => {
    const engine = activeReportDetails.value?.staticMetadata?.engine;
    return typeof engine === "string" ? engine : "";
});
const staticSourceName = computed(() => {
    const source = activeReportDetails.value?.staticSummary?.analysis_source;
    return typeof source === "string" ? source : "";
});
const dmlReportDetails = computed(() => {
    const report = activeReportDetails.value?.dmlReport;
    return report && typeof report === "object" ? report : null;
});
const dmlSegments = computed(() => {
    const segments = dmlReportDetails.value?.segments;
    return Array.isArray(segments) ? segments : [];
});
const hasDmlSegments = computed(() => dmlSegments.value.length > 0);
const activeReportSourceText = computed(() => {
    const report = activeReport.value;
    if (!report) return "";
    const text = report.state?.sourceText;
    return typeof text === "string" ? text : "";
});

const activeReportSourceLines = computed(() => {
    const text = activeReportSourceText.value;
    if (!text) {
        return [];
    }
    const normalised = text.replace(/\r\n?/g, "\n").split("\n");
    if (!normalised.length) {
        return [];
    }
    return normalised.map((raw, index) => ({
        number: index + 1,
        raw,
        html: escapeHtml(raw) || "&nbsp;"
    }));
});

const reportIssueLines = computed(() => {
    const details = activeReportDetails.value;
    const sourceLines = activeReportSourceLines.value;
    const issues = Array.isArray(details?.issues) ? details.issues : [];

    let maxLine = sourceLines.length;
    const issuesByLine = new Map();
    const orphanIssues = [];

    for (const issue of issues) {
        const lineNumber = Number(issue?.line);
        if (Number.isFinite(lineNumber) && lineNumber > 0) {
            const key = Math.max(1, Math.floor(lineNumber));
            const bucket = issuesByLine.get(key) || [];
            bucket.push(issue);
            issuesByLine.set(key, bucket);
            if (key > maxLine) {
                maxLine = key;
            }
        } else {
            orphanIssues.push(issue);
        }
    }

    const result = [];

    const ensureLineEntry = (lineNumber) => {
        const index = lineNumber - 1;
        if (index < sourceLines.length) {
            return sourceLines[index];
        }
        return { number: lineNumber, raw: "", html: "&nbsp;" };
    };

    for (let lineNumber = 1; lineNumber <= Math.max(1, maxLine); lineNumber += 1) {
        const baseLine = ensureLineEntry(lineNumber);
        const lineIssues = issuesByLine.get(lineNumber) || [];
        const hasIssue = lineIssues.length > 0;

        result.push({
            key: `code-${lineNumber}`,
            type: "code",
            number: lineNumber,
            displayNumber: String(lineNumber),
            html: baseLine.html,
            hasIssue,
            issues: lineIssues
        });

        if (hasIssue) {
            result.push(buildIssueMetaLine("issues", lineNumber, lineIssues));
            result.push(buildIssueMetaLine("fix", lineNumber, lineIssues));
        }
    }

    if (orphanIssues.length) {
        result.push(buildIssueMetaLine("issues", "orphan", orphanIssues, true));
        result.push(buildIssueMetaLine("fix", "orphan", orphanIssues, true));
    }

    return result;
});

const hasReportIssueLines = computed(() => reportIssueLines.value.length > 0);

const reportIssuesViewMode = ref("code");
const structuredReportViewMode = ref("combined");

const canShowStructuredSummary = computed(() => Boolean(activeReportDetails.value));

const canShowStructuredStatic = computed(() => {
    const details = activeReportDetails.value;
    if (!details) return false;

    if (details.staticReport && typeof details.staticReport === "object") {
        if (Object.keys(details.staticReport).length > 0) {
            return true;
        }
    }

    if (Array.isArray(details.staticSummaryDetails) && details.staticSummaryDetails.length) {
        return true;
    }

    if (Array.isArray(details.staticMetadataDetails) && details.staticMetadataDetails.length) {
        return true;
    }

    if (details.staticSummary) {
        if (typeof details.staticSummary === "string") {
            if (details.staticSummary.trim().length) return true;
        } else if (typeof details.staticSummary === "object") {
            if (Object.keys(details.staticSummary).length) return true;
        }
    }

    if (details.staticMetadata && typeof details.staticMetadata === "object") {
        if (Object.keys(details.staticMetadata).length) {
            return true;
        }
    }

    return false;
});

const canShowStructuredDml = computed(() => {
    const report = activeReportDetails.value?.dmlReport;
    if (!report) return false;

    if (Array.isArray(report.segments) && report.segments.length) {
        return true;
    }

    if (Array.isArray(report.issues) && report.issues.length) {
        return true;
    }

    if (typeof report.aggregatedText === "string" && report.aggregatedText.trim().length) {
        return true;
    }

    if (report.aggregated && typeof report.aggregated === "object") {
        if (Object.keys(report.aggregated).length) {
            return true;
        }
    }

    if (typeof report.reportText === "string" && report.reportText.trim().length) {
        return true;
    }

    if (typeof report.error === "string" && report.error.trim().length) {
        return true;
    }

    if (typeof report.status === "string" && report.status.trim().length) {
        return true;
    }

    if (report.generatedAt) {
        return true;
    }

    return false;
});

const hasStructuredReportToggle = computed(
    () => canShowStructuredSummary.value || canShowStructuredStatic.value || canShowStructuredDml.value
);

function normaliseReportSourceKey(value) {
    if (typeof value !== "string") return "";
    return value.replace(/[^a-z0-9]/gi, "").toLowerCase();
}

function findEntryBySourceKey(container, sourceKey) {
    if (!container || typeof container !== "object") {
        return null;
<<<<<<< HEAD
    }
    const target = normaliseReportSourceKey(sourceKey);
    if (!target) return null;
    for (const [key, value] of Object.entries(container)) {
        if (normaliseReportSourceKey(key) === target) {
            return value && typeof value === "object" ? value : null;
        }
    }
    return null;
}

const cloneIssueWithSource = (issue, sourceKey, options = {}) => {
=======
    }
    const target = normaliseReportSourceKey(sourceKey);
    if (!target) return null;
    for (const [key, value] of Object.entries(container)) {
        if (normaliseReportSourceKey(key) === target) {
            return value && typeof value === "object" ? value : null;
        }
    }
    return null;
}

function cloneIssueWithSource(issue, sourceKey, options = {}) {
>>>>>>> c9e4869d
    if (!issue || typeof issue !== "object" || Array.isArray(issue)) {
        return issue;
    }
    return { ...issue, source: sourceKey };
}

    const target = normaliseReportSourceKey(sourceKey);
    if (!target) {
        return issue;
    }

    const existingKeys = [
        normaliseReportSourceKey(issue.source),
        normaliseReportSourceKey(issue.analysis_source),
        normaliseReportSourceKey(issue.analysisSource)
    ].filter(Boolean);

    if (!options.force) {
        if (existingKeys.includes(target)) {
            if (issue.source === sourceKey) {
                return issue;
            }
            return { ...issue, source: sourceKey };
        }
        if (existingKeys.length > 0) {
            return issue;
        }
    }
    return result;
}

function collectIssuesForSource(state, sourceKeys) {
    if (!state) return [];
    const sources = Array.isArray(sourceKeys) ? sourceKeys : [sourceKeys];
    const sourceSet = new Set(sources.map((key) => normaliseReportSourceKey(key)));
    const results = [];

    const cloned = { ...issue, source: sourceKey };
    if (options.force) {
        delete cloned.analysis_source;
        delete cloned.analysisSource;
    }
    return cloned;
<<<<<<< HEAD
};

function remapIssuesToSource(issues, sourceKey, options = {}) {
    if (!Array.isArray(issues)) {
        return [];
    }
    return issues.map((issue) => cloneIssueWithSource(issue, sourceKey, options));
}

function sortObjectKeys(value) {
    if (!value || typeof value !== "object") {
        return value;
    }
    if (Array.isArray(value)) {
        return value.map((item) => sortObjectKeys(item));
    }
    const sorted = {};
    Object.keys(value)
        .sort()
        .forEach((key) => {
            sorted[key] = sortObjectKeys(value[key]);
        });
    return sorted;
}

=======
}

function remapIssuesToSource(issues, sourceKey, options = {}) {
    if (!Array.isArray(issues)) {
        return [];
    }
    return issues.map((issue) => cloneIssueWithSource(issue, sourceKey, options));
}

function sortObjectKeys(value) {
    if (!value || typeof value !== "object") {
        return value;
    }
    if (Array.isArray(value)) {
        return value.map((item) => sortObjectKeys(item));
    }
    const sorted = {};
    Object.keys(value)
        .sort()
        .forEach((key) => {
            sorted[key] = sortObjectKeys(value[key]);
        });
    return sorted;
}

>>>>>>> c9e4869d
function createIssueKey(issue) {
    if (issue && typeof issue === "object") {
        try {
            return JSON.stringify(sortObjectKeys(issue));
        } catch (_error) {
            return String(issue);
        }
        results.push(candidate);
    };

    const parsedIssues = state.parsedReport?.issues;
    if (Array.isArray(parsedIssues)) {
        parsedIssues.forEach((issue) => {
            const sourceValue =
                issue?.source || issue?.analysis_source || issue?.analysisSource || issue?.from;
            const normalised = normaliseReportSourceKey(sourceValue);
            if (normalised && sourceSet.has(normalised)) {
                pushIssue(issue);
            }
        });
    }
    if (typeof issue === "string") {
        return issue;
    }
<<<<<<< HEAD
    if (typeof issue === "string") {
        return issue;
    }
=======
>>>>>>> c9e4869d
    return String(issue);
}

function dedupeIssues(list) {
    const seen = new Set();
    const result = [];
    for (const issue of list || []) {
        const key = createIssueKey(issue);
        if (seen.has(key)) continue;
        seen.add(key);
        result.push(issue);
    }
    return result;
}

function collectIssuesForSource(state, sourceKeys) {
    if (!state) return [];
    const sources = Array.isArray(sourceKeys) ? sourceKeys : [sourceKeys];
    const sourceSet = new Set(sources.map((key) => normaliseReportSourceKey(key)));
    const results = [];

    const pushIssue = (issue, fallbackSourceKey = null, forceSource = false) => {
        if (issue === null || issue === undefined) {
            return;
        }
        let candidate = issue;
        if (fallbackSourceKey) {
            candidate = cloneIssueWithSource(candidate, fallbackSourceKey, { force: forceSource });
        }
        results.push(candidate);
    };

<<<<<<< HEAD
    const removeIssuesBySource = (normalisedKey) => {
        if (!normalisedKey) {
            return;
        }
        for (let index = results.length - 1; index >= 0; index -= 1) {
            const existing = results[index];
            if (!existing || typeof existing !== "object") {
                continue;
            }
            const existingKey =
                normaliseReportSourceKey(existing.source) ||
                normaliseReportSourceKey(existing.analysis_source) ||
                normaliseReportSourceKey(existing.analysisSource) ||
                normaliseReportSourceKey(existing.from);
            if (existingKey === normalisedKey) {
                results.splice(index, 1);
            }
        }
    };

=======
>>>>>>> c9e4869d
    const parsedIssues = state.parsedReport?.issues;
    if (Array.isArray(parsedIssues)) {
        parsedIssues.forEach((issue) => {
            const sourceValue =
                issue?.source || issue?.analysis_source || issue?.analysisSource || issue?.from;
            const normalised = normaliseReportSourceKey(sourceValue);
            if (normalised && sourceSet.has(normalised)) {
<<<<<<< HEAD
                if (normalised === normaliseReportSourceKey("static_analyzer")) {
                    return;
                }
=======
>>>>>>> c9e4869d
                pushIssue(issue);
            }
        });
    }

    const reports = state.parsedReport?.reports;
    if (reports && typeof reports === "object") {
        sources.forEach((sourceKey) => {
            const reportEntry = findEntryBySourceKey(reports, sourceKey);
            const normalisedKey = normaliseReportSourceKey(sourceKey);

            if (normalisedKey === normaliseReportSourceKey("static_analyzer")) {
<<<<<<< HEAD
                const staticKey = normaliseReportSourceKey("static_analyzer");
                const enrichedIssues = [];

                const difyEntry = findEntryBySourceKey(reports, "dify_workflow");
                if (Array.isArray(difyEntry?.issues) && difyEntry.issues.length) {
                    enrichedIssues.push(
                        ...remapIssuesToSource(difyEntry.issues, sourceKey, { force: true })
                    );
                }

=======
                let enrichedCount = 0;

                const difyEntry = findEntryBySourceKey(reports, "dify_workflow");
>>>>>>> c9e4869d
                const difyAggregated =
                    difyEntry?.aggregated && typeof difyEntry.aggregated === "object"
                        ? difyEntry.aggregated
                        : null;
<<<<<<< HEAD
                if (!enrichedIssues.length && difyAggregated && Array.isArray(difyAggregated.issues)) {
                    enrichedIssues.push(
                        ...remapIssuesToSource(difyAggregated.issues, sourceKey, { force: true })
                    );
=======
                if (difyAggregated && Array.isArray(difyAggregated.issues) && difyAggregated.issues.length) {
                    difyAggregated.issues.forEach((issue) => pushIssue(issue, sourceKey, true));
                    enrichedCount += difyAggregated.issues.length;
                }

                if (!enrichedCount && Array.isArray(difyEntry?.issues) && difyEntry.issues.length) {
                    difyEntry.issues.forEach((issue) => pushIssue(issue, sourceKey, true));
                    enrichedCount += difyEntry.issues.length;
>>>>>>> c9e4869d
                }

                const aggregated =
                    reportEntry?.aggregated && typeof reportEntry.aggregated === "object"
                        ? reportEntry.aggregated
                        : null;
<<<<<<< HEAD
                if (!enrichedIssues.length && aggregated && Array.isArray(aggregated.issues)) {
                    enrichedIssues.push(...remapIssuesToSource(aggregated.issues, sourceKey));
                }

                if (!enrichedIssues.length && Array.isArray(state.dify?.issues) && state.dify.issues.length) {
                    enrichedIssues.push(
                        ...remapIssuesToSource(state.dify.issues, sourceKey, { force: true })
                    );
                }

                if (!enrichedIssues.length && reportEntry && Array.isArray(reportEntry.issues)) {
                    enrichedIssues.push(...remapIssuesToSource(reportEntry.issues, sourceKey));
                }

                if (enrichedIssues.length) {
                    removeIssuesBySource(staticKey);
                    dedupeIssues(enrichedIssues).forEach((issue) => pushIssue(issue));
=======
                if (!enrichedCount && aggregated && Array.isArray(aggregated.issues) && aggregated.issues.length) {
                    aggregated.issues.forEach((issue) => pushIssue(issue, sourceKey));
                    enrichedCount += aggregated.issues.length;
                }

                if (!enrichedCount && Array.isArray(state.dify?.issues) && state.dify.issues.length) {
                    state.dify.issues.forEach((issue) => pushIssue(issue, sourceKey, true));
                    enrichedCount += state.dify.issues.length;
                }

                if (!enrichedCount && reportEntry && Array.isArray(reportEntry.issues)) {
                    reportEntry.issues.forEach((issue) => pushIssue(issue, sourceKey));
>>>>>>> c9e4869d
                }
            } else {
                if (reportEntry && Array.isArray(reportEntry.issues)) {
                    reportEntry.issues.forEach((issue) => pushIssue(issue, sourceKey));
                }
                const aggregated =
                    reportEntry?.aggregated && typeof reportEntry.aggregated === "object"
                        ? reportEntry.aggregated
                        : null;
                if (aggregated && Array.isArray(aggregated.issues)) {
                    aggregated.issues.forEach((issue) => pushIssue(issue, sourceKey));
                }
            }
        });
    }

    sources.forEach((sourceKey) => {
        const normalisedKey = normaliseReportSourceKey(sourceKey);
        if (normalisedKey === normaliseReportSourceKey("dml_prompt")) {
            const dmlState = state.dml && typeof state.dml === "object" ? state.dml : null;
            if (Array.isArray(dmlState?.issues)) {
                dmlState.issues.forEach((issue) => pushIssue(issue, sourceKey));
            }
            const aggregatedIssues =
                dmlState?.aggregated && typeof dmlState.aggregated === "object"
                    ? dmlState.aggregated.issues
                    : null;
            if (Array.isArray(aggregatedIssues)) {
                aggregatedIssues.forEach((issue) => pushIssue(issue, sourceKey));
            }
        } else if (normalisedKey === normaliseReportSourceKey("static_analyzer")) {
            const staticKey = normaliseReportSourceKey("static_analyzer");
            const hasStaticIssues = results.some((existing) => {
                if (!existing || typeof existing !== "object") {
                    return false;
                }
                const existingKey =
                    normaliseReportSourceKey(existing.source) ||
                    normaliseReportSourceKey(existing.analysis_source) ||
                    normaliseReportSourceKey(existing.analysisSource);
                return existingKey === staticKey;
            });
            if (hasStaticIssues) {
                return;
            }
            const staticReport =
                state.analysis && typeof state.analysis.staticReport === "object"
                    ? state.analysis.staticReport
                    : null;
            const aggregatedIssues =
                staticReport?.aggregated && typeof staticReport.aggregated === "object"
                    ? staticReport.aggregated.issues
                    : null;
            if (Array.isArray(aggregatedIssues) && aggregatedIssues.length) {
<<<<<<< HEAD
                dedupeIssues(remapIssuesToSource(aggregatedIssues, sourceKey)).forEach((issue) =>
                    pushIssue(issue)
                );
=======
                aggregatedIssues.forEach((issue) => pushIssue(issue, sourceKey));
>>>>>>> c9e4869d
                return;
            }

            if (Array.isArray(staticReport?.issues)) {
<<<<<<< HEAD
                dedupeIssues(remapIssuesToSource(staticReport.issues, sourceKey)).forEach((issue) =>
                    pushIssue(issue)
                );
=======
                staticReport.issues.forEach((issue) => pushIssue(issue, sourceKey));
>>>>>>> c9e4869d
            }
        }
    });

    return dedupeIssues(results);
}

function collectAggregatedIssues(state) {
    if (!state) return [];
    const staticIssues = collectIssuesForSource(state, ["static_analyzer"]);
    const aiIssues = collectIssuesForSource(state, ["dml_prompt"]);
    const combined = dedupeIssues([...staticIssues, ...aiIssues]);
    if (combined.length > 0) {
        return combined;
    }

    const difyIssues = collectIssuesForSource(state, ["dify_workflow"]);
    if (difyIssues.length > 0) {
        return dedupeIssues([
            ...remapIssuesToSource(difyIssues, "static_analyzer", { force: true }),
            ...aiIssues
        ]);
    }

    const parsedIssues = Array.isArray(state.parsedReport?.issues)
        ? remapIssuesToSource(state.parsedReport.issues, "static_analyzer")
        : [];
    if (parsedIssues.length > 0) {
        return dedupeIssues([...parsedIssues, ...aiIssues]);
    }

    const staticFallback = Array.isArray(state.analysis?.staticReport?.issues)
        ? remapIssuesToSource(state.analysis.staticReport.issues, "static_analyzer")
        : [];
    if (staticFallback.length > 0) {
        return dedupeIssues([...staticFallback, ...aiIssues]);
    }

    const dmlIssues = Array.isArray(state.dml?.issues)
        ? dedupeIssues(state.dml.issues)
        : [];
    if (dmlIssues.length > 0) {
        return dmlIssues;
    }
    if (!state.issueSummary || typeof state.issueSummary !== "object") {
        state.issueSummary = { totalIssues: total };
        return;
    }
    state.issueSummary.totalIssues = total;
}

    return [];
}

function updateIssueSummaryTotals(state) {
    if (!state) return;
    const combinedIssues = collectAggregatedIssues(state);
    const total = Number.isFinite(combinedIssues.length) ? combinedIssues.length : null;
    if (total === null) {
        return;
    }
    if (!state.issueSummary || typeof state.issueSummary !== "object") {
        state.issueSummary = { totalIssues: total };
        return;
    }
    state.issueSummary.totalIssues = total;
}

function extractSummaryCandidate(state, sourceKey) {
    if (!state) return null;
    const reports = state.parsedReport?.reports;
    const reportEntry = findEntryBySourceKey(reports, sourceKey);
    if (reportEntry && typeof reportEntry.summary === "object" && !Array.isArray(reportEntry.summary)) {
        return reportEntry.summary;
    }

    const globalSummary = state.parsedReport?.summary;
    const sourceSummaries =
        globalSummary && typeof globalSummary.sources === "object" ? globalSummary.sources : null;
    const sourceSummary = findEntryBySourceKey(sourceSummaries, sourceKey);
    if (sourceSummary && typeof sourceSummary === "object" && !Array.isArray(sourceSummary)) {
        return sourceSummary;
    }

    const normalisedKey = normaliseReportSourceKey(sourceKey);
    if (normalisedKey === normaliseReportSourceKey("static_analyzer")) {
        const staticSummary = state.analysis?.staticReport?.summary;
        if (staticSummary && typeof staticSummary === "object" && !Array.isArray(staticSummary)) {
            return staticSummary;
        }
    }
    if (normalisedKey === normaliseReportSourceKey("dml_prompt")) {
        const dmlSummary = state.analysis?.dmlReport?.summary;
        if (dmlSummary && typeof dmlSummary === "object" && !Array.isArray(dmlSummary)) {
            return dmlSummary;
        }
    }
    if (normalisedKey === normaliseReportSourceKey("dify_workflow")) {
        const difySummary = state.analysis?.dify?.summary;
        if (difySummary && typeof difySummary === "object" && !Array.isArray(difySummary)) {
            return difySummary;
        }
    }

    return null;
}

function normaliseTimestampValue(value) {
    if (!value) return null;
    if (value instanceof Date) {
        return Number.isNaN(value.getTime()) ? null : value.toISOString();
    }
    if (typeof value === "number") {
        const date = new Date(value);
        return Number.isNaN(date.getTime()) ? null : date.toISOString();
    }
    if (typeof value === "string") {
        const trimmed = value.trim();
        return trimmed || null;
    }
    return null;
}

function buildSummaryRecord(summarySource, options) {
    const issues = Array.isArray(options.issues) ? options.issues : [];
    const record = {
        source: options.source,
        label: options.label,
        total_issues: issues.length
    };

    if (summarySource && typeof summarySource === "object" && !Array.isArray(summarySource)) {
        const statusValue =
            typeof summarySource.status === "string"
                ? summarySource.status
                : typeof summarySource.status_label === "string"
                ? summarySource.status_label
                : typeof summarySource.statusLabel === "string"
                ? summarySource.statusLabel
                : "";
        if (statusValue && statusValue.trim()) {
            record.status = statusValue.trim();
        }
        const generatedAtValue =
            summarySource.generated_at ??
            summarySource.generatedAt ??
            summarySource.generated_at_display ??
            summarySource.generatedAtDisplay ??
            null;
        const normalisedTimestamp = normaliseTimestampValue(generatedAtValue);
        if (normalisedTimestamp) {
            record.generated_at = normalisedTimestamp;
        }
        const errorValue =
            typeof summarySource.error_message === "string"
                ? summarySource.error_message
                : typeof summarySource.errorMessage === "string"
                ? summarySource.errorMessage
                : "";
        if (errorValue && errorValue.trim()) {
            record.error_message = errorValue.trim();
        }
        const messageValue =
            typeof summarySource.message === "string" ? summarySource.message : summarySource.note;
        if (messageValue && typeof messageValue === "string" && messageValue.trim()) {
            record.message = messageValue.trim();
        }
    } else if (typeof summarySource === "string") {
        const trimmed = summarySource.trim();
        if (trimmed) {
            record.message = trimmed;
        }
    }

    return record;
}

function buildSourceSummaryRecord(state, options) {
    const summaryCandidate = extractSummaryCandidate(state, options.sourceKey);
    return buildSummaryRecord(summaryCandidate, {
        source: options.sourceKey,
        label: options.label,
        issues: options.issues
    });
}

function buildCombinedSummaryRecord(state, options) {
    const globalSummary = state?.parsedReport?.summary || null;
    return buildSummaryRecord(globalSummary, {
        source: "combined",
        label: options.label || "聚合報告",
        issues: options.issues
    });
}

function buildAggregatedSummaryRecords(state, staticIssues, aiIssues, aggregatedIssues = null) {
    const records = [];
    records.push(
        buildSourceSummaryRecord(state, {
            sourceKey: "static_analyzer",
            label: "靜態分析器",
            issues: staticIssues
        })
    );
    records.push(
        buildSourceSummaryRecord(state, {
            sourceKey: "dml_prompt",
            label: "AI審查",
            issues: aiIssues
        })
    );
    records.push(
        buildCombinedSummaryRecord(state, {
            label: "聚合報告",
            issues:
                Array.isArray(aggregatedIssues) && aggregatedIssues.length
                    ? aggregatedIssues
                    : dedupeIssues([...staticIssues, ...aiIssues])
        })
    );
    return records;
}

const activeReportCombinedRawSourceText = computed(() => {
    const report = activeReport.value;
    if (!report || !report.state?.parsedReport) {
        return "";
    }

    const state = report.state;
    const staticIssues = collectIssuesForSource(state, ["static_analyzer"]);
    const aiIssues = collectIssuesForSource(state, ["dml_prompt"]);
    const aggregatedIssues = collectAggregatedIssues(state);
    const summaryRecords = buildAggregatedSummaryRecords(
        state,
        staticIssues,
        aiIssues,
        aggregatedIssues
    );

    try {
        return JSON.stringify({ summary: summaryRecords, issues: aggregatedIssues });
    } catch (error) {
        console.warn("[reports] Failed to stringify aggregated report payload", error);
    }

    const direct = state?.report;
    if (typeof direct === "string" && direct.trim()) {
        return direct;
    }

    const analysisResult = state?.analysis?.result;
    if (typeof analysisResult === "string" && analysisResult.trim()) {
        return analysisResult;
    }

    return "";
});

const activeReportStaticRawSourceText = computed(() => {
    const report = activeReport.value;
    if (!report || !report.state?.parsedReport) return "";

    const issues = collectIssuesForSource(report.state, ["static_analyzer"]);
    try {
        return JSON.stringify({ issues });
    } catch (error) {
        console.warn("[reports] Failed to stringify static issue payload", error);
    }

    return "";
});

const activeReportDifyRawSourceText = computed(() => {
    const report = activeReport.value;
    if (!report || !report.state?.parsedReport) return "";

    const issues = collectIssuesForSource(report.state, ["dml_prompt"]);
    try {
        return JSON.stringify({ issues });
    } catch (error) {
        console.warn("[reports] Failed to stringify AI review issue payload", error);
    }

    return "";
});

function formatReportRawText(rawText) {
    if (typeof rawText !== "string") return "";
    let candidate = rawText.trim();
    if (!candidate) return "";

    let depth = 0;
    while (depth < 2) {
        try {
            const parsed = JSON.parse(candidate);
            if (typeof parsed === "string") {
                candidate = parsed.trim();
                depth += 1;
                continue;
            }
            return JSON.stringify(parsed, null, 2);
        } catch (error) {
            break;
        }
    }

    return candidate;
}

const activeReportCombinedRawText = computed(() =>
    formatReportRawText(activeReportCombinedRawSourceText.value)
);
const activeReportCombinedRawValue = computed(() =>
    parseReportRawValue(activeReportCombinedRawSourceText.value)
);
const canExportActiveReportCombinedRaw = computed(() => activeReportCombinedRawValue.value.success);

const activeReportStaticRawText = computed(() => formatReportRawText(activeReportStaticRawSourceText.value));
const activeReportStaticRawValue = computed(() => parseReportRawValue(activeReportStaticRawSourceText.value));
const canExportActiveReportStaticRaw = computed(() => activeReportStaticRawValue.value.success);

const activeReportDifyRawText = computed(() => formatReportRawText(activeReportDifyRawSourceText.value));
const activeReportDifyRawValue = computed(() => parseReportRawValue(activeReportDifyRawSourceText.value));
const canExportActiveReportDifyRaw = computed(() => activeReportDifyRawValue.value.success);

const isExportingReportJsonExcel = ref(false);

const canShowCodeIssues = computed(() => {
    const report = activeReport.value;
    if (!report) return false;
    if (report.state?.sourceLoading || report.state?.sourceError) {
        return true;
    }
    return hasReportIssueLines.value;
});

const canShowCombinedReportJson = computed(() => activeReportCombinedRawText.value.trim().length > 0);
const canShowStaticReportJson = computed(() => activeReportStaticRawText.value.trim().length > 0);
const canShowDifyReportJson = computed(() => activeReportDifyRawText.value.trim().length > 0);

const activeReportDifyErrorMessage = computed(() => {
    const report = activeReport.value;
    if (!report) return "";

    const direct = typeof report.state?.difyErrorMessage === "string" ? report.state.difyErrorMessage : "";
    if (direct && direct.trim()) {
        return direct.trim();
    }

    const nested = typeof report.state?.analysis?.difyErrorMessage === "string"
        ? report.state.analysis.difyErrorMessage
        : "";
    if (nested && nested.trim()) {
        return nested.trim();
    }

    return "";
});

const shouldShowDifyUnavailableNotice = computed(() => {
    const report = activeReport.value;
    if (!report) return false;
    if (!canShowStaticReportJson.value) return false;
    if (canShowDifyReportJson.value) return false;
    return true;
});

const reportDifyUnavailableNotice = computed(() => {
    if (!shouldShowDifyUnavailableNotice.value) return "";
    const detail = activeReportDifyErrorMessage.value;
    if (detail) {
        return `無法取得 AI審查報告（Dify）：${detail}。目前僅顯示靜態分析器報告。`;
    }
    return "無法取得 AI審查報告（Dify），僅顯示靜態分析器報告。";
});

const shouldShowReportIssuesSection = computed(
    () =>
        Boolean(activeReportDetails.value) ||
        canShowCombinedReportJson.value ||
        canShowStaticReportJson.value ||
        canShowDifyReportJson.value
);

const activeReportIssueCount = computed(() => {
    const details = activeReportDetails.value;
    if (!details) return null;
    if (Number.isFinite(details.totalIssues)) return Number(details.totalIssues);
    const list = Array.isArray(details.issues) ? details.issues : [];
    return list.length;
});

function setReportIssuesViewMode(mode) {
    if (!mode) return;
    if (mode !== "code" && mode !== "combined" && mode !== "static" && mode !== "dify") return;
    if (mode === reportIssuesViewMode.value) return;
    if (mode === "code" && !canShowCodeIssues.value) return;
    if (mode === "combined" && !canShowCombinedReportJson.value) return;
    if (mode === "static" && !canShowStaticReportJson.value) return;
    if (mode === "dify" && !canShowDifyReportJson.value) return;
    reportIssuesViewMode.value = mode;
}

function setStructuredReportViewMode(mode) {
    if (!mode) return;
    if (mode !== "combined" && mode !== "static" && mode !== "dml") return;
    if (mode === structuredReportViewMode.value) return;
    if (mode === "combined" && !canShowStructuredSummary.value) return;
    if (mode === "static" && !canShowStructuredStatic.value) return;
    if (mode === "dml" && !canShowStructuredDml.value) return;
    structuredReportViewMode.value = mode;
}

function ensureReportIssuesViewMode(preferred) {
    const order = [];
    if (preferred) {
        order.push(preferred);
    }
    order.push("code", "combined", "static", "dify");

    for (const mode of order) {
        if (mode === "code" && canShowCodeIssues.value) {
            if (reportIssuesViewMode.value !== "code") {
                reportIssuesViewMode.value = "code";
            }
            return;
        }
        if (mode === "combined" && canShowCombinedReportJson.value) {
            if (reportIssuesViewMode.value !== "combined") {
                reportIssuesViewMode.value = "combined";
            }
            return;
        }
        if (mode === "static" && canShowStaticReportJson.value) {
            if (reportIssuesViewMode.value !== "static") {
                reportIssuesViewMode.value = "static";
            }
            return;
        }
        if (mode === "dify" && canShowDifyReportJson.value) {
            if (reportIssuesViewMode.value !== "dify") {
                reportIssuesViewMode.value = "dify";
            }
            return;
        }
    }

    if (reportIssuesViewMode.value !== "code") {
        reportIssuesViewMode.value = "code";
    }
}

function ensureStructuredReportViewMode(preferred) {
    const order = [];
    if (preferred) {
        order.push(preferred);
    }
    order.push("combined", "static", "dml");

    for (const mode of order) {
        if (mode === "combined" && canShowStructuredSummary.value) {
            if (structuredReportViewMode.value !== "combined") {
                structuredReportViewMode.value = "combined";
            }
            return;
        }
        if (mode === "static" && canShowStructuredStatic.value) {
            if (structuredReportViewMode.value !== "static") {
                structuredReportViewMode.value = "static";
            }
            return;
        }
        if (mode === "dml" && canShowStructuredDml.value) {
            if (structuredReportViewMode.value !== "dml") {
                structuredReportViewMode.value = "dml";
            }
            return;
        }
    }

    if (structuredReportViewMode.value !== "combined") {
        structuredReportViewMode.value = "combined";
    }
}

watch(activeReport, (report) => {
    if (!report) {
        reportIssuesViewMode.value = "code";
        structuredReportViewMode.value = "combined";
        return;
    }
    ensureReportIssuesViewMode("code");
    ensureStructuredReportViewMode("combined");
});

watch(
    [canShowCodeIssues, canShowCombinedReportJson, canShowStaticReportJson, canShowDifyReportJson],
    () => {
        ensureReportIssuesViewMode(reportIssuesViewMode.value);
    },
    { immediate: true }
);

watch(
    [canShowStructuredSummary, canShowStructuredStatic, canShowStructuredDml],
    () => {
        ensureStructuredReportViewMode(structuredReportViewMode.value);
    },
    { immediate: true }
);

function getReportJsonValueForMode(mode) {
    if (mode === "dify") {
        return activeReportDifyRawValue.value;
    }
    if (mode === "combined") {
        return activeReportCombinedRawValue.value;
    }
    return activeReportStaticRawValue.value;
}

function getReportJsonLabel(mode) {
    if (mode === "combined") {
        return "聚合報告 JSON";
    }
    if (mode === "dify") {
        return "AI審查 JSON";
    }
    return "靜態分析器 JSON";
}

async function exportActiveReportJsonToExcel(mode) {
    if (isExportingReportJsonExcel.value) return;
    const raw = getReportJsonValueForMode(mode);
    if (!raw.success) {
        const label = getReportJsonLabel(mode);
        alert(`${label} 不是有效的 JSON 格式，無法匯出 Excel。`);
        return;
    }

    try {
        isExportingReportJsonExcel.value = true;
        const worksheet = buildWorksheetFromValue(raw.value);
        const blob = await createExcelBlobFromWorksheet(worksheet);
        const fileName = buildActiveReportExcelFileName(mode);
        triggerBlobDownload(blob, fileName);
    } catch (error) {
        console.error("[reports] Failed to export report JSON to Excel", error);
        const message = error?.message || String(error);
        alert(`匯出 Excel 失敗：${message}`);
    } finally {
        isExportingReportJsonExcel.value = false;
    }
}

function parseReportRawValue(rawText) {
    if (typeof rawText !== "string") {
        return { success: false, value: null };
    }
    let candidate = rawText.trim();
    if (!candidate) {
        return { success: false, value: null };
    }

    const maxDepth = 3;
    for (let depth = 0; depth < maxDepth; depth += 1) {
        try {
            const parsed = JSON.parse(candidate);
            if (typeof parsed === "string") {
                const trimmed = parsed.trim();
                if (trimmed && trimmed !== candidate && /^[\[{]/.test(trimmed)) {
                    candidate = trimmed;
                    continue;
                }
                return { success: true, value: parsed };
            }
            return { success: true, value: parsed };
        } catch (error) {
            break;
        }
    }

    return { success: false, value: null };
}

function isPlainObject(value) {
    return Boolean(value) && typeof value === "object" && !Array.isArray(value);
}

function buildWorksheetFromValue(value) {
    const hierarchical = buildHierarchicalWorksheet(value);
    if (hierarchical) {
        return hierarchical;
    }

    const categorized = buildCategorizedWorksheet(value);
    if (categorized) {
        return categorized;
    }

    const rows = buildGenericWorksheetRows(value);
    return { rows, merges: [] };
}

function buildSummaryDetailList(source, options = {}) {
    if (!source || typeof source !== "object" || Array.isArray(source)) {
        return [];
    }

    const omit = new Set(options.omitKeys || []);
    const details = [];

    for (const [key, rawValue] of Object.entries(source)) {
        if (omit.has(key)) continue;
        if (rawValue === null || rawValue === undefined) continue;
        if (typeof rawValue === "object") continue;

        let value;
        if (typeof rawValue === "boolean") {
            value = rawValue ? "是" : "否";
        } else {
            value = String(rawValue);
        }

        const label = typeof key === "string" && key.trim() ? key : "-";
        details.push({ label, value });
    }

    return details;
}

function buildHierarchicalWorksheet(value) {
    if (!isPlainObject(value) && !Array.isArray(value)) {
        return null;
    }

    const rootChildren = createTreeChildren(value);
    if (rootChildren.length === 0) {
        return null;
    }

    const root = { label: null, value: undefined, children: rootChildren };
    assignTreeDepth(root, -1);
    computeTreeRowSpan(root);
    assignTreeStartRow(root, 1);

    const leafRecords = [];
    collectTreeLeafRows(root, [], leafRecords);
    if (leafRecords.length === 0) {
        return null;
    }

    const maxLabelCount = leafRecords.reduce(
        (max, record) => Math.max(max, record.labels.length),
        0
    );
    const totalColumns = maxLabelCount + 1;

    const rows = leafRecords.map((record) => {
        const cells = new Array(totalColumns);
        for (let index = 0; index < totalColumns; index += 1) {
            cells[index] = createSheetCell(null);
        }

        record.labels.forEach((label, index) => {
            cells[index] = createSheetCell(label, { forceString: true });
        });

        const valueColumnIndex = record.labels.length;
        cells[valueColumnIndex] = createSheetCell(record.value);

        return cells;
    });

    const merges = [];
    collectTreeMerges(root, merges);

    return { rows, merges };
}

function createTreeChildren(value) {
    if (isPlainObject(value)) {
        const entries = Object.entries(value);
        if (entries.length === 0) {
            return [];
        }
        return entries.map(([key, childValue]) => createTreeNode(key, childValue));
    }

    if (Array.isArray(value)) {
        if (value.length === 0) {
            return [];
        }
        return value.map((item, index) => createTreeNode(deduceArrayItemLabel(item, index), item));
    }

    return [];
}

function createTreeNode(label, value) {
    if (isPlainObject(value)) {
        const children = createTreeChildren(value);
        if (children.length === 0) {
            return { label, value: "", children: [] };
        }
        return { label, value: undefined, children };
    }

    if (Array.isArray(value)) {
        const children = createTreeChildren(value);
        if (children.length === 0) {
            return { label, value: "", children: [] };
        }
        return { label, value: undefined, children };
    }

    return { label, value, children: [] };
}

function deduceArrayItemLabel(item, index) {
    if (isPlainObject(item)) {
        const candidateKeys = ["name", "label", "key", "id", "title"];
        for (const key of candidateKeys) {
            const value = item[key];
            if (typeof value === "string" && value.trim()) {
                return value;
            }
            if (typeof value === "number" && Number.isFinite(value)) {
                return String(value);
            }
        }
    }

    return `[${index}]`;
}

function assignTreeDepth(node, depth) {
    node.depth = depth;
    if (!node.children || node.children.length === 0) {
        return;
    }

    const nextDepth = depth + 1;
    node.children.forEach((child) => assignTreeDepth(child, nextDepth));
}

function computeTreeRowSpan(node) {
    if (!node.children || node.children.length === 0) {
        node.rowSpan = 1;
        return 1;
    }

    let total = 0;
    node.children.forEach((child) => {
        total += computeTreeRowSpan(child);
    });

    node.rowSpan = Math.max(total, 1);
    return node.rowSpan;
}

function assignTreeStartRow(node, startRow) {
    node.startRow = startRow;
    if (!node.children || node.children.length === 0) {
        return;
    }

    let cursor = startRow;
    node.children.forEach((child) => {
        assignTreeStartRow(child, cursor);
        cursor += child.rowSpan;
    });
}

function collectTreeLeafRows(node, path, rows) {
    const nextPath = node.label !== null && node.label !== undefined ? [...path, node] : path;

    if (!node.children || node.children.length === 0) {
        const labels = nextPath
            .filter((entry) => entry.label !== null && entry.label !== undefined)
            .map((entry) => entry.label);
        rows.push({ labels, value: node.value });
        return;
    }

    node.children.forEach((child) => {
        collectTreeLeafRows(child, nextPath, rows);
    });
}

function collectTreeMerges(node, merges) {
    if (node.label !== null && node.label !== undefined && node.rowSpan > 1 && node.depth >= 0) {
        merges.push({
            startRow: node.startRow,
            endRow: node.startRow + node.rowSpan - 1,
            startColumn: node.depth,
            endColumn: node.depth
        });
    }

    if (!node.children || node.children.length === 0) {
        return;
    }

    node.children.forEach((child) => collectTreeMerges(child, merges));
}

function buildCategorizedWorksheet(value) {
    const fromMap = buildCategorizedWorksheetFromMap(value);
    if (fromMap) {
        return fromMap;
    }

    const fromArray = buildCategorizedWorksheetFromArray(value);
    if (fromArray) {
        return fromArray;
    }

    return null;
}

function buildCategorizedWorksheetFromMap(value) {
    if (!isPlainObject(value)) {
        return null;
    }

    const categoryEntries = Object.entries(value);
    if (categoryEntries.length === 0) {
        return null;
    }

    const normalized = categoryEntries.map(([categoryName, entries]) => ({
        categoryName,
        entries: Array.isArray(entries) ? entries.filter((item) => isPlainObject(item)) : []
    }));

    if (normalized.every(({ entries }) => entries.length === 0)) {
        return null;
    }

    const columnKeys = [];
    const seen = new Set();
    for (const { entries } of normalized) {
        for (const item of entries) {
            for (const key of Object.keys(item)) {
                if (!seen.has(key)) {
                    seen.add(key);
                    columnKeys.push(key);
                }
            }
        }
    }

    if (columnKeys.length === 0) {
        return null;
    }

    const rows = [
        [createSheetCell("分類", { forceString: true }), ...columnKeys.map((key) => createSheetCell(key, { forceString: true }))]
    ];
    const merges = [];
    let rowCursor = 2;

    for (const { categoryName, entries } of normalized) {
        const safeEntries = entries.length > 0 ? entries : [{}];
        const rowCount = safeEntries.length;

        safeEntries.forEach((item, index) => {
            const firstCell = index === 0 ? createSheetCell(categoryName, { forceString: true }) : createSheetCell(null);
            const rowCells = [firstCell];
            for (const key of columnKeys) {
                rowCells.push(createSheetCell(item[key]));
            }
            rows.push(rowCells);
        });

        if (rowCount > 1) {
            merges.push({ startRow: rowCursor, endRow: rowCursor + rowCount - 1, startColumn: 0, endColumn: 0 });
        }
        rowCursor += rowCount;
    }

    return { rows, merges };
}

function buildCategorizedWorksheetFromArray(value) {
    if (!Array.isArray(value) || value.length === 0) {
        return null;
    }

    const items = value.filter((item) => isPlainObject(item));
    if (items.length === 0) {
        return null;
    }

    const categoryKey = findCategoryKey(items);
    if (!categoryKey) {
        return null;
    }

    const columnKeys = [];
    const seen = new Set();
    for (const item of items) {
        for (const key of Object.keys(item)) {
            if (key === categoryKey) continue;
            if (!seen.has(key)) {
                seen.add(key);
                columnKeys.push(key);
            }
        }
    }

    if (columnKeys.length === 0) {
        return null;
    }

    const groups = [];
    const groupMap = new Map();
    for (const item of items) {
        const label = formatCategoryLabel(item[categoryKey]);
        if (!groupMap.has(label)) {
            const container = { label, rows: [] };
            groupMap.set(label, container);
            groups.push(container);
        }
        groupMap.get(label).rows.push(item);
    }

    const rows = [
        [createSheetCell("分類", { forceString: true }), ...columnKeys.map((key) => createSheetCell(key, { forceString: true }))]
    ];
    const merges = [];
    let rowCursor = 2;

    for (const { label, rows: groupRows } of groups) {
        const rowCount = groupRows.length;
        groupRows.forEach((item, index) => {
            const firstCell = index === 0 ? createSheetCell(label, { forceString: true }) : createSheetCell(null);
            const rowCells = [firstCell];
            for (const key of columnKeys) {
                rowCells.push(createSheetCell(item[key]));
            }
            rows.push(rowCells);
        });

        if (rowCount > 1) {
            merges.push({ startRow: rowCursor, endRow: rowCursor + rowCount - 1, startColumn: 0, endColumn: 0 });
        }
        rowCursor += rowCount;
    }

    return { rows, merges };
}

function findCategoryKey(items) {
    const keyInfo = new Map();
    const priorityPattern = /(category|分類|分類別|類別|類型|类型|group|分組|分组|module|模組|模块|section|type)/iu;

    for (const item of items) {
        for (const key of Object.keys(item)) {
            const value = item[key];
            if (value === undefined) {
                continue;
            }
            let info = keyInfo.get(key);
            if (!info) {
                info = {
                    values: new Set(),
                    total: 0,
                    stringLike: 0,
                    priority: priorityPattern.test(key) ? 1 : 0
                };
                keyInfo.set(key, info);
            }
            info.total += 1;
            if (typeof value === "string" || typeof value === "number") {
                info.stringLike += 1;
                info.values.add(String(value));
            } else if (value === null) {
                info.stringLike += 1;
                info.values.add("");
            } else {
                info.priority = -Infinity;
            }
        }
        return rows;
    }

    const candidates = [];
    keyInfo.forEach((info, key) => {
        if (info.priority === -Infinity) return;
        if (info.stringLike === 0) return;
        if (info.values.size === info.total) return;
        candidates.push({ key, priority: info.priority, diversity: info.values.size });
    });

    if (candidates.length === 0) {
        return null;
    }

    candidates.sort((a, b) => {
        if (b.priority !== a.priority) {
            return b.priority - a.priority;
        }
        return a.diversity - b.diversity;
    });

    return candidates[0].key;
}

function formatCategoryLabel(value) {
    if (value === null || value === undefined) {
        return "";
    }
    return String(value);
}

function buildGenericWorksheetRows(value) {
    if (Array.isArray(value)) {
        const rows = [];
        const allPlainObjects = value.every((item) => isPlainObject(item));
        if (allPlainObjects && value.length > 0) {
            const keySet = new Set();
            for (const item of value) {
                for (const key of Object.keys(item)) {
                    keySet.add(key);
                }
            }
            const headers = keySet.size > 0 ? Array.from(keySet) : [];
            if (headers.length > 0) {
                rows.push(headers.map((key) => createSheetCell(key, { forceString: true })));
                for (const item of value) {
                    rows.push(headers.map((key) => createSheetCell(item[key])));
                }
                return rows;
            }
        }

        const header = [createSheetCell("index", { forceString: true }), createSheetCell("value", { forceString: true })];
        rows.push(header);
        if (value.length > 0) {
            value.forEach((item, index) => {
                rows.push([createSheetCell(index), createSheetCell(item)]);
            });
        }
        return rows;
    }

    if (isPlainObject(value)) {
        const rows = [
            [createSheetCell("key", { forceString: true }), createSheetCell("value", { forceString: true })]
        ];
        const entries = Object.entries(value);
        if (entries.length > 0) {
            for (const [key, entryValue] of entries) {
                rows.push([createSheetCell(key, { forceString: true }), createSheetCell(entryValue)]);
            }
        }
        return rows;
    }

    return [
        [createSheetCell("value", { forceString: true })],
        [createSheetCell(value)]
    ];
}

function createSheetCell(value, { forceString = false } = {}) {
    if (forceString) {
        return { type: "string", text: value === null || value === undefined ? "" : String(value) };
    }
    if (value === null || value === undefined) {
        return { type: "empty", text: "" };
    }
    if (typeof value === "number" && Number.isFinite(value)) {
        return { type: "number", text: String(value) };
    }
    if (typeof value === "boolean") {
        return { type: "boolean", text: value ? "1" : "0" };
    }
    if (value instanceof Date) {
        return { type: "string", text: value.toISOString() };
    }
    if (typeof value === "string") {
        return { type: "string", text: value };
    }
    try {
        return { type: "string", text: JSON.stringify(value) };
    } catch (error) {
        return { type: "string", text: String(value) };
    }
}

async function createExcelBlobFromWorksheet(worksheet) {
    const sheetXml = buildSheetXml(worksheet.rows, worksheet.merges);

    const zip = new JSZip();
    zip.file("[Content_Types].xml", CONTENT_TYPES_XML);
    zip.folder("_rels").file(".rels", ROOT_RELS_XML);
    const xlFolder = zip.folder("xl");
    xlFolder.file("workbook.xml", WORKBOOK_XML);
    xlFolder.file("styles.xml", STYLES_XML);
    xlFolder.folder("_rels").file("workbook.xml.rels", WORKBOOK_RELS_XML);
    xlFolder.folder("worksheets").file("sheet1.xml", sheetXml);

    return zip.generateAsync({ type: "blob" });
}

const MIN_COLUMN_WIDTH = 6;
const MAX_COLUMN_WIDTH = 80;
const COLUMN_WIDTH_PADDING = 2;

function buildSheetXml(rows, merges = []) {
    const rowXml = [];
    let maxColumnCount = 0;
    const columnWidths = [];

    rows.forEach((cells, rowIndex) => {
        if (!Array.isArray(cells) || cells.length === 0) {
            return;
        }
        const cellXml = cells
            .map((cell, cellIndex) => {
                if (!cell) return "";
                const column = columnLetter(cellIndex);
                const cellRef = `${column}${rowIndex + 1}`;
                const cellWidth = deduceCellWidth(cell);
                if (cellWidth > (columnWidths[cellIndex] ?? 0)) {
                    columnWidths[cellIndex] = cellWidth;
                }
                switch (cell.type) {
                    case "number":
                        return `<c r="${cellRef}"><v>${cell.text}</v></c>`;
                    case "boolean":
                        return `<c r="${cellRef}" t="b"><v>${cell.text}</v></c>`;
                    case "string": {
                        const needsPreserve = /(^\s)|([\s]$)|([\r\n])/u.test(cell.text);
                        const preserveAttr = needsPreserve ? ' xml:space="preserve"' : "";
                        return `<c r="${cellRef}" t="inlineStr"><is><t${preserveAttr}>${escapeXml(
                            cell.text
                        )}</t></is></c>`;
                    }
                    default:
                        return `<c r="${cellRef}"/>`;
                }
            })
            .join("");

        rowXml.push(`<row r="${rowIndex + 1}">${cellXml}</row>`);
        if (cells.length > maxColumnCount) {
            maxColumnCount = cells.length;
        }
    });

    if (maxColumnCount > 0) {
        for (let index = 0; index < maxColumnCount; index += 1) {
            if (columnWidths[index] === undefined) {
                columnWidths[index] = 0;
            }
        }
    }

    const colsXml =
        columnWidths.length > 0
            ? `<cols>${columnWidths
                  .map((width, index) => {
                      const adjusted = Math.min(
                          MAX_COLUMN_WIDTH,
                          Math.max(MIN_COLUMN_WIDTH, Math.ceil(width + COLUMN_WIDTH_PADDING))
                      );
                      return `<col min="${index + 1}" max="${index + 1}" width="${adjusted}" customWidth="1"/>`;
                  })
                  .join("")}</cols>`
            : "";

    const dimension =
        rows.length > 0 && maxColumnCount > 0
            ? `<dimension ref="A1:${columnLetter(maxColumnCount - 1)}${rows.length}"/>`
            : "";

    const mergeXml =
        Array.isArray(merges) && merges.length > 0
            ? `<mergeCells count="${merges.length}">${merges
                  .map(({ startRow, endRow, startColumn, endColumn }) => {
                      const startCell = `${columnLetter(startColumn)}${startRow}`;
                      const endCell = `${columnLetter(endColumn ?? startColumn)}${endRow ?? startRow}`;
                      return `<mergeCell ref="${startCell}:${endCell}"/>`;
                  })
                  .join("")}</mergeCells>`
            : "";

    return `<?xml version="1.0" encoding="UTF-8" standalone="yes"?><worksheet xmlns="http://schemas.openxmlformats.org/spreadsheetml/2006/main">${dimension}${colsXml}<sheetData>${rowXml.join(
        ""
    )}</sheetData>${mergeXml}</worksheet>`;
}

function columnLetter(index) {
    let result = "";
    let current = index;
    while (current >= 0) {
        result = String.fromCharCode((current % 26) + 65) + result;
        current = Math.floor(current / 26) - 1;
    }
    return result || "A";
}

function deduceCellWidth(cell) {
    if (!cell || typeof cell.text !== "string") {
        if (cell?.type === "number" || cell?.type === "boolean") {
            return String(cell.text ?? "").length;
        }
        return 0;
    }
    if (!cell.text) {
        return 0;
    }
    return cell.text
        .split(/\r?\n/)
        .reduce((max, line) => Math.max(max, line.length), 0);
}

function escapeXml(value) {
    return String(value)
        .replace(/&/g, "&amp;")
        .replace(/</g, "&lt;")
        .replace(/>/g, "&gt;")
        .replace(/"/g, "&quot;")
        .replace(/'/g, "&apos;");
}

function triggerBlobDownload(blob, fileName) {
    const url = URL.createObjectURL(blob);
    const link = document.createElement("a");
    link.href = url;
    link.download = fileName;
    link.style.display = "none";
    document.body.appendChild(link);
    link.click();
    document.body.removeChild(link);
    URL.revokeObjectURL(url);
}

function buildActiveReportExcelFileName(mode = "raw") {
    const report = activeReport.value;
    const parts = [];
    if (report?.project?.name) {
        parts.push(report.project.name);
    }
    if (report?.path) {
        const segments = report.path.split(/[/\\]+/);
        const last = segments[segments.length - 1];
        if (last) {
            parts.push(last);
        }
    }
    const base = parts.join("_") || "report";
    const safe = base.replace(/[\\/:*?"<>|]+/g, "_").replace(/_+/g, "_").replace(/^_+|_+$/g, "");
    const finalName = safe || "report";

    let suffix = "raw";
    if (mode === "static") {
        suffix = "static";
    } else if (mode === "dify") {
        suffix = "dify";
    }

    return `${finalName}_${suffix}.xlsx`;
}

const CONTENT_TYPES_XML =
    '<?xml version="1.0" encoding="UTF-8" standalone="yes"?>' +
    '<Types xmlns="http://schemas.openxmlformats.org/package/2006/content-types">' +
    '<Default Extension="rels" ContentType="application/vnd.openxmlformats-package.relationships+xml"/>' +
    '<Default Extension="xml" ContentType="application/xml"/>' +
    '<Override PartName="/xl/workbook.xml" ContentType="application/vnd.openxmlformats-officedocument.spreadsheetml.sheet.main+xml"/>' +
    '<Override PartName="/xl/worksheets/sheet1.xml" ContentType="application/vnd.openxmlformats-officedocument.spreadsheetml.worksheet+xml"/>' +
    '<Override PartName="/xl/styles.xml" ContentType="application/vnd.openxmlformats-officedocument.spreadsheetml.styles+xml"/>' +
    "</Types>";

const ROOT_RELS_XML =
    '<?xml version="1.0" encoding="UTF-8" standalone="yes"?>' +
    '<Relationships xmlns="http://schemas.openxmlformats.org/package/2006/relationships">' +
    '<Relationship Id="rId1" Type="http://schemas.openxmlformats.org/officeDocument/2006/relationships/officeDocument" Target="xl/workbook.xml"/>' +
    "</Relationships>";

const WORKBOOK_XML =
    '<?xml version="1.0" encoding="UTF-8" standalone="yes"?>' +
    '<workbook xmlns="http://schemas.openxmlformats.org/spreadsheetml/2006/main" xmlns:r="http://schemas.openxmlformats.org/officeDocument/2006/relationships">' +
    '<sheets><sheet name="Report" sheetId="1" r:id="rId1"/></sheets>' +
    "</workbook>";

const WORKBOOK_RELS_XML =
    '<?xml version="1.0" encoding="UTF-8" standalone="yes"?>' +
    '<Relationships xmlns="http://schemas.openxmlformats.org/package/2006/relationships">' +
    '<Relationship Id="rId1" Type="http://schemas.openxmlformats.org/officeDocument/2006/relationships/worksheet" Target="worksheets/sheet1.xml"/>' +
    '<Relationship Id="rId2" Type="http://schemas.openxmlformats.org/officeDocument/2006/relationships/styles" Target="styles.xml"/>' +
    "</Relationships>";

const STYLES_XML =
    '<?xml version="1.0" encoding="UTF-8" standalone="yes"?>' +
    '<styleSheet xmlns="http://schemas.openxmlformats.org/spreadsheetml/2006/main">' +
    '<fonts count="1"><font/></fonts>' +
    '<fills count="1"><fill><patternFill patternType="none"/></fill></fills>' +
    '<borders count="1"><border/></borders>' +
    '<cellStyleXfs count="1"><xf numFmtId="0" fontId="0" fillId="0" borderId="0"/></cellStyleXfs>' +
    '<cellXfs count="1"><xf numFmtId="0" fontId="0" fillId="0" borderId="0" xfId="0" applyAlignment="1"><alignment vertical="center"/></xf></cellXfs>' +
    '<cellStyles count="1"><cellStyle name="Normal" xfId="0" builtinId="0"/></cellStyles>' +
    '<dxfs count="0"/>' +
    '<tableStyles count="0" defaultTableStyle="TableStyleMedium9" defaultPivotStyle="PivotStyleLight16"/>' +
    "</styleSheet>";

const middlePaneStyle = computed(() => {
    const hasActiveTool = isProjectToolActive.value || isReportToolActive.value;
    const width = hasActiveTool ? middlePaneWidth.value : 0;
    return {
        flex: `0 0 ${width}px`,
        width: `${width}px`
    };
});

const chatWindowStyle = computed(() => ({
    width: `${chatWindowState.width}px`,
    height: `${chatWindowState.height}px`,
    left: `${chatWindowState.x}px`,
    top: `${chatWindowState.y}px`
}));

const isChatToggleDisabled = computed(() => isChatLocked.value && !isChatWindowOpen.value);

function escapeHtml(value) {
    return String(value)
        .replace(/&/g, "&amp;")
        .replace(/</g, "&lt;")
        .replace(/>/g, "&gt;")
        .replace(/"/g, "&quot;")
        .replace(/'/g, "&#39;");
}

function buildIssueMetaLine(type, keySource, issues, isOrphan = false) {
    const label = type === "fix" ? "Fix" : "Issues";
    const keySuffix = typeof keySource === "number" ? keySource : String(keySource || type);
    const html = type === "fix"
        ? buildIssueFixHtml(issues)
        : buildIssueDetailsHtml(issues, isOrphan);
    return {
        key: `${type}-${keySuffix}`,
        type,
        number: typeof keySource === "number" ? keySource : null,
        displayNumber: "",
        iconLabel: label,
        html: html || "&nbsp;",
        hasIssue: true,
        issues,
        isMeta: true,
        isOrphan: Boolean(isOrphan)
    };
}

function buildIssueDetailsHtml(issues, isOrphan = false) {
    if (!Array.isArray(issues) || !issues.length) {
        return '<div class="reportIssueInlineRow reportIssueInlineRow--empty">未檢測到問題</div>';
    }

    const rows = [];

    issues.forEach((issue) => {
        const details = Array.isArray(issue?.details) && issue.details.length ? issue.details : [issue];
        details.forEach((detail, detailIndex) => {
            const lineIndex = Number(detail?.index ?? detailIndex + 1);
            const badges = [];
            if (Number.isFinite(lineIndex)) {
                badges.push(`<span class="reportIssueInlineIndex">#${lineIndex}</span>`);
            }
            if (detail?.ruleId) {
                badges.push(`<span class="reportIssueInlineRule">${escapeHtml(detail.ruleId)}</span>`);
            }
            if (detail?.severityLabel) {
                const severityClass = detail.severityClass || "info";
                badges.push(
                    `<span class="reportIssueInlineSeverity reportIssueInlineSeverity--${severityClass}">${escapeHtml(
                        detail.severityLabel
                    )}</span>`
                );
            }
            if (isOrphan && Number.isFinite(issue?.line)) {
                badges.push(`<span class="reportIssueInlineLine">Line ${escapeHtml(String(issue.line))}</span>`);
            }

            const badgeBlock = badges.length
                ? `<span class="reportIssueInlineBadges">${badges.join(" ")}</span>`
                : "";

            const messageText =
                typeof detail?.message === "string" && detail.message.trim()
                    ? detail.message.trim()
                    : typeof issue?.message === "string" && issue.message.trim()
                      ? issue.message.trim()
                      : "未提供說明";
            const message = `<span class="reportIssueInlineMessage">${escapeHtml(messageText)}</span>`;

            const metaParts = [];
            if (issue?.objectName) {
                metaParts.push(`<span class="reportIssueInlineObject">${escapeHtml(issue.objectName)}</span>`);
            }
            if (Number.isFinite(detail?.column)) {
                metaParts.push(`<span class="reportIssueInlineColumn">列 ${escapeHtml(String(detail.column))}</span>`);
            }
            const meta = metaParts.length
                ? `<span class="reportIssueInlineMeta">${metaParts.join(" · ")}</span>`
                : "";

            rows.push(`<div class="reportIssueInlineRow">${badgeBlock}${message}${meta}</div>`);
        });
    });

    if (!rows.length) {
        return '<div class="reportIssueInlineRow reportIssueInlineRow--empty">未檢測到問題</div>';
    }

    return rows.join("");
}

function buildIssueFixHtml(issues) {
    if (!Array.isArray(issues) || !issues.length) {
        return '<div class="reportIssueInlineRow reportIssueInlineRow--empty">暫無建議</div>';
    }

    const rows = [];
    const suggestionSet = new Set();
    const suggestionQueue = [];
    const fixedCodeSet = new Set();
    const fixedCodeQueue = [];

    const pushSuggestion = (value) => {
        if (typeof value !== "string") return;
        const trimmed = value.trim();
        if (!trimmed || suggestionSet.has(trimmed)) return;
        suggestionSet.add(trimmed);
        suggestionQueue.push(trimmed);
    };

    issues.forEach((issue) => {
        const details = Array.isArray(issue?.details) && issue.details.length ? issue.details : [];
        details.forEach((detail) => {
            if (typeof detail?.suggestion === "string") {
                pushSuggestion(detail.suggestion);
            }
        });

        const suggestionList = Array.isArray(issue?.suggestionList) ? issue.suggestionList : [];
        suggestionList.forEach((item) => {
            if (typeof item === "string") {
                pushSuggestion(item);
            }
        });

        if (typeof issue?.suggestion === "string") {
            pushSuggestion(issue.suggestion);
        }

        const fixedCode = typeof issue?.fixedCode === "string" ? issue.fixedCode.trim() : "";
        if (fixedCode && !fixedCodeSet.has(fixedCode)) {
            fixedCodeSet.add(fixedCode);
            fixedCodeQueue.push(fixedCode);
        }
    });

    suggestionQueue.forEach((text) => {
        rows.push(`<div class="reportIssueInlineRow">${escapeHtml(text)}</div>`);
    });

    fixedCodeQueue.forEach((code) => {
        rows.push(
            `<pre class="reportIssueInlineRow reportIssueInlineCode"><code>${escapeHtml(code)}</code></pre>`
        );
    });

    if (!rows.length) {
        return '<div class="reportIssueInlineRow reportIssueInlineRow--empty">暫無建議</div>';
    }

    return rows.join("");
}

function renderLineContent(line) {
    const rawText = typeof line?.raw === "string" ? line.raw : (line?.content || "").replace(/ /g, " ");
    const selection = codeSelection.value;
    const safe = escapeHtml(rawText);

    if (!selection || !selection.startLine || !selection.endLine || !Number.isFinite(line?.number)) {
        return safe.length ? safe : "&nbsp;";
    }

    const lineNumber = line.number;
    if (lineNumber < selection.startLine || lineNumber > selection.endLine) {
        return safe.length ? safe : "&nbsp;";
    }

    const plain = rawText;
    const lineLength = plain.length;
    const startIndex = lineNumber === selection.startLine ? Math.max(0, (selection.startColumn ?? 1) - 1) : 0;
    const endIndex = lineNumber === selection.endLine
        ? Math.min(lineLength, selection.endColumn ?? lineLength)
        : lineLength;

    const safeBefore = escapeHtml(plain.slice(0, startIndex));
    const highlightEnd = Math.max(startIndex, endIndex);
    const middleRaw = plain.slice(startIndex, highlightEnd);
    const safeMiddle = escapeHtml(middleRaw);
    const safeAfter = escapeHtml(plain.slice(highlightEnd));

    const highlighted = `<span class="codeSelectionHighlight">${safeMiddle.length ? safeMiddle : "&nbsp;"}</span>`;
    const combined = `${safeBefore}${highlighted}${safeAfter}`;
    return combined.length ? combined : "&nbsp;";
}

function clearCodeSelection() {
    if (codeSelection.value) {
        codeSelection.value = null;
    }
    shouldClearAfterPointerClick = false;
    lastPointerDownWasOutsideCode = false;
}

function isWithinCodeLine(target) {
    const root = codeScrollRef.value;
    if (!root || !target) return false;

    let current = target;
    while (current && current !== root) {
        if (current.classList && (current.classList.contains("codeLine") || current.classList.contains("codeLineContent") || current.classList.contains("codeLineNo"))) {
            return true;
        }
        current = current.parentNode;
    }

    return false;
}

function resolveLineInfo(node) {
    if (!node) return null;
    let current = node.nodeType === 3 ? node.parentElement : node;
    while (current && current !== codeScrollRef.value) {
        if (current.classList && current.classList.contains("codeLine")) {
            const lineNumber = Number.parseInt(current.dataset?.line || "", 10);
            const contentEl = current.querySelector(".codeLineContent");
            return {
                lineEl: current,
                contentEl,
                lineNumber: Number.isFinite(lineNumber) ? lineNumber : null
            };
        }
        current = current.parentElement;
    }
    return null;
}

function normaliseSelectionRangeText(range) {
    return range
        .toString()
        .replace(/\u00A0/g, " ")
        .replace(/\r\n|\r/g, "\n");
}

function measureColumn(lineInfo, container, offset, mode) {
    if (!lineInfo?.contentEl || typeof document === "undefined") return null;
    const targetContainer = container?.nodeType === 3 ? container : container;
    if (!lineInfo.contentEl.contains(targetContainer)) {
        if (mode === "end") {
            const fullRange = document.createRange();
            fullRange.selectNodeContents(lineInfo.contentEl);
            return normaliseSelectionRangeText(fullRange).length || null;
        }
        return 1;
    }
    const range = document.createRange();
    range.selectNodeContents(lineInfo.contentEl);
    try {
        range.setEnd(container, offset);
    } catch (error) {
        return null;
    }
    const length = normaliseSelectionRangeText(range).length;
    if (mode === "start") {
        return Math.max(1, length + 1);
    }
    return Math.max(1, length);
}

function buildSelectedSnippet() {
    if (typeof window === "undefined") return null;
    const root = codeScrollRef.value;
    if (!root) return null;
    const selection = window.getSelection?.();
    if (!selection || selection.rangeCount === 0 || selection.isCollapsed) return null;
    const range = selection.getRangeAt(0);
    if (!root.contains(range.startContainer) || !root.contains(range.endContainer)) {
        return null;
    }

    const rawText = normaliseSelectionRangeText(range);
    if (!rawText.trim()) return null;

    const startInfo = resolveLineInfo(range.startContainer);
    const endInfo = resolveLineInfo(range.endContainer);
    if (!startInfo || !endInfo) return null;

    const startLine = startInfo.lineNumber;
    const endLine = endInfo.lineNumber;
    const startColumn = measureColumn(startInfo, range.startContainer, range.startOffset, "start");
    const endColumn = measureColumn(endInfo, range.endContainer, range.endOffset, "end");
    const lineCount = startLine !== null && endLine !== null ? endLine - startLine + 1 : null;

    const path = previewing.value.path || treeStore.activeTreePath.value || "";
    const name = previewing.value.name || path || "選取片段";

    const snippet = {
        path,
        name,
        label: name,
        startLine,
        endLine,
        startColumn,
        endColumn,
        lineCount,
        text: rawText
    };

    codeSelection.value = snippet;
    shouldClearAfterPointerClick = false;
    return snippet;
}

function handleDocumentSelectionChange() {
    if (typeof document === "undefined" || typeof window === "undefined") return;
    if (previewing.value.kind !== "text") return;
    const root = codeScrollRef.value;
    if (!root) return;
    const selection = window.getSelection?.();
    if (!selection || selection.rangeCount === 0) return;
    const range = selection.getRangeAt(0);
    if (!root.contains(range.startContainer) || !root.contains(range.endContainer)) return;

    if (selection.isCollapsed) {
        return;
    }

    const snippet = buildSelectedSnippet();
    if (!snippet) {
        clearCodeSelection();
    }
}

function handleDocumentPointerUp(event) {
    const root = codeScrollRef.value;
    if (!root) {
        pointerDownInCode = false;
        shouldClearAfterPointerClick = false;
        lastPointerDownWasOutsideCode = false;
        return;
    }

    const target = event?.target || null;
    const pointerUpInside = target ? root.contains(target) : false;

    const selection = typeof window !== "undefined" ? window.getSelection?.() : null;
    const selectionInCode =
        !!selection &&
        selection.rangeCount > 0 &&
        root.contains(selection.anchorNode) &&
        root.contains(selection.focusNode);
    const hasActiveSelection = !!selectionInCode && selection && !selection.isCollapsed;

    if (hasActiveSelection) {
        // Ensure the most recent drag selection is captured even if the
        // browser collapses the native selection highlight after mouseup.
        const snippet = buildSelectedSnippet();
        if (!snippet && codeSelection.value) {
            // Re-emit the existing selection so the custom highlight remains
            // visible when the document selection collapses immediately.
            codeSelection.value = { ...codeSelection.value };
        }
        shouldClearAfterPointerClick = false;
        lastPointerDownWasOutsideCode = false;
    } else if (pointerDownInCode && pointerUpInside && shouldClearAfterPointerClick) {
        clearCodeSelection();
    } else if (lastPointerDownWasOutsideCode && !pointerUpInside) {
        // Preserve the current highlight when the interaction happens completely outside the editor
        // by re-emitting the stored selection so Vue keeps the custom highlight rendered.
        if (codeSelection.value) {
            codeSelection.value = { ...codeSelection.value };
        }
    }

    pointerDownInCode = false;
    shouldClearAfterPointerClick = false;
    lastPointerDownWasOutsideCode = false;
}

function handleCodeScrollPointerDown(event) {
    if (event.button !== 0) return;
    if (previewing.value.kind !== "text") return;
    const target = event?.target || null;
    const withinLine = isWithinCodeLine(target);
    pointerDownInCode = withinLine;
    shouldClearAfterPointerClick = withinLine && !!codeSelection.value;
    lastPointerDownWasOutsideCode = !withinLine;
}

function handleDocumentPointerDown(event) {
    const root = codeScrollRef.value;
    if (!root) return;
    const target = event?.target || null;
    const pointerDownInside = target ? root.contains(target) : false;
    if (pointerDownInside) {
        lastPointerDownWasOutsideCode = false;
        return;
    }

    lastPointerDownWasOutsideCode = true;
    pointerDownInCode = false;
    shouldClearAfterPointerClick = false;

    if (codeSelection.value) {
        // Touching other panes should not discard the stored snippet, so keep the
        // highlight alive by nudging Vue's reactivity system.
        codeSelection.value = { ...codeSelection.value };
    }
}

let wrapMeasureFrame = null;
let codeScrollResizeObserver = null;

function runLineWrapMeasurement() {
    if (!showCodeLineNumbers.value) {
        showCodeLineNumbers.value = true;
    }
}

function scheduleLineWrapMeasurement() {
    if (typeof window === "undefined") return;
    if (wrapMeasureFrame !== null) {
        window.cancelAnimationFrame(wrapMeasureFrame);
        wrapMeasureFrame = null;
    }
    wrapMeasureFrame = window.requestAnimationFrame(() => {
        wrapMeasureFrame = null;
        runLineWrapMeasurement();
    });
}

watch(isChatWindowOpen, (visible) => {
    if (visible) {
        openAssistantSession();
        const shouldForce = connection.value.status === "error";
        retryHandshake({ force: shouldForce });
        if (!hasInitializedChatWindow.value) {
            chatWindowState.width = 420;
            chatWindowState.height = 520;
            chatWindowState.x = Math.max(20, window.innerWidth - chatWindowState.width - 40);
            chatWindowState.y = 80;
            hasInitializedChatWindow.value = true;
        } else {
            ensureChatWindowInView();
        }
        nextTick(() => {
            ensureChatWindowInView();
        });
    } else {
        closeAssistantSession();
    }
});

watch(
    () => previewing.value.kind,
    () => {
        scheduleLineWrapMeasurement();
    }
);

watch(
    () => previewing.value.text,
    () => {
        scheduleLineWrapMeasurement();
    },
    { flush: "post" }
);

watch(
    () => previewLineItems.value.length,
    () => {
        scheduleLineWrapMeasurement();
    }
);

watch(
    () => codeScrollRef.value,
    (next, prev) => {
        if (codeScrollResizeObserver && prev) {
            codeScrollResizeObserver.unobserve(prev);
        }
        if (codeScrollResizeObserver && next) {
            codeScrollResizeObserver.observe(next);
        }
        scheduleLineWrapMeasurement();
    }
);

onMounted(() => {
    if (typeof window !== "undefined" && "ResizeObserver" in window) {
        codeScrollResizeObserver = new window.ResizeObserver(() => {
            scheduleLineWrapMeasurement();
        });
        if (codeScrollRef.value) {
            codeScrollResizeObserver.observe(codeScrollRef.value);
        }
    }
    scheduleLineWrapMeasurement();
});

onBeforeUnmount(() => {
    if (wrapMeasureFrame !== null && typeof window !== "undefined") {
        window.cancelAnimationFrame(wrapMeasureFrame);
        wrapMeasureFrame = null;
    }
    if (codeScrollResizeObserver) {
        if (codeScrollRef.value) {
            codeScrollResizeObserver.unobserve(codeScrollRef.value);
        }
        if (typeof codeScrollResizeObserver.disconnect === "function") {
            codeScrollResizeObserver.disconnect();
        }
        codeScrollResizeObserver = null;
    }
});

watch(
    () => previewing.value.kind,
    (kind) => {
        if (kind !== "text") {
            clearCodeSelection();
        }
    }
);

watch(
    () => previewing.value.path,
    () => {
        clearCodeSelection();
    }
);

watch(
    () => activeTreePath.value,
    () => {
        clearCodeSelection();
    }
);

watch(
    () => activeTreeRevision.value,
    () => {
        clearCodeSelection();
    }
);

watch(
    () => previewing.value.text,
    () => {
        if (previewing.value.kind === "text") {
            clearCodeSelection();
        }
    }
);

async function ensureActiveProject() {
    const list = Array.isArray(projects.value) ? projects.value : [];
    if (!list.length) return;

    const selectedIdValue = selectedProjectId.value;
    if (!selectedIdValue) {
        return;
    }

    const current = list.find((project) => project.id === selectedIdValue);
    if (!current) {
        selectedProjectId.value = null;
        return;
    }

    if (!tree.value.length && !isLoadingTree.value) {
        isTreeCollapsed.value = false;
        await openProject(current);
    }
}

watch(
    [projects, selectedProjectId],
    async () => {
        await ensureActiveProject();
    },
    { immediate: true }
);

watch(selectedProjectId, (projectId) => {
    if (projectId === null || projectId === undefined) {
        isTreeCollapsed.value = false;
    }
});

function handleSelectProject(project) {
    if (!project) return;
    const currentId = selectedProjectId.value;
    const treeHasNodes = Array.isArray(tree.value) && tree.value.length > 0;
    if (currentId === project.id) {
        if (isTreeCollapsed.value) {
            isTreeCollapsed.value = false;
            if (!treeHasNodes && !isLoadingTree.value) {
                openProject(project);
            }
        } else {
            if (!isLoadingTree.value && !treeHasNodes) {
                openProject(project);
            } else {
                isTreeCollapsed.value = true;
            }
        }
        return;
    }
    isTreeCollapsed.value = false;
    openProject(project);
}

function toggleProjectTool() {
    if (isProjectToolActive.value) return;
    activeRailTool.value = "projects";
}

function toggleReportTool() {
    if (isReportToolActive.value) return;
    activeRailTool.value = "reports";
}

function normaliseProjectId(projectId) {
    if (projectId === null || projectId === undefined) return "";
    return String(projectId);
}

function toReportKey(projectId, path) {
    const projectKey = normaliseProjectId(projectId);
    if (!projectKey || !path) return "";
    return `${projectKey}::${path}`;
}

function parseReportKey(key) {
    if (!key) return { projectId: "", path: "" };
    const index = key.indexOf("::");
    if (index === -1) {
        return { projectId: key, path: "" };
    }
    return {
        projectId: key.slice(0, index),
        path: key.slice(index + 2)
    };
}

function createDefaultReportState() {
    return {
        status: "idle",
        report: "",
        updatedAt: null,
        updatedAtDisplay: null,
        error: "",
        chunks: [],
        segments: [],
        conversationId: "",
        analysis: null,
        issueSummary: null,
        parsedReport: null,
        rawReport: "",
        dify: null,
        dml: null,
        difyErrorMessage: "",
        dmlErrorMessage: "",
        sourceText: "",
        sourceLoaded: false,
        sourceLoading: false,
        sourceError: ""
    };
}

function parseReportJson(reportText) {
    if (typeof reportText !== "string") return null;
    const trimmed = reportText.trim();
    if (!trimmed) return null;
    if (!/^\s*[\[{]/.test(trimmed)) return null;
    try {
        const parsed = JSON.parse(trimmed);
        if (Array.isArray(parsed)) {
            return { issues: parsed };
        }
        if (parsed && typeof parsed === "object") {
            return parsed;
        }
        return null;
    } catch (_error) {
        return null;
    }
}

function computeIssueSummary(reportText, parsedOverride = null) {
    const parsed = parsedOverride || parseReportJson(reportText);
    if (!parsed || typeof parsed !== "object") {
        return null;
    }
    const summary = parsed?.summary;
    let total = null;
    if (summary && typeof summary === "object") {
        const candidate = summary.total_issues ?? summary.totalIssues;
        const numeric = Number(candidate);
        if (Number.isFinite(numeric)) {
            total = numeric;
        }
        if (!Number.isFinite(total) && summary.sources && typeof summary.sources === "object") {
            const staticSource = summary.sources.static_analyzer || summary.sources.staticAnalyzer;
            if (staticSource && typeof staticSource === "object") {
                const staticTotal = staticSource.total_issues ?? staticSource.totalIssues;
                const staticNumeric = Number(staticTotal);
                if (Number.isFinite(staticNumeric)) {
                    total = staticNumeric;
                }
            }
        }
    }
    if (total === null && Array.isArray(parsed?.issues)) {
        total = parsed.issues.length;
    }
    if (total === null && typeof summary === "string") {
        const normalised = summary.trim();
        if (normalised === "代码正常" || normalised === "代碼正常" || normalised === "OK") {
            total = 0;
        }
    }
    return {
        totalIssues: Number.isFinite(total) ? total : null,
        summary,
        raw: parsed
    };
}

function normaliseReportAnalysisState(state) {
    if (!state) return;

    const rawReport = typeof state.rawReport === "string" ? state.rawReport : "";
    const baseAnalysis =
        state.analysis && typeof state.analysis === "object" && !Array.isArray(state.analysis)
            ? { ...state.analysis }
            : {};
    let difyTarget =
        state.dify && typeof state.dify === "object" && !Array.isArray(state.dify) ? { ...state.dify } : null;

    if (rawReport) {
        if (typeof baseAnalysis.rawReport !== "string") {
            baseAnalysis.rawReport = rawReport;
        }
        if (typeof baseAnalysis.originalResult !== "string") {
            baseAnalysis.originalResult = rawReport;
        }
        if (typeof baseAnalysis.result !== "string") {
            baseAnalysis.result = rawReport;
        }
    }

    const parsedReport = state.parsedReport && typeof state.parsedReport === "object" ? state.parsedReport : null;
    if (parsedReport) {
        const reports =
            parsedReport.reports && typeof parsedReport.reports === "object" ? parsedReport.reports : null;
        if (reports) {
            const staticReport = reports.static_analyzer || reports.staticAnalyzer;
            if (staticReport && typeof staticReport === "object") {
                const existingStatic =
                    baseAnalysis.staticReport && typeof baseAnalysis.staticReport === "object"
                        ? baseAnalysis.staticReport
                        : null;
                const mergedStatic = existingStatic ? { ...existingStatic } : {};
                Object.assign(mergedStatic, staticReport);
                if (staticReport.summary && typeof staticReport.summary === "object") {
                    mergedStatic.summary = {
                        ...(existingStatic?.summary && typeof existingStatic.summary === "object"
                            ? existingStatic.summary
                            : {}),
                        ...staticReport.summary
                    };
                } else if (existingStatic?.summary && typeof existingStatic.summary === "object") {
                    mergedStatic.summary = { ...existingStatic.summary };
                }
                baseAnalysis.staticReport = mergedStatic;

                const enrichment = staticReport.enrichment;
                if (enrichment !== undefined && enrichment !== null) {
                    if (!difyTarget) {
                        difyTarget = {};
                    }
                    if (typeof enrichment === "string" && enrichment.trim()) {
                        if (!difyTarget.report || !difyTarget.report.trim()) {
                            difyTarget.report = enrichment.trim();
                        }
                    } else if (enrichment && typeof enrichment === "object") {
                        difyTarget.raw = enrichment;
                        if (!difyTarget.report || !difyTarget.report.trim()) {
                            try {
                                difyTarget.report = JSON.stringify(enrichment);
                            } catch (error) {
                                console.warn("[Report] Failed to stringify static enrichment", error);
                            }
                        }
                    }
                }

                const enrichmentStatus =
                    typeof baseAnalysis.enrichmentStatus === "string"
                        ? baseAnalysis.enrichmentStatus
                        : typeof state.analysis?.enrichmentStatus === "string"
                        ? state.analysis.enrichmentStatus
                        : "";
                const staticSummary =
                    baseAnalysis.staticReport?.summary && typeof baseAnalysis.staticReport.summary === "object"
                        ? baseAnalysis.staticReport.summary
                        : null;
                if (staticSummary) {
                    if (enrichmentStatus) {
                        const hasStatus =
                            typeof staticSummary.status === "string" ||
                            typeof staticSummary.status_label === "string" ||
                            typeof staticSummary.statusLabel === "string";
                        if (!hasStatus) {
                            staticSummary.status = enrichmentStatus;
                        }
                    }
                    if (
                        !staticSummary.generated_at &&
                        !staticSummary.generatedAt &&
                        (state.generatedAt || state.analysis?.generatedAt)
                    ) {
                        staticSummary.generated_at = state.analysis?.generatedAt || state.generatedAt;
                    }
                }
            }

            const dmlReport = reports.dml_prompt || reports.dmlPrompt;
            if (dmlReport && typeof dmlReport === "object") {
                state.dml = dmlReport;
                const existingDml =
                    baseAnalysis.dmlReport && typeof baseAnalysis.dmlReport === "object"
                        ? baseAnalysis.dmlReport
                        : null;
                const mergedDml = { ...dmlReport };
                if (existingDml) {
                    Object.assign(mergedDml, existingDml);
                }
                if (dmlReport.summary && typeof dmlReport.summary === "object") {
                    mergedDml.summary = {
                        ...dmlReport.summary,
                        ...(existingDml?.summary && typeof existingDml.summary === "object"
                            ? existingDml.summary
                            : {})
                    };
                } else if (existingDml?.summary && typeof existingDml.summary === "object") {
                    mergedDml.summary = { ...existingDml.summary };
                }
                baseAnalysis.dmlReport = mergedDml;
                if (!baseAnalysis.dmlSummary && mergedDml.summary) {
                    baseAnalysis.dmlSummary = mergedDml.summary;
                }
                const dmlSummary =
                    dmlReport.summary && typeof dmlReport.summary === "object" ? dmlReport.summary : null;
                if (!state.dmlErrorMessage) {
                    const dmlError =
                        typeof dmlSummary?.error_message === "string"
                            ? dmlSummary.error_message
                            : typeof dmlSummary?.errorMessage === "string"
                            ? dmlSummary.errorMessage
                            : "";
                    state.dmlErrorMessage = dmlError || "";
                }
            }

            const difyReport = reports.dify_workflow || reports.difyWorkflow;
            if (difyReport && typeof difyReport === "object") {
                if (!difyTarget) {
                    difyTarget = {};
                }
                const difyRaw = difyReport.raw;
                if (typeof difyRaw === "string" && difyRaw.trim()) {
                    if (!difyTarget.report || !difyTarget.report.trim()) {
                        difyTarget.report = difyRaw.trim();
                    }
                } else if (difyRaw && typeof difyRaw === "object") {
                    difyTarget.raw = difyRaw;
                    if (!difyTarget.report || !difyTarget.report.trim()) {
                        try {
                            difyTarget.report = JSON.stringify(difyRaw);
                        } catch (error) {
                            console.warn("[Report] Failed to stringify dify raw payload", error);
                        }
                    }
                } else if (!difyTarget.report || !difyTarget.report.trim()) {
                    try {
                        const fallback = { ...difyReport };
                        delete fallback.raw;
                        difyTarget.report = JSON.stringify(fallback);
                    } catch (error) {
                        console.warn("[Report] Failed to stringify dify workflow report", error);
                    }
                }
                if (!difyTarget.summary && difyReport.summary && typeof difyReport.summary === "object") {
                    difyTarget.summary = difyReport.summary;
                }
                if (!difyTarget.issues && Array.isArray(difyReport.issues)) {
                    difyTarget.issues = difyReport.issues;
                }
                if (!difyTarget.metadata && difyReport.metadata && typeof difyReport.metadata === "object") {
                    difyTarget.metadata = difyReport.metadata;
                }
            }
        }

        const parsedSummaryData =
            parsedReport.summary && typeof parsedReport.summary === "object" ? parsedReport.summary : null;
        if (!state.difyErrorMessage && parsedSummaryData) {
            const sources =
                parsedSummaryData.sources && typeof parsedSummaryData.sources === "object"
                    ? parsedSummaryData.sources
                    : null;
            if (sources) {
                const difySource = sources.dify_workflow || sources.difyWorkflow;
                const difyError =
                    typeof difySource?.error_message === "string"
                        ? difySource.error_message
                        : typeof difySource?.errorMessage === "string"
                        ? difySource.errorMessage
                        : "";
                if (difyError && difyError.trim()) {
                    state.difyErrorMessage = difyError.trim();
                }
            }
        }
    }

    if (difyTarget) {
        const hasReport = typeof difyTarget.report === "string" && difyTarget.report.trim().length > 0;
        if (!hasReport && difyTarget.raw && typeof difyTarget.raw === "object") {
            try {
                difyTarget.report = JSON.stringify(difyTarget.raw);
            } catch (error) {
                console.warn("[Report] Failed to stringify dify raw object for state", error);
            }
        }
        const filteredKeys = Object.keys(difyTarget).filter((key) => {
            const value = difyTarget[key];
            if (value === null || value === undefined) return false;
            if (typeof value === "string") return value.trim().length > 0;
            if (Array.isArray(value)) return value.length > 0;
            if (typeof value === "object") return Object.keys(value).length > 0;
            return true;
        });
        if (filteredKeys.length > 0) {
            state.dify = difyTarget;
        } else {
            state.dify = null;
        }
    } else if (!state.dify) {
        state.dify = null;
    }

    state.analysis = Object.keys(baseAnalysis).length ? baseAnalysis : null;
}

function ensureReportTreeEntry(projectId) {
    const key = normaliseProjectId(projectId);
    if (!key) return null;
    if (!Object.prototype.hasOwnProperty.call(reportTreeCache, key)) {
        reportTreeCache[key] = {
            nodes: [],
            loading: false,
            error: "",
            expandedPaths: [],
            hydratedReports: false,
            hydratingReports: false,
            reportHydrationError: ""
        };
    }
    return reportTreeCache[key];
}

function ensureProjectBatchState(projectId) {
    const key = normaliseProjectId(projectId);
    if (!key) return null;
    if (!Object.prototype.hasOwnProperty.call(reportBatchStates, key)) {
        reportBatchStates[key] = {
            running: false,
            processed: 0,
            total: 0
        };
    }
    return reportBatchStates[key];
}

function getProjectBatchState(projectId) {
    const key = normaliseProjectId(projectId);
    if (!key) return null;
    return reportBatchStates[key] || null;
}

function getProjectIssueCount(projectId) {
    const key = normaliseProjectId(projectId);
    if (!key) return null;
    const totals = projectIssueTotals.value;
    if (!totals.has(key)) return null;
    return totals.get(key);
}

function ensureFileReportState(projectId, path) {
    const key = toReportKey(projectId, path);
    if (!key) return null;
    if (!Object.prototype.hasOwnProperty.call(reportStates, key)) {
        reportStates[key] = createDefaultReportState();
    }
    return reportStates[key];
}

function getReportStateForFile(projectId, path) {
    return ensureFileReportState(projectId, path) || createDefaultReportState();
}

function getStatusLabel(status) {
    switch (status) {
        case "processing":
            return "處理中";
        case "ready":
            return "已完成";
        case "error":
            return "失敗";
        default:
            return "待生成";
    }
}

function isReportNodeExpanded(projectId, path) {
    const entry = ensureReportTreeEntry(projectId);
    if (!entry) return false;
    if (!path) return true;
    return entry.expandedPaths.includes(path);
}

function toggleReportNode(projectId, path) {
    const entry = ensureReportTreeEntry(projectId);
    if (!entry || !path) return;
    const set = new Set(entry.expandedPaths);
    if (set.has(path)) {
        set.delete(path);
    } else {
        set.add(path);
    }
    entry.expandedPaths = Array.from(set);
}

function collectFileNodes(nodes, bucket = []) {
    for (const node of nodes || []) {
        if (node.type === "file") {
            bucket.push(node);
        } else if (node.children && node.children.length) {
            collectFileNodes(node.children, bucket);
        }
    }
    return bucket;
}

function findTreeNodeByPath(nodes, targetPath) {
    if (!targetPath) return null;
    for (const node of nodes || []) {
        if (!node) continue;
        if (node.path === targetPath) {
            return node;
        }
        if (node.children && node.children.length) {
            const found = findTreeNodeByPath(node.children, targetPath);
            if (found) {
                return found;
            }
        }
    }
    return null;
}

function ensureStatesForProject(projectId, nodes) {
    const fileNodes = collectFileNodes(nodes);
    const validPaths = new Set();
    for (const node of fileNodes) {
        if (!node?.path) continue;
        ensureFileReportState(projectId, node.path);
        validPaths.add(node.path);
    }

    Object.keys(reportStates).forEach((key) => {
        const parsed = parseReportKey(key);
        if (parsed.projectId !== normaliseProjectId(projectId)) return;
        if (parsed.path && !validPaths.has(parsed.path)) {
            if (activeReportTarget.value &&
                activeReportTarget.value.projectId === parsed.projectId &&
                activeReportTarget.value.path === parsed.path) {
                activeReportTarget.value = null;
            }
            delete reportStates[key];
        }
    });
}

function parseHydratedTimestamp(value) {
    if (!value) return null;
    if (value instanceof Date) return value;
    if (typeof value === "number" && Number.isFinite(value)) {
        return new Date(value);
    }
    if (typeof value === "string" && value.trim()) {
        const parsed = Date.parse(value);
        if (!Number.isNaN(parsed)) {
            return new Date(parsed);
        }
    }
    return null;
}

function normaliseHydratedReportText(value) {
    if (typeof value === "string") {
        return value;
    }
    if (value === null || value === undefined) {
        return "";
    }
    if (typeof value === "object") {
        try {
            return JSON.stringify(value);
        } catch (error) {
            console.warn("[Report] Failed to stringify hydrated report payload", error, value);
            return "";
        }
    }
    return String(value);
}

function normaliseHydratedReportObject(value) {
    if (!value) return null;
    if (typeof value === "string") {
        const trimmed = value.trim();
        if (!trimmed) return null;
        try {
            return JSON.parse(trimmed);
        } catch (error) {
            console.warn("[Report] Failed to parse hydrated report object", error, value);
            return { report: trimmed };
        }
    }
    if (typeof value === "object") {
        return value;
    }
    return null;
}

function normaliseHydratedString(value) {
    return typeof value === "string" ? value : "";
}

async function hydrateReportsForProject(projectId) {
    const entry = ensureReportTreeEntry(projectId);
    if (!entry) return;
    if (entry.hydratedReports || entry.hydratingReports) return;
    entry.hydratingReports = true;
    entry.reportHydrationError = "";
    try {
        const records = await fetchProjectReports(projectId);
        for (const record of records) {
            if (!record || !record.path) continue;
            const state = ensureFileReportState(projectId, record.path);
            if (!state) continue;
            const hydratedStatus = normaliseHydratedString(record.status).trim();
            state.status = hydratedStatus || (record.report ? "ready" : "idle");
            state.report = normaliseHydratedReportText(record.report);
            state.error = normaliseHydratedString(record.error);
            state.chunks = Array.isArray(record.chunks) ? record.chunks : [];
            state.segments = Array.isArray(record.segments) ? record.segments : [];
            state.conversationId = normaliseHydratedString(record.conversationId);
            state.analysis =
                record.analysis && typeof record.analysis === "object" && !Array.isArray(record.analysis)
                    ? record.analysis
                    : null;
            const hydratedRawReport = normaliseHydratedString(record.rawReport);
            const analysisResult = normaliseHydratedString(record.analysis?.result);
            const analysisOriginal = normaliseHydratedString(record.analysis?.originalResult);
            state.rawReport = hydratedRawReport || analysisResult || analysisOriginal || "";
            state.dify = normaliseHydratedReportObject(record.dify);
            state.dml = normaliseHydratedReportObject(record.dml);
            state.difyErrorMessage = normaliseHydratedString(record.difyErrorMessage);
            state.dmlErrorMessage = normaliseHydratedString(record.dmlErrorMessage);
            if (!state.difyErrorMessage) {
                state.difyErrorMessage = normaliseHydratedString(record.analysis?.difyErrorMessage);
            }
            if (!state.dmlErrorMessage) {
                state.dmlErrorMessage = normaliseHydratedString(record.analysis?.dmlErrorMessage);
            }
            state.parsedReport = parseReportJson(state.report);
            state.issueSummary = computeIssueSummary(state.report, state.parsedReport);
            normaliseReportAnalysisState(state);
            updateIssueSummaryTotals(state);
            const timestamp = parseHydratedTimestamp(record.generatedAt || record.updatedAt || record.createdAt);
            state.updatedAt = timestamp;
            state.updatedAtDisplay = timestamp ? timestamp.toLocaleString() : null;
            if (typeof state.sourceText !== "string") {
                state.sourceText = "";
            }
            state.sourceLoaded = Boolean(state.sourceText);
            state.sourceLoading = false;
            state.sourceError = "";
        }
        entry.hydratedReports = true;
    } catch (error) {
        console.error("[Report] Failed to hydrate saved reports", { projectId, error });
        entry.reportHydrationError = error?.message ? String(error.message) : String(error);
    } finally {
        entry.hydratingReports = false;
    }
}

async function loadReportTreeForProject(projectId) {
    const entry = ensureReportTreeEntry(projectId);
    if (!entry || entry.loading) return;
    entry.loading = true;
    entry.error = "";
    try {
        const nodes = await treeStore.loadTreeFromDB(projectId);
        entry.nodes = nodes;
        ensureStatesForProject(projectId, nodes);
        await hydrateReportsForProject(projectId);
        const nextExpanded = new Set(entry.expandedPaths);
        for (const node of nodes) {
            if (node.type === "dir") {
                nextExpanded.add(node.path);
            }
        }
        entry.expandedPaths = Array.from(nextExpanded);
    } catch (error) {
        console.error("[Report] Failed to load tree for project", projectId, error);
        entry.error = error?.message ? String(error.message) : String(error);
    } finally {
        entry.loading = false;
    }
}

function selectReport(projectId, path) {
    const key = toReportKey(projectId, path);
    if (!key) return;
    const state = reportStates[key];
    if (!state || state.status !== "ready") return;
    activeReportTarget.value = {
        projectId: normaliseProjectId(projectId),
        path
    };
}

async function openProjectFileFromReportTree(projectId, path) {
    const projectKey = normaliseProjectId(projectId);
    if (!projectKey || !path) return;

    const projectList = Array.isArray(projects.value) ? projects.value : [];
    const project = projectList.find(
        (item) => normaliseProjectId(item.id) === projectKey
    );
    if (!project) return;

    if (isTreeCollapsed.value) {
        isTreeCollapsed.value = false;
    }

    if (selectedProjectId.value !== project.id) {
        await openProject(project);
    } else if (!Array.isArray(tree.value) || tree.value.length === 0) {
        await openProject(project);
    }

    const entry = ensureReportTreeEntry(project.id);
    if (entry && !entry.nodes.length && !entry.loading) {
        loadReportTreeForProject(project.id);
    }

    const searchNodes = (entry && entry.nodes && entry.nodes.length)
        ? entry.nodes
        : tree.value;
    let targetNode = findTreeNodeByPath(searchNodes, path);
    if (!targetNode) {
        const name = path.split("/").pop() || path;
        targetNode = { type: "file", path, name, mime: "" };
    }

    treeStore.selectTreeNode(path);
    try {
        await treeStore.openNode(targetNode);
    } catch (error) {
        console.error("[Workspace] Failed to preview file from report tree", {
            projectId: project.id,
            path,
            error
        });
    }
}

async function generateReportForFile(project, node, options = {}) {
    const { autoSelect = true, silent = false } = options;
    if (!project || !node || node.type !== "file") {
        return { status: "skipped" };
    }
    const projectId = normaliseProjectId(project.id);
    const state = ensureFileReportState(projectId, node.path);
    if (!state || state.status === "processing") {
        return { status: "processing" };
    }

    state.status = "processing";
    state.error = "";
    state.report = "";
    state.chunks = [];
    state.segments = [];
    state.conversationId = "";
    state.analysis = null;
    state.issueSummary = null;
    state.parsedReport = null;
    state.rawReport = "";
    state.dify = null;
    state.dml = null;
    state.difyErrorMessage = "";
    state.dmlErrorMessage = "";
    state.sourceText = "";
    state.sourceLoaded = false;
    state.sourceLoading = false;
    state.sourceError = "";

    try {
        const root = await getProjectRootHandleById(project.id);
        const fileHandle = await fileSystemService.getFileHandleByPath(root, node.path);
        const file = await fileHandle.getFile();
        const mime = node.mime || file.type || "";
        if (!preview.isTextLike(node.name, mime)) {
            throw new Error("目前僅支援純文字或程式碼檔案的審查");
        }
        const text = await file.text();
        if (!text.trim()) {
            throw new Error("檔案內容為空");
        }

        state.sourceText = text;
        state.sourceLoaded = true;
        state.sourceLoading = false;
        state.sourceError = "";

        const payload = await generateReportViaDify({
            projectId,
            projectName: project.name,
            path: node.path,
            content: text
        });

        const completedAt = payload?.generatedAt ? new Date(payload.generatedAt) : new Date();
        state.status = "ready";
        state.updatedAt = completedAt;
        state.updatedAtDisplay = completedAt.toLocaleString();
        state.report = payload?.report || "";
        state.chunks = Array.isArray(payload?.chunks) ? payload.chunks : [];
        state.segments = Array.isArray(payload?.segments) ? payload.segments : [];
        state.conversationId = payload?.conversationId || "";
        state.rawReport = typeof payload?.rawReport === "string" ? payload.rawReport : "";
        state.dify = payload?.dify || null;
        state.dml = payload?.dml || null;
        state.difyErrorMessage = typeof payload?.difyErrorMessage === "string" ? payload.difyErrorMessage : "";
        state.dmlErrorMessage = typeof payload?.dmlErrorMessage === "string" ? payload.dmlErrorMessage : "";
        state.analysis = payload?.analysis || null;
        state.parsedReport = parseReportJson(state.report);
        state.issueSummary = computeIssueSummary(state.report, state.parsedReport);
        normaliseReportAnalysisState(state);
        updateIssueSummaryTotals(state);
        state.error = "";

        if (autoSelect) {
            activeReportTarget.value = {
                projectId,
                path: node.path
            };
        }

        return { status: "ready" };
    } catch (error) {
        const message = error?.message ? String(error.message) : String(error);
        state.status = "error";
        state.error = message;
        state.report = "";
        state.chunks = [];
        state.segments = [];
        state.conversationId = "";
        state.analysis = null;
        state.issueSummary = null;
        state.parsedReport = null;
        state.rawReport = "";
        state.dify = null;
        state.dml = null;
        state.difyErrorMessage = "";
        state.dmlErrorMessage = "";
        state.sourceLoading = false;
        if (!state.sourceText) {
            state.sourceLoaded = false;
        }
        const now = new Date();
        state.updatedAt = now;
        state.updatedAtDisplay = now.toLocaleString();

        console.error("[Report] Failed to generate report", {
            projectId,
            path: node?.path,
            error
        });

        if (autoSelect) {
            activeReportTarget.value = {
                projectId,
                path: node.path
            };
        }

        if (!silent) {
            if (error?.name === "SecurityError" || error?.name === "NotAllowedError" || error?.name === "TypeError") {
                await safeAlertFail("生成報告失敗", error);
            } else {
                alert(`生成報告失敗：${message}`);
            }
        }

        return { status: "error", error };
    }
}

async function generateProjectReports(project) {
    if (!project) return;
    const projectId = normaliseProjectId(project.id);
    const batchState = ensureProjectBatchState(projectId);
    if (!batchState || batchState.running) return;

    const entry = ensureReportTreeEntry(project.id);
    if (!entry.nodes.length) {
        await loadReportTreeForProject(project.id);
    }

    if (entry.loading) {
        await new Promise((resolve) => {
            const stop = watch(
                () => entry.loading,
                (loading) => {
                    if (!loading) {
                        stop();
                        resolve();
                    }
                }
            );
        });
    }

    if (entry.error) {
        console.warn("[Report] Cannot start batch generation due to tree error", entry.error);
        alert(`無法生成報告：${entry.error}`);
        return;
    }

    const nodes = collectFileNodes(entry.nodes);
    if (!nodes.length) {
        alert("此專案尚未索引可供審查的檔案");
        return;
    }

    batchState.running = true;
    batchState.processed = 0;
    batchState.total = nodes.length;

    try {
        for (const node of nodes) {
            await generateReportForFile(project, node, { autoSelect: false, silent: true });
            batchState.processed += 1;
        }
    } finally {
        batchState.running = false;
        if (nodes.length) {
            activeReportTarget.value = {
                projectId,
                path: nodes[nodes.length - 1].path
            };
        }
    }
}

watch(
    projects,
    (list) => {
        const projectList = Array.isArray(list) ? list : [];
        const currentIds = new Set(projectList.map((project) => normaliseProjectId(project.id)));

        projectList.forEach((project) => {
            const entry = ensureReportTreeEntry(project.id);
            if (shouldPrepareReportTrees.value && entry && !entry.nodes.length && !entry.loading) {
                loadReportTreeForProject(project.id);
            }
            if (
                shouldPrepareReportTrees.value &&
                entry &&
                !entry.hydratedReports &&
                !entry.hydratingReports
            ) {
                hydrateReportsForProject(project.id);
            }
        });

        Object.keys(reportTreeCache).forEach((projectId) => {
            if (!currentIds.has(projectId)) {
                delete reportTreeCache[projectId];
            }
        });

        Object.keys(reportBatchStates).forEach((projectId) => {
            if (!currentIds.has(projectId)) {
                delete reportBatchStates[projectId];
            }
        });

        Object.keys(reportStates).forEach((key) => {
            const parsed = parseReportKey(key);
            if (!currentIds.has(parsed.projectId)) {
                if (activeReportTarget.value &&
                    activeReportTarget.value.projectId === parsed.projectId &&
                    activeReportTarget.value.path === parsed.path) {
                    activeReportTarget.value = null;
                }
                delete reportStates[key];
            }
        });
    },
    { immediate: true, deep: true }
);

watch(
    shouldPrepareReportTrees,
    (active) => {
        if (!active) return;
        const list = Array.isArray(projects.value) ? projects.value : [];
        list.forEach((project) => {
            const entry = ensureReportTreeEntry(project.id);
            if (entry && !entry.nodes.length && !entry.loading) {
                loadReportTreeForProject(project.id);
            }
            if (entry && !entry.hydratedReports && !entry.hydratingReports) {
                hydrateReportsForProject(project.id);
            }
        });
    }
);

watch(
    readyReports,
    (list) => {
        if (!list.length) {
            activeReportTarget.value = null;
            return;
        }
        const target = activeReportTarget.value;
        const hasActive = target
            ? list.some((entry) => normaliseProjectId(entry.project.id) === target.projectId && entry.path === target.path)
            : false;
        if (!hasActive) {
            const next = list[0];
            activeReportTarget.value = {
                projectId: normaliseProjectId(next.project.id),
                path: next.path
            };
        }
    },
    { immediate: true }
);

watch(
    activeReport,
    async (report) => {
        if (!report) return;
        const state = report.state;
        if (state.sourceLoaded || state.sourceLoading) {
            return;
        }
        state.sourceLoading = true;
        state.sourceError = "";
        try {
            const root = await getProjectRootHandleById(report.project.id);
            if (!root) {
                throw new Error("找不到專案根目錄，無法載入檔案內容");
            }
            const fileHandle = await fileSystemService.getFileHandleByPath(root, report.path);
            if (!fileHandle) {
                throw new Error("找不到對應的檔案");
            }
            const file = await fileHandle.getFile();
            const text = await file.text();
            state.sourceText = typeof text === "string" ? text : "";
            state.sourceLoaded = state.sourceText.length > 0;
            state.sourceError = "";
        } catch (error) {
            state.sourceText = "";
            state.sourceLoaded = false;
            state.sourceError = error?.message ? String(error.message) : "無法載入檔案內容";
            console.error("[Report] Failed to load source text", {
                projectId: report.project.id,
                path: report.path,
                error
            });
        } finally {
            state.sourceLoading = false;
        }
    },
    { immediate: true }
);

function clamp(value, min, max) {
    return Math.min(max, Math.max(min, value));
}

function shouldIgnoreMouseEvent(event) {
    return (
        event?.type === "mousedown" &&
        typeof window !== "undefined" &&
        "PointerEvent" in window
    );
}

function startPreviewResize(event) {
    if (event.button !== 0) return;
    event.preventDefault();

    const startX = event.clientX;
    const startWidth = middlePaneWidth.value;
    const containerEl = mainContentRef.value;
    const workspaceEl = containerEl?.querySelector(".workSpace");
    if (!workspaceEl) return;

    const minWidth = 260;
    const workspaceMinWidth = 320;
    const workspaceRect = workspaceEl.getBoundingClientRect();
    const maxAdditional = Math.max(0, workspaceRect.width - workspaceMinWidth);
    const maxWidth = Math.max(minWidth, startWidth + maxAdditional);

    const handleMove = (pointerEvent) => {
        const delta = pointerEvent.clientX - startX;
        middlePaneWidth.value = clamp(startWidth + delta, minWidth, maxWidth);
    };

    const stop = () => {
        window.removeEventListener("pointermove", handleMove);
        window.removeEventListener("pointerup", stop);
        window.removeEventListener("pointercancel", stop);
    };

    window.addEventListener("pointermove", handleMove);
    window.addEventListener("pointerup", stop);
    window.addEventListener("pointercancel", stop);
}

function clampReportSidebarWidth() {
    const containerEl = mainContentRef.value;
    if (!containerEl) return;

    const navEl = containerEl.querySelector(".toolColumn");
    const availableWidth = containerEl.clientWidth - (navEl?.clientWidth ?? 0);
    if (availableWidth <= 0) return;

    const workspaceMinWidth = 320;
    const minRailWidthDefault = 260;
    const maxRailWidth = Math.max(0, availableWidth - workspaceMinWidth);

    if (maxRailWidth === 0) {
        middlePaneWidth.value = 0;
        return;
    }

    const minRailWidth = Math.min(minRailWidthDefault, maxRailWidth);
    middlePaneWidth.value = clamp(middlePaneWidth.value, minRailWidth, maxRailWidth);
}

async function handleAddActiveContext() {
    const added = await addActiveNode();
    if (added) {
        openChatWindow();
    }
}

function handleAddSelectionContext() {
    let snippet = buildSelectedSnippet();
    if (!snippet) {
        snippet = codeSelection.value ? { ...codeSelection.value } : null;
    }
    if (!snippet) {
        if (typeof safeAlertFail === "function") {
            safeAlertFail("請先在程式碼預覽中選取想加入的內容。");
        }
        return;
    }
    const added = addSnippetContext({ ...snippet });
    if (added) {
        openChatWindow();
        clearCodeSelection();
        if (typeof window !== "undefined") {
            const selection = window.getSelection?.();
            if (selection?.removeAllRanges) {
                selection.removeAllRanges();
            }
        }
    }
}

async function handleSendMessage(content) {
    const text = (content || "").trim();
    if (!text) return;
    openChatWindow();
    console.log("[ChatAI] Sending message:", text);
    await sendUserMessage(text);
}

function openChatWindow() {
    if (!isChatWindowOpen.value) {
        isChatWindowOpen.value = true;
    }
}

function closeChatWindow() {
    if (isChatWindowOpen.value) {
        isChatWindowOpen.value = false;
        stopChatDrag();
        stopChatResize();
    }
}

function toggleChatWindow() {
    if (isChatWindowOpen.value) return;
    if (!isChatToggleDisabled.value) {
        openChatWindow();
    }
}

function ensureChatWindowInView() {
    const maxX = Math.max(0, window.innerWidth - chatWindowState.width);
    const maxY = Math.max(0, window.innerHeight - chatWindowState.height);
    chatWindowState.x = clamp(chatWindowState.x, 0, maxX);
    chatWindowState.y = clamp(chatWindowState.y, 0, maxY);
}

function startChatDrag(event) {
    if (shouldIgnoreMouseEvent(event)) return;
    if (event.button !== 0) return;
    event.preventDefault();
    chatDragState.active = true;
    chatDragState.offsetX = event.clientX - chatWindowState.x;
    chatDragState.offsetY = event.clientY - chatWindowState.y;
    window.addEventListener("pointermove", handleChatDrag);
    window.addEventListener("pointerup", stopChatDrag);
    window.addEventListener("pointercancel", stopChatDrag);
}

function handleChatDrag(event) {
    if (!chatDragState.active) return;
    event.preventDefault();
    const maxX = Math.max(0, window.innerWidth - chatWindowState.width);
    const maxY = Math.max(0, window.innerHeight - chatWindowState.height);
    chatWindowState.x = clamp(event.clientX - chatDragState.offsetX, 0, maxX);
    chatWindowState.y = clamp(event.clientY - chatDragState.offsetY, 0, maxY);
}

function stopChatDrag() {
    chatDragState.active = false;
    window.removeEventListener("pointermove", handleChatDrag);
    window.removeEventListener("pointerup", stopChatDrag);
    window.removeEventListener("pointercancel", stopChatDrag);
}

function startChatResize(payload) {
    const event = payload?.originalEvent ?? payload;
    const edges = payload?.edges ?? { right: true, bottom: true };
    if (!event || shouldIgnoreMouseEvent(event)) return;
    if (event.button !== 0) return;
    if (!edges.left && !edges.right && !edges.top && !edges.bottom) return;

    event.preventDefault();
    chatResizeState.active = true;
    chatResizeState.startX = event.clientX;
    chatResizeState.startY = event.clientY;
    chatResizeState.startWidth = chatWindowState.width;
    chatResizeState.startHeight = chatWindowState.height;
    chatResizeState.startLeft = chatWindowState.x;
    chatResizeState.startTop = chatWindowState.y;
    chatResizeState.edges.left = !!edges.left;
    chatResizeState.edges.right = !!edges.right;
    chatResizeState.edges.top = !!edges.top;
    chatResizeState.edges.bottom = !!edges.bottom;

    window.addEventListener("pointermove", handleChatResize);
    window.addEventListener("pointerup", stopChatResize);
    window.addEventListener("pointercancel", stopChatResize);
}

function handleChatResize(event) {
    if (!chatResizeState.active) return;
    event.preventDefault();
    const deltaX = event.clientX - chatResizeState.startX;
    const deltaY = event.clientY - chatResizeState.startY;
    const minWidth = 320;
    const minHeight = 320;

    if (chatResizeState.edges.left) {
        const proposedLeft = chatResizeState.startLeft + deltaX;
        const maxLeft = chatResizeState.startLeft + chatResizeState.startWidth - minWidth;
        const clampedLeft = clamp(proposedLeft, 0, Math.max(0, maxLeft));
        const widthFromLeft = chatResizeState.startWidth + (chatResizeState.startLeft - clampedLeft);
        const maxWidthFromViewport = Math.max(minWidth, window.innerWidth - clampedLeft);
        chatWindowState.x = clampedLeft;
        chatWindowState.width = clamp(widthFromLeft, minWidth, maxWidthFromViewport);
    }

    if (chatResizeState.edges.top) {
        const proposedTop = chatResizeState.startTop + deltaY;
        const maxTop = chatResizeState.startTop + chatResizeState.startHeight - minHeight;
        const clampedTop = clamp(proposedTop, 0, Math.max(0, maxTop));
        const heightFromTop = chatResizeState.startHeight + (chatResizeState.startTop - clampedTop);
        const maxHeightFromViewport = Math.max(minHeight, window.innerHeight - clampedTop);
        chatWindowState.y = clampedTop;
        chatWindowState.height = clamp(heightFromTop, minHeight, maxHeightFromViewport);
    }

    if (chatResizeState.edges.right) {
        const maxWidth = Math.max(minWidth, window.innerWidth - chatWindowState.x);
        chatWindowState.width = clamp(chatResizeState.startWidth + deltaX, minWidth, maxWidth);
    }

    if (chatResizeState.edges.bottom) {
        const maxHeight = Math.max(minHeight, window.innerHeight - chatWindowState.y);
        chatWindowState.height = clamp(chatResizeState.startHeight + deltaY, minHeight, maxHeight);
    }
}

function stopChatResize() {
    chatResizeState.active = false;
    chatResizeState.edges.left = false;
    chatResizeState.edges.right = false;
    chatResizeState.edges.top = false;
    chatResizeState.edges.bottom = false;
    window.removeEventListener("pointermove", handleChatResize);
    window.removeEventListener("pointerup", stopChatResize);
    window.removeEventListener("pointercancel", stopChatResize);
}

onMounted(async () => {
    await cleanupLegacyHandles();
    updateCapabilityFlags();
    await loadProjectsFromDB();
    clampReportSidebarWidth();
    window.addEventListener("resize", ensureChatWindowInView);
    window.addEventListener("resize", clampReportSidebarWidth);
    if (typeof document !== "undefined") {
        document.addEventListener("pointerdown", handleDocumentPointerDown, true);
        document.addEventListener("selectionchange", handleDocumentSelectionChange);
        document.addEventListener("mouseup", handleDocumentPointerUp);
    }
});

onBeforeUnmount(() => {
    window.removeEventListener("resize", ensureChatWindowInView);
    window.removeEventListener("resize", clampReportSidebarWidth);
    stopChatDrag();
    stopChatResize();
    if (typeof document !== "undefined") {
        document.removeEventListener("pointerdown", handleDocumentPointerDown, true);
        document.removeEventListener("selectionchange", handleDocumentSelectionChange);
        document.removeEventListener("mouseup", handleDocumentPointerUp);
    }
});
</script>



<template>
    <div class="page">
        <div class="topBar">
            <div class="topBar_left">
                <h1 class="topBar_title">
                    <img :src="workspaceLogoSrc" alt="Workspace" class="topBar_logo" />
                </h1>
            </div>
            <div class="topBar_spacer"></div>
            <div class="topBar_right">
                <div class="topBar_addProject" @click="showUploadModal = true">
                    <svg xmlns="http://www.w3.org/2000/svg" viewBox="0 0 512 512">
                        <path d="M256,0C114.6,0,0,114.6,0,256s114.6,256,256,256s256-114.6,256-256S397.4,0,256,0z M405.3,277.3c0,11.8-9.5,21.3-21.3,21.3h-85.3V384c0,11.8-9.5,21.3-21.3,21.3h-42.7c-11.8,0-21.3-9.6-21.3-21.3v-85.3H128c-11.8,0-21.3-9.6-21.3-21.3v-42.7c0-11.8,9.5-21.3,21.3-21.3h85.3V128c0-11.8,9.5-21.3,21.3-21.3h42.7c11.8,0,21.3,9.6,21.3,21.3v85.3H384c11.8,0,21.3,9.6,21.3,21.3V277.3z" />
                    </svg>
                    <p>Add Project</p>
                </div>
            </div>
        </div>

        <div class="mainContent themed-scrollbar" ref="mainContentRef">
            <nav class="toolColumn">
                <button
                    type="button"
                    class="toolColumn_btn"
                    :class="{ active: isProjectToolActive }"
                    @click="toggleProjectTool"
                    :aria-pressed="isProjectToolActive"
                    title="Projects"
                >
                    <svg viewBox="0 0 24 24" aria-hidden="true">
                        <rect x="3" y="5" width="18" height="14" rx="2" ry="2" fill="currentColor" opacity="0.18" />
                        <path
                            d="M5 7h5l1.5 2H19v8H5V7Z"
                            fill="currentColor"
                        />
                    </svg>
                </button>
                <button
                    type="button"
                    class="toolColumn_btn"
                    :class="{ active: isReportToolActive }"
                    @click="toggleReportTool"
                    :aria-pressed="isReportToolActive"
                    title="報告審查"
                >
                    <svg viewBox="0 0 24 24" aria-hidden="true">
                        <rect x="3" y="3" width="18" height="18" rx="9" fill="currentColor" opacity="0.18" />
                        <path
                            d="M14.8 13.4a4.5 4.5 0 1 0-1.4 1.4l3.5 3.5 1.4-1.4-3.5-3.5Zm-3.8.6a3 3 0 1 1 0-6 3 3 0 0 1 0 6Z"
                            fill="currentColor"
                        />
                    </svg>
                </button>
                <button
                    type="button"
                    class="toolColumn_btn toolColumn_btn--chat"
                    :class="{ active: isChatWindowOpen }"
                    :disabled="isChatToggleDisabled"
                    @click="toggleChatWindow"
                    :aria-pressed="isChatWindowOpen"
                    title="Chat AI"
                >
                    <svg viewBox="0 0 24 24" aria-hidden="true">
                        <rect x="3" y="3" width="18" height="18" rx="4" fill="currentColor" opacity="0.12" />
                        <path
                            d="M8.5 8h7c.83 0 1.5.67 1.5 1.5v3c0 .83-.67 1.5-1.5 1.5h-.94l-1.8 1.88c-.31.33-.76.12-.76-.32V14.5h-3.5c-.83 0-1.5-.67-1.5-1.5v-3C7 8.67 7.67 8 8.5 8Z"
                            fill="currentColor"
                        />
                    </svg>
                </button>
            </nav>
            <PanelRail
                :style-width="middlePaneStyle"
                :mode="panelMode"
                :projects="projects"
                :selected-project-id="selectedProjectId"
                :on-select-project="handleSelectProject"
                :on-delete-project="deleteProject"
                :is-tree-collapsed="isTreeCollapsed"
                :show-content="isProjectToolActive || isReportToolActive"
                :tree="tree"
                :active-tree-path="activeTreePath"
                :is-loading-tree="isLoadingTree"
                :open-node="openNode"
                :select-tree-node="selectTreeNode"
                :report-config="reportPanelConfig"
                @resize-start="startPreviewResize"
            />

            <section class="workSpace" :class="{ 'workSpace--reports': isReportToolActive }">
                <template v-if="isReportToolActive">
                    <div class="panelHeader">報告檢視</div>
                    <template v-if="hasReadyReports || viewerHasContent">
                        <div v-if="readyReports.length" class="reportTabs">
                            <button
                                v-for="entry in readyReports"
                                :key="entry.key"
                                type="button"
                                class="reportTab"
                                :class="{
                                    active:
                                        activeReport &&
                                        normaliseProjectId(entry.project.id) === normaliseProjectId(activeReport.project.id) &&
                                        entry.path === activeReport.path
                                }"
                                @click="selectReport(entry.project.id, entry.path)"
                            >
                                {{ entry.project.name }} / {{ entry.path }}
                            </button>
                        </div>
                        <div class="reportViewerContent">
                            <template v-if="activeReport">
                                <div class="reportViewerHeader">
                                    <h3 class="reportTitle">{{ activeReport.project.name }} / {{ activeReport.path }}</h3>
                                    <p class="reportViewerTimestamp">更新於 {{ activeReport.state.updatedAtDisplay || '-' }}</p>
                                </div>
                                <div v-if="activeReport.state.status === 'processing'" class="reportViewerLoading">
                                    <span class="reportViewerSpinner" aria-hidden="true"></span>
                                    <p class="reportViewerLoadingText">正在透過 Dify 執行 AI審查，請稍候…</p>
                                </div>
                                <div v-else-if="activeReport.state.status === 'error'" class="reportErrorPanel">
                                    <p class="reportErrorText">生成失敗：{{ activeReport.state.error || '未知原因' }}</p>
                                    <p class="reportErrorHint">請檢查檔案權限、Dify 設定或稍後再試。</p>
                                </div>
                                <template v-else>
                                    <div v-if="hasStructuredReport" class="reportStructured">
                                        <div
                                            v-if="hasStructuredReportToggle"
                                            class="reportStructuredToggle"
                                            role="group"
                                            aria-label="報告來源"
                                        >
                                            <button
                                                type="button"
                                                class="reportStructuredToggleButton"
                                                :class="{ active: structuredReportViewMode === 'combined' }"
                                                :disabled="!canShowStructuredSummary"
                                                @click="setStructuredReportViewMode('combined')"
                                            >
                                                總報告
                                            </button>
                                            <button
                                                type="button"
                                                class="reportStructuredToggleButton"
                                                :class="{ active: structuredReportViewMode === 'static' }"
                                                :disabled="!canShowStructuredStatic"
                                                @click="setStructuredReportViewMode('static')"
                                            >
                                                靜態分析器
                                            </button>
                                            <button
                                                type="button"
                                                class="reportStructuredToggleButton"
                                                :class="{ active: structuredReportViewMode === 'dml' }"
                                                :disabled="!canShowStructuredDml"
                                                @click="setStructuredReportViewMode('dml')"
                                            >
                                                AI審查
                                            </button>
                                        </div>
                                        <section
                                            v-if="structuredReportViewMode === 'combined' && canShowStructuredSummary"
                                            class="reportSummaryGrid"
                                        >
                                            <div
                                                v-if="summarySourceItems.length"
                                                class="reportSummaryCard reportSummaryCard--span"
                                            >
                                                <span class="reportSummaryLabel">來源摘要</span>
                                                <ul class="reportSummarySources">
                                                    <li
                                                        v-for="item in summarySourceItems"
                                                        :key="item.key"
                                                        class="reportSummarySource"
                                                    >
                                                        <div class="reportSummarySourceHeading">
                                                            <span class="reportSummaryItemLabel">{{ item.label }}</span>
                                                            <span
                                                                v-if="item.status"
                                                                class="reportSummarySourceStatus"
                                                            >
                                                                {{ item.status }}
                                                            </span>
                                                        </div>
                                                        <p
                                                            v-if="item.generatedAt"
                                                            class="reportSummarySourceTimestamp"
                                                        >
                                                            產生於 {{ item.generatedAt }}
                                                        </p>
                                                        <ul
                                                            v-if="item.metrics?.length"
                                                            class="reportSummarySourceMetrics"
                                                        >
                                                            <li
                                                                v-for="metric in item.metrics"
                                                                :key="`${item.key}-${metric.label}`"
                                                            >
                                                                <span class="reportSummaryItemLabel">{{ metric.label }}</span>
                                                                <span class="reportSummaryItemValue">{{ metric.value }}</span>
                                                            </li>
                                                        </ul>
                                                        <p
                                                            v-if="item.errorMessage"
                                                            class="reportSummarySourceError"
                                                        >
                                                            {{ item.errorMessage }}
                                                        </p>
                                                    </li>
                                                </ul>
                                            </div>
                                            <div
                                                v-if="combinedSummaryItems.length"
                                                class="reportSummaryCard reportSummaryCard--span"
                                            >
                                                <span class="reportSummaryLabel">整合摘要</span>
                                                <ul class="reportSummaryList">
                                                    <li
                                                        v-for="item in combinedSummaryItems"
                                                        :key="`combined-${item.label}-${item.value}`"
                                                    >
                                                        <span class="reportSummaryItemLabel">{{ item.label }}</span>
                                                        <span class="reportSummaryItemValue">{{ item.value }}</span>
                                                    </li>
                                                </ul>
                                            </div>
                                            <div class="reportSummaryCard reportSummaryCard--total">
                                                <span class="reportSummaryLabel">問題</span>
                                                <span class="reportSummaryValue">{{ activeReportTotalIssuesDisplay }}</span>
                                            </div>
                                            <div
                                                v-if="activeReportSummaryText"
                                                class="reportSummaryCard reportSummaryCard--span"
                                            >
                                                <span class="reportSummaryLabel">摘要</span>
                                                <p class="reportSummaryText">{{ activeReportSummaryText }}</p>
                                            </div>
                                            <div
                                                v-else-if="shouldShowNoIssueSummary"
                                                class="reportSummaryCard reportSummaryCard--span"
                                            >
                                                <span class="reportSummaryLabel">摘要</span>
                                                <p class="reportSummaryText">未檢測到問題。</p>
                                            </div>
                                            <div
                                                v-if="ruleBreakdownItems.length"
                                                class="reportSummaryCard"
                                            >
                                                <span class="reportSummaryLabel">規則分佈</span>
                                                <ul class="reportSummaryList">
                                                    <li
                                                        v-for="item in ruleBreakdownItems"
                                                        :key="`${item.label}-${item.count}`"
                                                    >
                                                        <span class="reportSummaryItemLabel">{{ item.label }}</span>
                                                        <span class="reportSummaryItemValue">{{ item.count }}</span>
                                                    </li>
                                                </ul>
                                            </div>
                                            <div
                                                v-if="severityBreakdownItems.length"
                                                class="reportSummaryCard"
                                            >
                                                <span class="reportSummaryLabel">嚴重度</span>
                                                <ul class="reportSummaryList">
                                                    <li
                                                        v-for="item in severityBreakdownItems"
                                                        :key="`${item.label}-${item.count}`"
                                                    >
                                                        <span class="reportSummaryItemLabel">{{ item.label }}</span>
                                                        <span class="reportSummaryItemValue">{{ item.count }}</span>
                                                    </li>
                                                </ul>
                                            </div>
                                        </section>

                                        <section
                                            v-if="structuredReportViewMode === 'static' && hasStaticDetailContent"
                                            class="reportStaticSection"
                                        >
                                            <div class="reportStaticHeader">
                                                <h4>靜態分析器</h4>
                                                <span v-if="staticEngineName" class="reportStaticEngine">
                                                    引擎：{{ staticEngineName }}
                                                </span>
                                                <span v-else-if="staticSourceName" class="reportStaticEngine">
                                                    來源：{{ staticSourceName }}
                                                </span>
                                            </div>
                                            <div
                                                v-if="staticSummaryDetailsItems.length"
                                                class="reportStaticBlock"
                                            >
                                                <h5>摘要資訊</h5>
                                                <ul class="reportStaticList">
                                                    <li
                                                        v-for="item in staticSummaryDetailsItems"
                                                        :key="`static-summary-${item.label}-${item.value}`"
                                                    >
                                                        <span class="reportStaticItemLabel">{{ item.label }}</span>
                                                        <span class="reportStaticItemValue">{{ item.value }}</span>
                                                    </li>
                                                </ul>
                                            </div>
                                            <div
                                                v-if="staticMetadataDetailsItems.length"
                                                class="reportStaticBlock"
                                            >
                                                <h5>中繼資料</h5>
                                                <ul class="reportStaticList">
                                                    <li
                                                        v-for="item in staticMetadataDetailsItems"
                                                        :key="`static-metadata-${item.label}-${item.value}`"
                                                    >
                                                        <span class="reportStaticItemLabel">{{ item.label }}</span>
                                                        <span class="reportStaticItemValue">{{ item.value }}</span>
                                                    </li>
                                                </ul>
                                            </div>
                                        </section>

                                        <section
                                            v-if="structuredReportViewMode === 'dml' && dmlReportDetails"
                                            class="reportDmlSection"
                                        >
                                            <div class="reportDmlHeader">
                                                <h4>AI審查</h4>
                                                <span v-if="dmlReportDetails.status" class="reportDmlStatus">
                                                    {{ dmlReportDetails.status }}
                                                </span>
                                                <span v-if="dmlReportDetails.generatedAt" class="reportDmlTimestamp">
                                                    產生於 {{ dmlReportDetails.generatedAt }}
                                                </span>
                                            </div>
                                            <p v-if="dmlReportDetails.error" class="reportDmlError">
                                                {{ dmlReportDetails.error }}
                                            </p>
                                            <div v-if="hasDmlSegments" class="reportDmlSegments">
                                                <details
                                                    v-for="segment in dmlSegments"
                                                    :key="segment.key"
                                                    class="reportDmlSegment"
                                                >
                                                    <summary>
                                                        第 {{ segment.index }} 段
                                                        <span v-if="segment.startLine">
                                                            （第 {{ segment.startLine }} 行起
                                                            <span v-if="segment.endLine">，至第 {{ segment.endLine }} 行止</span>
                                                            ）
                                                        </span>
                                                    </summary>
                                                    <pre class="reportDmlSql codeScroll themed-scrollbar">
                                                        {{ segment.sql }}
                                                    </pre>
                                                    <pre
                                                        v-if="segment.analysis"
                                                        class="reportDmlAnalysis codeScroll themed-scrollbar"
                                                    >
                                                        {{ segment.analysis }}
                                                    </pre>
                                                </details>
                                            </div>
                                            <p v-else class="reportDmlEmpty">尚未取得 AI審查拆分結果。</p>
                                            <pre
                                                v-if="dmlReportDetails.reportText"
                                                class="reportDmlSummary codeScroll themed-scrollbar"
                                            >
                                                {{ dmlReportDetails.reportText }}
                                            </pre>
                                        </section>
                                        <section
                                            v-if="shouldShowReportIssuesSection"
                                            class="reportIssuesSection"
                                        >
                                                <div class="reportIssuesHeader">
                                                    <div class="reportIssuesHeaderInfo">
                                                        <h4>問題清單</h4>
                                                        <span class="reportIssuesTotal">
                                                            <template v-if="activeReportIssueCount !== null">
                                                                共 {{ activeReportIssueCount }} 項
                                                            </template>
                                                            <template v-else>—</template>
                                                        </span>
                                                    </div>
                                                    <div class="reportIssuesToggle" role="group" aria-label="檢視模式">
                                                        <button
                                                            type="button"
                                                            class="reportIssuesToggleButton"
                                                            :class="{ active: reportIssuesViewMode === 'code' }"
                                                            :disabled="!canShowCodeIssues"
                                                            @click="setReportIssuesViewMode('code')"
                                                        >
                                                            報告預覽
                                                        </button>
                                                        <button
                                                            type="button"
                                                            class="reportIssuesToggleButton"
                                                            :class="{ active: reportIssuesViewMode === 'combined' }"
                                                            :disabled="!canShowCombinedReportJson"
                                                            @click="setReportIssuesViewMode('combined')"
                                                        >
                                                            聚合報告 JSON
                                                        </button>
                                                        <button
                                                            type="button"
                                                            class="reportIssuesToggleButton"
                                                            :class="{ active: reportIssuesViewMode === 'static' }"
                                                            :disabled="!canShowStaticReportJson"
                                                            @click="setReportIssuesViewMode('static')"
                                                        >
                                                            靜態分析器 JSON
                                                        </button>
                                                        <button
                                                            type="button"
                                                            class="reportIssuesToggleButton"
                                                            :class="{ active: reportIssuesViewMode === 'dify' }"
                                                            :disabled="!canShowDifyReportJson"
                                                            @click="setReportIssuesViewMode('dify')"
                                                        >
                                                            AI審查 JSON
                                                        </button>
                                                    </div>
                                                </div>
                                                <div class="reportIssuesContent">
                                                    <template v-if="reportIssuesViewMode === 'code'">
                                                        <template v-if="activeReportDetails">
                                                            <div
                                                                v-if="activeReport.state.sourceLoading"
                                                                class="reportIssuesNotice"
                                                            >
                                                                正在載入原始碼…
                                                            </div>
                                                            <div
                                                                v-else-if="activeReport.state.sourceError"
                                                                class="reportIssuesNotice reportIssuesNotice--error"
                                                            >
                                                                無法載入檔案內容：{{ activeReport.state.sourceError }}
                                                            </div>
                                                            <div v-else>
                                                                <div
                                                                    v-if="shouldShowDifyUnavailableNotice"
                                                                    class="reportIssuesNotice reportIssuesNotice--warning"
                                                                >
                                                                    {{ reportDifyUnavailableNotice }}
                                                                </div>
                                                                <div
                                                                    v-if="hasReportIssueLines"
                                                                    class="reportRow reportIssuesRow"
                                                                >
                                                                    <div class="reportRowContent codeScroll themed-scrollbar">
                                                                        <div class="codeEditor">
                                                                            <div
                                                                                v-for="line in reportIssueLines"
                                                                                :key="line.key"
                                                                                class="codeLine"
                                                                                :class="{
                                                                                    'codeLine--issue': line.type === 'code' && line.hasIssue,
                                                                                    'codeLine--meta': line.type !== 'code',
                                                                                    'codeLine--issuesMeta': line.type === 'issues',
                                                                                    'codeLine--fixMeta': line.type === 'fix'
                                                                                }"
                                                                            >
                                                                                <span
                                                                                    class="codeLineNo"
                                                                                    :class="{
                                                                                        'codeLineNo--issue': line.type === 'code' && line.hasIssue,
                                                                                        'codeLineNo--meta': line.type !== 'code',
                                                                                        'codeLineNo--issues': line.type === 'issues',
                                                                                        'codeLineNo--fix': line.type === 'fix'
                                                                                    }"
                                                                                    :data-line="line.displayNumber"
                                                                                    :aria-label="line.type !== 'code' ? line.iconLabel : null"
                                                                                    :aria-hidden="line.type === 'code'"
                                                                                >
                                                                                    <svg
                                                                                        v-if="line.type === 'issues'"
                                                                                        class="codeLineNoIcon codeLineNoIcon--warning"
                                                                                        viewBox="0 0 20 20"
                                                                                        focusable="false"
                                                                                        aria-hidden="true"
                                                                                    >
                                                                                        <path
                                                                                            d="M10.447 2.105a1 1 0 00-1.894 0l-7 14A1 1 0 002.447 18h15.106a1 1 0 00.894-1.447l-7-14zM10 6a1 1 0 01.993.883L11 7v4a1 1 0 01-1.993.117L9 11V7a1 1 0 011-1zm0 8a1 1 0 110 2 1 1 0 010-2z"
                                                                                        />
                                                                                    </svg>
                                                                                    <svg
                                                                                        v-else-if="line.type === 'fix'"
                                                                                        class="codeLineNoIcon codeLineNoIcon--fix"
                                                                                        viewBox="0 0 20 20"
                                                                                        focusable="false"
                                                                                        aria-hidden="true"
                                                                                    >
                                                                                        <path
                                                                                            d="M17.898 2.102a1 1 0 00-1.517.127l-2.156 2.873-1.21-.403a1 1 0 00-1.043.24l-4.95 4.95a1 1 0 000 1.414l1.775 1.775-5.189 5.189a1 1 0 001.414 1.414l5.189-5.189 1.775 1.775a1 1 0 001.414 0l4.95-4.95a1 1 0 00.24-1.043l-.403-1.21 2.873-2.156a1 1 0 00.127-1.517l-.489-.489z"
                                                                                        />
                                                                                    </svg>
                                                                                </span>
                                                                                <span
                                                                                    class="codeLineContent"
                                                                                    :class="{
                                                                                        'codeLineContent--issueHighlight': line.type === 'code' && line.hasIssue,
                                                                                        'codeLineContent--issues': line.type === 'issues',
                                                                                        'codeLineContent--fix': line.type === 'fix'
                                                                                    }"
                                                                                    v-html="line.html"
                                                                                ></span>
                                                                            </div>
                                                                        </div>
                                                                    </div>
                                                                </div>
                                                                <p v-else class="reportIssuesEmpty">尚未能載入完整的代碼內容。</p>
                                                            </div>
                                                        </template>
                                                        <p v-else class="reportIssuesEmpty">尚未能載入完整的代碼內容。</p>
                                                    </template>
                                                    <template v-else-if="reportIssuesViewMode === 'combined'">
                                                        <div v-if="activeReportCombinedRawText.trim().length" class="reportRow">
                                                            <div v-if="canExportActiveReportCombinedRaw" class="reportRowActions">
                                                                <button
                                                                    type="button"
                                                                    class="reportRowActionButton"
                                                                    :disabled="isExportingReportJsonExcel"
                                                                    @click="exportActiveReportJsonToExcel('combined')"
                                                                >
                                                                    <span v-if="isExportingReportJsonExcel">匯出中…</span>
                                                                    <span v-else>匯出 Excel</span>
                                                                </button>
                                                            </div>
                                                            <pre class="reportRowContent codeScroll themed-scrollbar">
                                                                {{ activeReportCombinedRawText }}
                                                            </pre>
                                                            <p v-if="!canExportActiveReportCombinedRaw" class="reportRowNotice">
                                                                聚合報告 JSON 不是有效的 JSON 格式，因此無法匯出 Excel。
                                                            </p>
                                                        </div>
                                                        <p v-else class="reportIssuesEmpty">尚未取得聚合後的報告內容。</p>
                                                    </template>
                                                    <template v-else-if="reportIssuesViewMode === 'static'">
                                                        <div v-if="activeReportStaticRawText.trim().length" class="reportRow">
                                                            <div v-if="canExportActiveReportStaticRaw" class="reportRowActions">
                                                                <button
                                                                    type="button"
                                                                    class="reportRowActionButton"
                                                                    :disabled="isExportingReportJsonExcel"
                                                                    @click="exportActiveReportJsonToExcel('static')"
                                                                >
                                                                    <span v-if="isExportingReportJsonExcel">匯出中…</span>
                                                                    <span v-else>匯出 Excel</span>
                                                                </button>
                                                            </div>
                                                            <pre class="reportRowContent codeScroll themed-scrollbar">
                                                                {{ activeReportStaticRawText }}
                                                            </pre>
                                                            <p v-if="!canExportActiveReportStaticRaw" class="reportRowNotice">
                                                                靜態分析器 JSON 不是有效的 JSON 格式，因此無法匯出 Excel。
                                                            </p>
                                                        </div>
                                                        <p v-else class="reportIssuesEmpty">尚未取得靜態分析器報告內容。</p>
                                                    </template>
                                                    <template v-else-if="reportIssuesViewMode === 'dify'">
                                                        <div v-if="activeReportDifyRawText.trim().length" class="reportRow">
                                                            <div v-if="canExportActiveReportDifyRaw" class="reportRowActions">
                                                                <button
                                                                    type="button"
                                                                    class="reportRowActionButton"
                                                                    :disabled="isExportingReportJsonExcel"
                                                                    @click="exportActiveReportJsonToExcel('dify')"
                                                                >
                                                                    <span v-if="isExportingReportJsonExcel">匯出中…</span>
                                                                    <span v-else>匯出 Excel</span>
                                                                </button>
                                                            </div>
                                                            <pre class="reportRowContent codeScroll themed-scrollbar">
                                                                {{ activeReportDifyRawText }}
                                                            </pre>
                                                            <p v-if="!canExportActiveReportDifyRaw" class="reportRowNotice">
                                                                AI審查 JSON 不是有效的 JSON 格式，因此無法匯出 Excel。
                                                            </p>
                                                        </div>
                                                        <p v-else class="reportIssuesEmpty">尚未取得 AI審查報告內容。</p>
                                                    </template>
                                                    <p v-else class="reportIssuesEmpty">此報告不支援結構化檢視。</p>
                                                </div>
                                            </section>
                                        <section
                                            v-else
                                            class="reportIssuesSection reportIssuesSection--empty"
                                        >
                                            <p class="reportIssuesEmpty">未檢測到任何問題。</p>
                                        </section>

                                    </div>
                                    <pre v-else class="reportBody codeScroll themed-scrollbar">{{ activeReport.state.report }}</pre>
                                    <details v-if="hasChunkDetails" class="reportChunks">
                                        <summary>分段輸出（{{ activeReport.state.chunks.length }}）</summary>
                                        <ol class="reportChunkList">
                                            <li
                                                v-for="chunk in activeReport.state.chunks"
                                                :key="`${chunk.index}-${chunk.total}`"
                                            >
                                                <h4 class="reportChunkTitle">第 {{ chunk.index }} 段</h4>
                                                <pre class="reportChunkBody codeScroll themed-scrollbar">{{ chunk.answer }}</pre>
                                            </li>
                                        </ol>
                                    </details>
                                </template>
                            </template>
                            <template v-else>
                                <div class="reportViewerPlaceholder">請從左側選擇檔案報告。</div>
                            </template>
                        </div>
                    </template>
                    <p v-else class="reportViewerPlaceholder">尚未生成任何報告，請先於左側檔案中啟動生成。</p>
                </template>
                <template v-else-if="previewing.kind && previewing.kind !== 'error'">
                    <div class="pvHeader">
                        <div class="pvName">{{ previewing.name }}</div>
                        <div class="pvMeta">{{ previewing.mime || '-' }} | {{ (previewing.size / 1024).toFixed(1) }} KB</div>
                    </div>

                    <template v-if="previewing.kind === 'text'">
                        <div class="pvBox codeBox">
                            <div
                                class="codeScroll themed-scrollbar"
                                :class="{ 'codeScroll--wrapped': !showCodeLineNumbers }"
                                ref="codeScrollRef"
                                @pointerdown="handleCodeScrollPointerDown"
                            >
                                <div class="codeEditor">
                                    <div
                                        v-for="line in previewLineItems"
                                        :key="line.number"
                                        class="codeLine"
                                        :data-line="line.number"
                                    >
                                        <span
                                            class="codeLineNo"
                                            :data-line="line.number"
                                            aria-hidden="true"
                                        ></span>
                                        <span class="codeLineContent" v-html="renderLineContent(line)"></span>
                                    </div>
                                </div>
                            </div>
                        </div>

                    </template>

                    <div v-else-if="previewing.kind === 'image'" class="pvBox imgBox">
                        <img :src="previewing.url" :alt="previewing.name" />
                    </div>

                    <div v-else-if="previewing.kind === 'pdf'" class="pvBox pdfBox">
                        <iframe :src="previewing.url" title="PDF Preview" style="width:100%;height:100%;border:none;"></iframe>
                    </div>

                    <div v-else class="pvBox">
                        <a class="btn" :href="previewing.url" download>Download file</a>
                        <a class="btn outline" :href="previewing.url" target="_blank">Open in new window</a>
                    </div>
                </template>

                <template v-else-if="previewing.kind === 'error'">
                    <div class="pvError">
                        Cannot preview: {{ previewing.error }}
                    </div>
                </template>

                <template v-else>
                    <div class="pvPlaceholder">Select a file to see its preview here.</div>
                </template>
            </section>
        </div>

        <Teleport to="body">
            <ChatAiWindow
                :visible="isChatWindowOpen"
                :floating-style="chatWindowStyle"
                :context-items="contextItems"
                :messages="messages"
                :loading="isProcessing"
                :disabled="isChatLocked"
                :connection="connection"
                @add-active="handleAddActiveContext"
                @add-selection="handleAddSelectionContext"
                @clear-context="clearContext"
                @remove-context="removeContext"
                @send-message="handleSendMessage"
                @close="closeChatWindow"
                @drag-start="startChatDrag"
                @resize-start="startChatResize"
            />
        </Teleport>

        <div v-if="showUploadModal" class="modalBackdrop" @click.self="showUploadModal = false">
            <div class="modalCard">
                <h3>Import Project Folder</h3>
                <p>Drag a folder here or use the buttons below to import a project. External directories and OPFS are supported.</p>

                <div class="dropZone" @drop="handleDrop" @dragover="handleDragOver">Drop a folder here to import</div>

                <div class="modalBtns">
                    <button class="btn" v-if="supportsFS" @click="pickFolderAndImport">Select folder</button>
                    <label class="btn outline" v-else>Fallback import<input type="file" webkitdirectory directory multiple style="display:none" @change="handleFolderInput"></label>
                    <button class="btn ghost" @click="showUploadModal = false">Cancel</button>
                </div>
                <p class="hint" v-if="!supportsFS">Your browser does not support showDirectoryPicker. Use the fallback input instead.</p>
            </div>
        </div>
    </div>
</template>
<style>
/* 讓 100% 有依據 */
html,
body,
#app {
    height: 100%;
    margin: 0;
    font-family: "Segoe UI", Roboto, Helvetica, Arial, sans-serif;
    color: #e5e7eb;
}

.page {
    min-height: 100vh;
    height: 100vh;
    display: flex;
    flex-direction: column;
    background-color: #1e1e1e;
}

/* 頂欄 */
.topBar {
    box-sizing: border-box;
    height: 60px;
    padding: 0 16px;
    background: linear-gradient(90deg, #2c2c2c, #252526);
    border-bottom: 1px solid #3d3d3d;
    display: flex;
    align-items: center;
    box-shadow: 0 2px 6px rgba(0, 0, 0, 0.5);
}

.topBar_left {
    display: flex;
    align-items: center;
    gap: 12px;
}

.topBar_title {
    margin: 0;
    padding: 0;
    font-size: 0;
    line-height: 1;
}

.topBar_logo {
    display: block;
    height: 36px;
    width: auto;
    object-fit: contain;
}

.topBar_spacer {
    flex: 1 1 auto;
}

.topBar_right {
    display: flex;
    align-items: center;
    gap: 12px;
}

.topBar_iconBtn {
    width: 44px;
    height: 44px;
    border-radius: 12px;
    border: 1px solid #3d3d3d;
    background: #2b2b2b;
    color: #cbd5f5;
    display: inline-flex;
    align-items: center;
    justify-content: center;
    cursor: pointer;
    transition: background 0.2s ease, transform 0.2s ease, border-color 0.2s ease, color 0.2s ease;
}

.topBar_iconBtn svg {
    width: 20px;
    height: 20px;
}

.topBar_iconBtn:hover:not(:disabled) {
    background: #343434;
    border-color: #4b5563;
    color: #e0f2fe;
    transform: translateY(-1px);
}

.topBar_iconBtn:disabled {
    opacity: 0.6;
    cursor: not-allowed;
}

.topBar_iconBtn.active {
    background: linear-gradient(135deg, rgba(59, 130, 246, 0.3), rgba(14, 165, 233, 0.3));
    border-color: rgba(14, 165, 233, 0.6);
    color: #e0f2fe;
}

.topBar_addProject {
    display: flex;
    align-items: center;
    gap: 10px;
    padding: 6px 14px;
    border-radius: 6px;
    background-color: #007acc;
    transition: all 0.25s ease;
}

.topBar_addProject p {
    margin: 0;
    color: white;
    font-weight: 600;
    font-size: 15px;
}

.topBar_addProject svg {
    height: 20px;
    fill: white;
    transition: transform 0.25s ease, fill 0.25s ease;
}

.topBar_addProject:hover {
    background-color: #0288d1;
    transform: translateY(-2px) scale(1.03);
    cursor: pointer;
    box-shadow: 0 4px 12px rgba(0, 0, 0, 0.4);
}

.topBar_addProject:active {
    transform: scale(0.96);
}


.mainContent {
    display: flex;
    flex-direction: row;
    align-items: stretch;
    flex: 1 1 auto;
    min-height: 0;
    background-color: #1e1e1e;
    padding: 0;
    height: calc(100vh - 60px);
    max-height: calc(100vh - 60px);
    overflow: hidden;
}

.workSpace {
    flex: 1 1 auto;
    display: flex;
    flex-direction: column;
    gap: 16px;
    min-height: 0;
    height: 100%;
    max-height: 100%;
    min-width: 0;
    overflow: hidden;
    background: #191919;
    border: 1px solid #323232;
    border-radius: 0;
    padding: 16px;
    box-sizing: border-box;
}

.workSpace--reports {
    flex: 1 1 auto;
    display: flex;
    flex-direction: column;
}

.toolColumn {
    flex: 0 0 64px;
    width: 64px;
    background: #252526;
    border-right: 1px solid #323232;
    display: flex;
    flex-direction: column;
    align-items: center;
    gap: 12px;
    padding: 16px 10px;
    box-sizing: border-box;
}

.toolColumn_btn {
    width: 44px;
    height: 44px;
    border: 1px solid #3d3d3d;
    background: #262626;
    color: #cbd5f5;
    display: inline-flex;
    align-items: center;
    justify-content: center;
    cursor: pointer;
    transition: background 0.2s ease, color 0.2s ease, border-color 0.2s ease, transform 0.2s ease;
    padding: 0;
}

.toolColumn_btn svg {
    width: 33px;
    height: 33px;
}

.toolColumn_btn--chat {
    margin-top: auto;
}

.toolColumn_btn:hover {
    background: #2f2f2f;
    border-color: #4b5563;
    color: #e0f2fe;
    transform: translateY(-1px);
}

.toolColumn_btn.active {
    background: linear-gradient(135deg, rgba(59, 130, 246, 0.25), rgba(14, 165, 233, 0.25));
    border-color: rgba(14, 165, 233, 0.6);
    color: #e0f2fe;
}

.toolColumn_btn:focus-visible {
    outline: 2px solid #60a5fa;
    outline-offset: 2px;
}

.mainContent > * {
    min-height: 0;
}

@media (max-width: 900px) {
    .mainContent {
        flex-direction: column;
    }
    .toolColumn {
        flex-direction: row;
        width: 100%;
        flex: 0 0 auto;
        border-right: none;
        border-bottom: 1px solid #323232;
        justify-content: flex-start;
    }
    .toolColumn_btn {
        transform: none;
    }
    .toolColumn_btn--chat {
        margin-top: 0;
        margin-left: auto;
    }
    .workSpace {
        width: 100%;
        flex: 1 1 auto;
    }
}

.panelHeader {
    font-weight: 700;
    color: #cbd5e1;
    font-size: 14px;
}

.reportViewerContent {
    flex: 1 1 auto;
    display: flex;
    flex-direction: column;
    gap: 12px;
    min-height: 0;
    overflow: auto;
    background: #191919;
    border: 1px solid #323232;
    border-radius: 0;
    padding: 16px;
    box-sizing: border-box;
    min-width: 0;
}

.reportViewerLoading {
    flex: 1 1 auto;
    display: flex;
    flex-direction: column;
    align-items: center;
    justify-content: center;
    gap: 16px;
    padding: 40px 16px;
    text-align: center;
    color: #e2e8f0;
}

.reportViewerSpinner {
    width: 44px;
    height: 44px;
    border-radius: 50%;
    border: 3px solid rgba(148, 163, 184, 0.35);
    border-top-color: #60a5fa;
    animation: reportViewerSpin 1s linear infinite;
}

.reportViewerLoadingText {
    margin: 0;
    font-size: 14px;
    color: #cbd5f5;
}

@keyframes reportViewerSpin {
    0% {
        transform: rotate(0deg);
    }
    100% {
        transform: rotate(360deg);
    }
}

.reportViewerHeader {
    display: flex;
    flex-direction: column;
    gap: 4px;
}

.reportTabs {
    display: flex;
    flex-wrap: wrap;
    gap: 8px;
}

.reportTab {
    border: 1px solid rgba(148, 163, 184, 0.4);
    border-radius: 0;
    background: rgba(148, 163, 184, 0.12);
    color: #e2e8f0;
    font-size: 12px;
    padding: 4px 10px;
    cursor: pointer;
    transition: background 0.2s ease, border-color 0.2s ease;
}

.reportTab.active {
    background: linear-gradient(135deg, rgba(59, 130, 246, 0.25), rgba(14, 165, 233, 0.25));
    border-color: rgba(59, 130, 246, 0.5);
}


.reportTitle {
    margin: 0;
    font-size: 18px;
    color: #f9fafb;
}

.reportViewerTimestamp {
    margin: 0;
    font-size: 12px;
    color: #a5b4fc;
}

.reportBody {
    flex: 1 1 auto;
    margin: 0;
    padding: 16px;
    border-radius: 6px;
    background: #1b1b1b;
    border: 1px solid #2f2f2f;
    color: #d1d5db;
    font-family: Consolas, "Courier New", monospace;
    font-size: 13px;
    line-height: 1.45;
    white-space: pre-wrap;
    word-break: break-word;
    overflow: auto;
    max-height: 100%;
}

.reportStructured {
    display: grid;
    grid-auto-flow: row;
    row-gap: 20px;
    flex: 1 1 auto;
    min-height: 0;
}

.reportStructuredPrimary {
    display: flex;
    flex-direction: column;
    gap: 20px;
    min-height: 0;
}

.reportStructuredSecondary {
    display: flex;
    flex-direction: column;
    gap: 20px;
    min-height: 0;
}

.reportStructuredToggle {
    display: inline-flex;
    flex-wrap: wrap;
    align-items: center;
    gap: 8px;
}

.reportStructuredToggleButton {
    border: 1px solid rgba(148, 163, 184, 0.35);
    border-radius: 4px;
    background: rgba(148, 163, 184, 0.14);
    color: #e2e8f0;
    font-size: 12px;
    padding: 4px 10px;
    cursor: pointer;
    transition: background 0.2s ease, border-color 0.2s ease, color 0.2s ease;
}

.reportStructuredToggleButton.active {
    background: linear-gradient(135deg, rgba(59, 130, 246, 0.28), rgba(14, 165, 233, 0.28));
    border-color: rgba(59, 130, 246, 0.5);
    color: #f8fafc;
}

.reportStructuredToggleButton:disabled {
    opacity: 0.45;
    cursor: not-allowed;
}

.reportStructuredToggle {
    display: inline-flex;
    flex-wrap: wrap;
    align-items: center;
    gap: 8px;
}

.reportStructuredToggleButton {
    border: 1px solid rgba(148, 163, 184, 0.35);
    border-radius: 4px;
    background: rgba(148, 163, 184, 0.14);
    color: #e2e8f0;
    font-size: 12px;
    padding: 4px 10px;
    cursor: pointer;
    transition: background 0.2s ease, border-color 0.2s ease, color 0.2s ease;
}

.reportStructuredToggleButton.active {
    background: linear-gradient(135deg, rgba(59, 130, 246, 0.28), rgba(14, 165, 233, 0.28));
    border-color: rgba(59, 130, 246, 0.5);
    color: #f8fafc;
}

.reportStructuredToggleButton:disabled {
    opacity: 0.45;
    cursor: not-allowed;
}

.reportStructuredToggle {
    display: inline-flex;
    flex-wrap: wrap;
    align-items: center;
    gap: 8px;
}

.reportStructuredToggleButton {
    border: 1px solid rgba(148, 163, 184, 0.35);
    border-radius: 4px;
    background: rgba(148, 163, 184, 0.14);
    color: #e2e8f0;
    font-size: 12px;
    padding: 4px 10px;
    cursor: pointer;
    transition: background 0.2s ease, border-color 0.2s ease, color 0.2s ease;
}

.reportStructuredToggleButton.active {
    background: linear-gradient(135deg, rgba(59, 130, 246, 0.28), rgba(14, 165, 233, 0.28));
    border-color: rgba(59, 130, 246, 0.5);
    color: #f8fafc;
}

.reportStructuredToggleButton:disabled {
    opacity: 0.45;
    cursor: not-allowed;
}

.reportStructuredToggle {
    display: inline-flex;
    flex-wrap: wrap;
    align-items: center;
    gap: 8px;
}

.reportStructuredToggleButton {
    border: 1px solid rgba(148, 163, 184, 0.35);
    border-radius: 4px;
    background: rgba(148, 163, 184, 0.14);
    color: #e2e8f0;
    font-size: 12px;
    padding: 4px 10px;
    cursor: pointer;
    transition: background 0.2s ease, border-color 0.2s ease, color 0.2s ease;
}

.reportStructuredToggleButton.active {
    background: linear-gradient(135deg, rgba(59, 130, 246, 0.28), rgba(14, 165, 233, 0.28));
    border-color: rgba(59, 130, 246, 0.5);
    color: #f8fafc;
}

.reportStructuredToggleButton:disabled {
    opacity: 0.45;
    cursor: not-allowed;
}

.reportStructuredToggle {
    display: inline-flex;
    flex-wrap: wrap;
    align-items: center;
    gap: 8px;
}

.reportStructuredToggleButton {
    border: 1px solid rgba(148, 163, 184, 0.35);
    border-radius: 4px;
    background: rgba(148, 163, 184, 0.14);
    color: #e2e8f0;
    font-size: 12px;
    padding: 4px 10px;
    cursor: pointer;
    transition: background 0.2s ease, border-color 0.2s ease, color 0.2s ease;
}

.reportStructuredToggleButton.active {
    background: linear-gradient(135deg, rgba(59, 130, 246, 0.28), rgba(14, 165, 233, 0.28));
    border-color: rgba(59, 130, 246, 0.5);
    color: #f8fafc;
}

.reportStructuredToggleButton:disabled {
    opacity: 0.45;
    cursor: not-allowed;
}

.reportSummaryGrid {
    display: grid;
    grid-template-columns: repeat(auto-fit, minmax(220px, 1fr));
    gap: 12px;
    width: 100%;
}

.reportSummaryCard {
    border: 1px solid #2f2f2f;
    background: #1f1f1f;
    border-radius: 6px;
    padding: 12px 14px;
    display: flex;
    flex-direction: column;
    gap: 8px;
    min-width: 0;
    word-break: break-word;
}

.reportSummaryCard--total {
    background: #1f1f1f;
    border-color: #2f2f2f;
}

.reportSummaryCard--span {
    grid-column: 1 / -1;
}

@media (max-width: 720px) {
    .reportSummaryCard--span {
        grid-column: span 1;
    }
}

.reportSummaryLabel {
    font-size: 12px;
    font-weight: 600;
    color: #cbd5f5;
    letter-spacing: 0.04em;
    text-transform: uppercase;
}

.reportSummaryValue {
    font-size: 28px;
    font-weight: 700;
    color: #f8fafc;
    line-height: 1;
}

.reportSummaryText {
    margin: 0;
    font-size: 13px;
    color: #e2e8f0;
    line-height: 1.5;
}

.reportSummaryList {
    list-style: none;
    margin: 0;
    padding: 0;
    display: flex;
    flex-direction: column;
    gap: 6px;
    font-size: 13px;
    color: #e2e8f0;
}

.reportSummaryItemLabel {
    font-weight: 600;
    margin-right: 6px;
}

.reportSummaryItemValue {
    color: #cbd5f5;
}

.reportSummarySources {
    list-style: none;
    margin: 0;
    padding: 0;
    display: flex;
    flex-direction: column;
    gap: 12px;
}

.reportSummarySource {
    border: 1px solid rgba(148, 163, 184, 0.18);
    border-radius: 6px;
    padding: 10px 12px;
    display: flex;
    flex-direction: column;
    gap: 6px;
    background: rgba(30, 41, 59, 0.32);
}

.reportSummarySourceHeading {
    display: flex;
    align-items: center;
    gap: 10px;
    flex-wrap: wrap;
}

.reportSummarySourceStatus {
    font-size: 12px;
    font-weight: 600;
    color: #38bdf8;
    text-transform: uppercase;
}

.reportSummarySourceTimestamp {
    margin: 0;
    font-size: 12px;
    color: #94a3b8;
}

.reportSummarySourceMetrics {
    list-style: none;
    margin: 0;
    padding: 0;
    display: flex;
    flex-wrap: wrap;
    gap: 10px 16px;
    font-size: 13px;
    color: #e2e8f0;
    word-break: break-word;
}

.reportSummarySourceMetrics li {
    display: flex;
    gap: 6px;
}

.reportSummarySourceError {
    margin: 0;
    font-size: 12px;
    color: #f87171;
}

.reportStaticSection {
    margin-top: 24px;
    padding: 16px;
    border: 1px solid rgba(148, 163, 184, 0.18);
    border-radius: 8px;
    background: rgba(30, 41, 59, 0.32);
    display: flex;
    flex-direction: column;
    gap: 12px;
}

.reportStaticHeader {
    display: flex;
    flex-wrap: wrap;
    align-items: baseline;
    gap: 8px;
}

.reportStaticHeader h4 {
    margin: 0;
    font-size: 16px;
    font-weight: 600;
    color: #f8fafc;
}

.reportStaticEngine {
    font-size: 12px;
    color: #94a3b8;
}

.reportStaticBlock {
    display: flex;
    flex-direction: column;
    gap: 6px;
}

.reportStaticBlock h5 {
    margin: 0;
    font-size: 13px;
    color: #cbd5f5;
    text-transform: none;
    letter-spacing: 0.02em;
}

.reportStaticList {
    list-style: none;
    margin: 0;
    padding: 0;
    display: flex;
    flex-direction: column;
    gap: 6px;
    font-size: 13px;
    color: #e2e8f0;
}

.reportStaticItemLabel {
    font-weight: 600;
    margin-right: 6px;
}

.reportStaticItemValue {
    color: #cbd5f5;
}

.reportDmlSection {
    margin-top: 24px;
    padding: 16px;
    border: 1px solid rgba(148, 163, 184, 0.18);
    border-radius: 8px;
    background: rgba(15, 23, 42, 0.4);
    display: flex;
    flex-direction: column;
    gap: 12px;
}

.reportDmlHeader {
    display: flex;
    flex-wrap: wrap;
    align-items: baseline;
    gap: 8px;
}

.reportDmlHeader h4 {
    margin: 0;
    font-size: 16px;
    font-weight: 600;
    color: #f8fafc;
}

.reportDmlStatus {
    font-size: 12px;
    font-weight: 600;
    color: #22d3ee;
    text-transform: uppercase;
}

.reportDmlTimestamp {
    font-size: 12px;
    color: #94a3b8;
}

.reportDmlError {
    margin: 0;
    color: #f87171;
    font-size: 13px;
}

.reportDmlSegments {
    display: flex;
    flex-direction: column;
    gap: 8px;
}

.reportDmlSegment {
    border: 1px solid rgba(148, 163, 184, 0.18);
    border-radius: 6px;
    background: rgba(15, 23, 42, 0.35);
}

.reportDmlSegment summary {
    cursor: pointer;
    padding: 8px 12px;
    font-weight: 600;
    color: #e2e8f0;
}

.reportDmlSegment pre {
    margin: 0;
    padding: 12px;
    font-size: 13px;
}

.reportDmlSql {
    background: rgba(15, 23, 42, 0.55);
    color: #e0f2fe;
}

.reportDmlAnalysis {
    background: rgba(8, 47, 73, 0.55);
    color: #fef9c3;
}

.reportDmlSummary {
    margin: 0;
    font-size: 13px;
    background: rgba(15, 23, 42, 0.65);
    color: #cbd5f5;
    border-radius: 6px;
    padding: 12px;
}

.reportDmlEmpty {
    margin: 0;
    font-size: 13px;
    color: #94a3b8;
}


.reportIssuesSection {
    display: flex;
    flex-direction: column;
    gap: 12px;
    flex: 0 0 auto;
    min-height: 0;
    align-self: stretch;
}

.reportIssuesSection--empty {
    padding-top: 12px;
}


.reportIssuesHeader {
    display: flex;
    align-items: center;
    gap: 12px;
    flex-wrap: wrap;
}

.reportIssuesHeaderInfo {
    display: flex;
    align-items: baseline;
    gap: 8px;
    flex: 1 1 auto;
    min-width: 0;
}

.reportIssuesToggle {
    display: inline-flex;
    align-items: center;
    gap: 6px;
    flex-wrap: wrap;
}

.reportIssuesToggleButton {
    border: 1px solid rgba(148, 163, 184, 0.35);
    border-radius: 4px;
    background: rgba(148, 163, 184, 0.14);
    color: #e2e8f0;
    font-size: 12px;
    padding: 4px 10px;
    cursor: pointer;
    transition: background 0.2s ease, border-color 0.2s ease, color 0.2s ease;
}

.reportIssuesToggleButton.active {
    background: linear-gradient(135deg, rgba(59, 130, 246, 0.28), rgba(14, 165, 233, 0.28));
    border-color: rgba(59, 130, 246, 0.5);
    color: #f8fafc;
}

.reportIssuesToggleButton:disabled {
    opacity: 0.45;
    cursor: not-allowed;
}

.reportIssuesContent {
    flex: 1 1 auto;
    min-height: 0;
    display: flex;
    flex-direction: column;
    gap: 12px;
}

.reportIssuesHeader h4 {
    margin: 0;
    font-size: 16px;
    color: #f8fafc;
}

.reportIssuesTotal {
    font-size: 12px;
    color: #94a3b8;
}

.reportIssuesNotice {
    padding: 10px 14px;
    border-radius: 6px;
    background: rgba(148, 163, 184, 0.12);
    color: #e2e8f0;
    font-size: 13px;
}

.reportIssuesNotice--error {
    background: rgba(248, 113, 113, 0.12);
    color: #fda4af;
}

.reportIssuesNotice--warning {
    background: rgba(250, 204, 21, 0.12);
    color: #facc15;
}

.reportRow {
    flex: 1 1 auto;
    min-height: 0;
    border: 1px solid #2f2f2f;
    border-radius: 6px;
    background: #1b1b1b;
    display: flex;
    flex-direction: column;
}

.reportRowActions {
    display: flex;
    justify-content: flex-end;
    padding: 12px 16px 0;
    gap: 8px;
}

.reportRowActionButton {
    border: 1px solid rgba(148, 163, 184, 0.35);
    border-radius: 4px;
    background: rgba(148, 163, 184, 0.14);
    color: #e2e8f0;
    font-size: 12px;
    padding: 4px 12px;
    cursor: pointer;
    transition: background 0.2s ease, border-color 0.2s ease, color 0.2s ease;
}

.reportRowActionButton:hover:not(:disabled) {
    background: rgba(59, 130, 246, 0.2);
    border-color: rgba(59, 130, 246, 0.5);
    color: #f8fafc;
}

.reportRowActionButton:disabled {
    opacity: 0.5;
    cursor: not-allowed;
}

.reportRowContent {
    flex: 1 1 auto;
    margin: 0;
    padding: 16px;
    font-family: Consolas, "Courier New", monospace;
    font-size: 13px;
    line-height: 1.45;
    color: #e2e8f0;
    background: transparent;
    white-space: pre-wrap;
    word-break: break-word;
    min-height: 800px;
}

.reportRowContent.codeScroll {
    overflow: visible;
    max-height: none;
}

.reportRowNotice {
    margin: 0;
    padding: 0 16px 12px;
    font-size: 12px;
    color: #94a3b8;
}

.reportIssuesRow .reportRowContent {
    padding: 0;
}

.reportIssuesRow .reportRowContent.codeScroll {
    display: flex;
    flex-direction: column;
}

.reportIssuesRow .codeEditor {
    padding: 4px 0;
}

.reportIssuesRow .codeLine {
    border-left: 3px solid transparent;
    padding: 2px 0;
}

.reportIssuesRow .codeLine--issue {
    background: rgba(248, 113, 113, 0.12);
    border-left-color: rgba(248, 113, 113, 0.65);
}

.codeLineNo--issue {
    color: #fca5a5;
}

.codeLineContent--issueHighlight {
    color: #fee2e2;
    background: rgba(248, 113, 113, 0.08);
}

.reportIssuesRow .codeLine--meta {
    background: rgba(15, 23, 42, 0.92);
    border-left-color: rgba(148, 163, 184, 0.4);
}

.reportIssuesRow .codeLine--issuesMeta {
    background: rgba(251, 146, 60, 0.18);
    border-left-color: rgba(251, 146, 60, 0.55);
}

.reportIssuesRow .codeLine--fixMeta {
    background: rgba(56, 189, 248, 0.14);
    border-left-color: rgba(56, 189, 248, 0.5);
}

.codeLineNo--meta {
    color: #cbd5f5;
    display: flex;
    align-items: center;
    justify-content: center;
    padding-right: 0;
}

.codeLineNo--meta::before {
    content: "";
}

.codeLineNo--issues {
    color: #f97316;
}

.codeLineNo--fix {
    color: #38bdf8;
}

.codeLineNoIcon {
    width: 16px;
    height: 16px;
    fill: currentColor;
    display: block;
}

.codeLineNoIcon--warning {
    color: inherit;
}

.codeLineContent--issues,
.codeLineContent--fix {
    font-size: 13px;
    line-height: 1.55;
    white-space: pre-wrap;
}

.codeLineContent--issues {
    color: #fed7aa;
}

.codeLineContent--fix {
    color: #bae6fd;
}

.reportIssueInlineRow {
    display: flex;
    flex-wrap: wrap;
    gap: 8px;
    align-items: flex-start;
    margin: 0 0 6px;
    color: #f8fafc;
}

.reportIssueInlineRow:last-child {
    margin-bottom: 0;
}

.reportIssueInlineRow--empty {
    color: #cbd5f5;
    font-style: italic;
}

.reportIssueInlineCode {
    width: 100%;
    background: rgba(148, 163, 184, 0.08);
    border: 1px solid rgba(148, 163, 184, 0.2);
    border-radius: 8px;
    padding: 10px 12px;
    font-family: var(--code-font, "JetBrains Mono", SFMono-Regular, Menlo, Monaco, Consolas, "Liberation Mono", "Courier New", monospace);
    font-size: 13px;
    line-height: 1.55;
    white-space: pre-wrap;
    color: #e2e8f0;
    background-clip: padding-box;
}

.reportIssueInlineCode code {
    font-family: inherit;
}

.reportIssueInlineBadges {
    display: flex;
    align-items: center;
    gap: 6px;
    font-size: 11px;
    font-weight: 600;
    text-transform: uppercase;
    letter-spacing: 0.04em;
    color: #cbd5f5;
}

.reportIssueInlineIndex {
    color: #bfdbfe;
}

.reportIssueInlineRule {
    padding: 2px 8px;
    border-radius: 999px;
    background: rgba(59, 130, 246, 0.2);
    color: #bfdbfe;
    font-weight: 600;
}

.reportIssueInlineSeverity {
    padding: 2px 8px;
    border-radius: 999px;
    font-weight: 600;
    border: 1px solid transparent;
}

.reportIssueInlineSeverity--error {
    background: rgba(248, 113, 113, 0.18);
    color: #fca5a5;
    border-color: rgba(248, 113, 113, 0.35);
}

.reportIssueInlineSeverity--warn {
    background: rgba(234, 179, 8, 0.2);
    color: #facc15;
    border-color: rgba(234, 179, 8, 0.35);
}

.reportIssueInlineSeverity--info {
    background: rgba(59, 130, 246, 0.2);
    color: #bfdbfe;
    border-color: rgba(59, 130, 246, 0.35);
}

.reportIssueInlineSeverity--muted {
    background: rgba(148, 163, 184, 0.2);
    color: #cbd5f5;
    border-color: rgba(148, 163, 184, 0.35);
}

.reportIssueInlineLine {
    padding: 2px 8px;
    border-radius: 999px;
    background: rgba(148, 163, 184, 0.25);
    color: #cbd5f5;
    font-weight: 600;
}

.reportIssueInlineMessage {
    flex: 1 1 220px;
    min-width: 200px;
    font-weight: 600;
}

.reportIssueInlineMeta {
    display: flex;
    flex-wrap: wrap;
    gap: 6px;
    font-size: 12px;
    color: #cbd5f5;
}

.reportIssueInlineObject {
    font-weight: 600;
}

.reportIssueInlineColumn {
    color: #e2e8f0;
}

.reportIssuesEmpty {
    margin: 0;
    font-size: 13px;
    color: #94a3b8;
}

.reportRaw {
    border: 1px solid #2f2f2f;
    border-radius: 6px;
    background: #111827;
    padding: 10px 14px;
}

.reportRaw > summary {
    cursor: pointer;
    font-weight: 600;
    font-size: 13px;
    color: #cbd5f5;
}

.reportRaw > summary::marker {
    color: #94a3b8;
}

.reportErrorPanel {
    margin: 0;
    padding: 16px;
    border-radius: 6px;
    border: 1px solid rgba(248, 113, 113, 0.3);
    background: rgba(248, 113, 113, 0.08);
    color: #fda4af;
}

.reportErrorText {
    margin: 0;
    font-size: 14px;
    font-weight: 600;
}

.reportErrorHint {
    margin: 8px 0 0;
    font-size: 12px;
    color: #fecaca;
}

.reportChunks {
    margin-top: 16px;
    border-radius: 6px;
    border: 1px solid #2f2f2f;
    background: #111827;
    padding: 12px 16px;
    color: #e2e8f0;
}

.reportChunks > summary {
    cursor: pointer;
    font-size: 13px;
    font-weight: 600;
    margin-bottom: 8px;
}

.reportChunkList {
    list-style: none;
    margin: 0;
    padding: 0;
    display: flex;
    flex-direction: column;
    gap: 12px;
}

.reportChunkTitle {
    margin: 0 0 6px;
    font-size: 12px;
    color: #94a3b8;
}

.reportChunkBody {
    margin: 0;
    padding: 12px;
    border-radius: 4px;
    border: 1px solid #2f2f2f;
    background: #1b1b1b;
    color: #d1d5db;
    font-family: Consolas, "Courier New", monospace;
    font-size: 12px;
    line-height: 1.45;
    white-space: pre-wrap;
    word-break: break-word;
    overflow: auto;
}

.reportViewerPlaceholder {
    margin: 0;
    color: #94a3b8;
    font-size: 13px;
}

.pvHeader {
    display: flex;
    flex-wrap: wrap;
    justify-content: space-between;
    gap: 12px;
    line-height: 1.2;
}

.pvName {
    font-size: 16px;
    font-weight: 600;
    color: #f3f4f6;
    word-break: break-all;
}

.pvMeta {
    font-size: 12px;
    color: #94a3b8;
}

.pvBox {
    flex: 1 1 auto;
    background: #1b1b1b;
    border-radius: 6px;
    border: 1px solid #2f2f2f;
    padding: 12px;
    overflow: hidden;
    display: flex;
}

.pvBox:not(.codeBox) {
    overflow: auto;
}

.pvBox.codeBox {
    padding: 12px;
    overflow: hidden;
}

.pvBox.codeBox.reportIssuesBox,
.pvBox.codeBox.reportIssuesBox .codeScroll {
    overflow: visible;
    max-height: none;
}

.codeScroll {
    flex: 1 1 auto;
    overflow: auto;
    max-height: 100%;
    font-family: Consolas, "Courier New", monospace;
    font-size: 13px;
    line-height: 1.45;
    color: #d1d5db;
    background: #1b1b1b;
    cursor: text;
}

.reportBody.codeScroll,
.reportChunkBody.codeScroll {
    -webkit-user-select: text;
    -moz-user-select: text;
    -ms-user-select: text;
    user-select: text;
}

.codeEditor {
    display: block;
    width: 100%;
    min-width: 0;
    outline: none;
    caret-color: transparent;
}

.codeEditor:focus {
    outline: none;
}

.codeLine {
    display: flex;
    align-items: flex-start;
    width: 100%;
}

.codeLineNo {
    position: relative;
    flex: 0 0 auto;
    width: 3.5ch;
    padding: 0 12px 0 0;
    text-align: right;
    color: #9ca3af;
    font-variant-numeric: tabular-nums;
    user-select: none;
}

.codeLineNo::before {
    content: attr(data-line);
    display: block;
}

.codeLineContent {
    flex: 1 1 auto;
    display: block;
    width: 100%;
    padding: 0 12px;
    white-space: pre-wrap;
    word-break: break-word;
    overflow-wrap: anywhere;
    min-width: 0;
    -webkit-user-select: text;
    -moz-user-select: text;
    -ms-user-select: text;
    user-select: text;
}

.codeSelectionHighlight {
    background: rgba(59, 130, 246, 0.35);
    color: #f8fafc;
    border-radius: 2px;
}

.reportBody::selection,
.reportBody *::selection,
.reportChunkBody::selection,
.reportChunkBody *::selection,
.codeScroll::selection,
.codeScroll *::selection,
.codeLineContent::selection,
.codeLineContent *::selection {
    background: rgba(59, 130, 246, 0.45);
    color: #f8fafc;
}

.reportBody::-moz-selection,
.reportBody *::-moz-selection,
.reportChunkBody::-moz-selection,
.reportChunkBody *::-moz-selection,
.codeScroll::-moz-selection,
.codeScroll *::-moz-selection,
.codeLineContent::-moz-selection,
.codeLineContent *::-moz-selection {
    background: rgba(59, 130, 246, 0.45);
    color: #f8fafc;
}


.modalBackdrop {
    position: fixed;
    inset: 0;
    background: rgba(0, 0, 0, .5);
    display: flex;
    align-items: center;
    justify-content: center;
    z-index: 50;
}

.modalCard {
    width: 520px;
    max-width: 90vw;
    background: #252526;
    color: #e5e7eb;
    border: 1px solid #3d3d3d;
    border-radius: 10px;
    padding: 18px;
    box-shadow: 0 10px 30px rgba(0, 0, 0, .6);
}

.modalCard h3 {
    margin: 0 0 6px;
}

.modalCard p {
    margin: 6px 0 12px;
    opacity: .9;
}

.dropZone {
    border: 2px dashed #3d3d3d;
    border-radius: 10px;
    height: 160px;
    display: flex;
    align-items: center;
    justify-content: center;
    margin-bottom: 12px;
    user-select: none;
}

.dropZone:hover {
    background: #2a2a2a;
}

.modalBtns {
    display: flex;
    gap: 10px;
}

.btn {
    padding: 8px 14px;
    border-radius: 8px;
    border: 1px solid #3d3d3d;
    background: #007acc;
    color: #fff;
    cursor: pointer;
}

.btn:hover {
    filter: brightness(1.1);
}

.btn.ghost {
    background: transparent;
    color: #e5e7eb;
}

.btn.outline {
    background: transparent;
    color: #e5e7eb;
    border-color: #4b5563;
}
</style>





































































<|MERGE_RESOLUTION|>--- conflicted
+++ resolved
@@ -1154,7 +1154,6 @@
 function findEntryBySourceKey(container, sourceKey) {
     if (!container || typeof container !== "object") {
         return null;
-<<<<<<< HEAD
     }
     const target = normaliseReportSourceKey(sourceKey);
     if (!target) return null;
@@ -1167,20 +1166,6 @@
 }
 
 const cloneIssueWithSource = (issue, sourceKey, options = {}) => {
-=======
-    }
-    const target = normaliseReportSourceKey(sourceKey);
-    if (!target) return null;
-    for (const [key, value] of Object.entries(container)) {
-        if (normaliseReportSourceKey(key) === target) {
-            return value && typeof value === "object" ? value : null;
-        }
-    }
-    return null;
-}
-
-function cloneIssueWithSource(issue, sourceKey, options = {}) {
->>>>>>> c9e4869d
     if (!issue || typeof issue !== "object" || Array.isArray(issue)) {
         return issue;
     }
@@ -1224,7 +1209,6 @@
         delete cloned.analysisSource;
     }
     return cloned;
-<<<<<<< HEAD
 };
 
 function remapIssuesToSource(issues, sourceKey, options = {}) {
@@ -1250,33 +1234,6 @@
     return sorted;
 }
 
-=======
-}
-
-function remapIssuesToSource(issues, sourceKey, options = {}) {
-    if (!Array.isArray(issues)) {
-        return [];
-    }
-    return issues.map((issue) => cloneIssueWithSource(issue, sourceKey, options));
-}
-
-function sortObjectKeys(value) {
-    if (!value || typeof value !== "object") {
-        return value;
-    }
-    if (Array.isArray(value)) {
-        return value.map((item) => sortObjectKeys(item));
-    }
-    const sorted = {};
-    Object.keys(value)
-        .sort()
-        .forEach((key) => {
-            sorted[key] = sortObjectKeys(value[key]);
-        });
-    return sorted;
-}
-
->>>>>>> c9e4869d
 function createIssueKey(issue) {
     if (issue && typeof issue === "object") {
         try {
@@ -1301,12 +1258,9 @@
     if (typeof issue === "string") {
         return issue;
     }
-<<<<<<< HEAD
     if (typeof issue === "string") {
         return issue;
     }
-=======
->>>>>>> c9e4869d
     return String(issue);
 }
 
@@ -1339,7 +1293,6 @@
         results.push(candidate);
     };
 
-<<<<<<< HEAD
     const removeIssuesBySource = (normalisedKey) => {
         if (!normalisedKey) {
             return;
@@ -1360,8 +1313,6 @@
         }
     };
 
-=======
->>>>>>> c9e4869d
     const parsedIssues = state.parsedReport?.issues;
     if (Array.isArray(parsedIssues)) {
         parsedIssues.forEach((issue) => {
@@ -1369,12 +1320,9 @@
                 issue?.source || issue?.analysis_source || issue?.analysisSource || issue?.from;
             const normalised = normaliseReportSourceKey(sourceValue);
             if (normalised && sourceSet.has(normalised)) {
-<<<<<<< HEAD
                 if (normalised === normaliseReportSourceKey("static_analyzer")) {
                     return;
                 }
-=======
->>>>>>> c9e4869d
                 pushIssue(issue);
             }
         });
@@ -1387,7 +1335,6 @@
             const normalisedKey = normaliseReportSourceKey(sourceKey);
 
             if (normalisedKey === normaliseReportSourceKey("static_analyzer")) {
-<<<<<<< HEAD
                 const staticKey = normaliseReportSourceKey("static_analyzer");
                 const enrichedIssues = [];
 
@@ -1398,37 +1345,20 @@
                     );
                 }
 
-=======
-                let enrichedCount = 0;
-
-                const difyEntry = findEntryBySourceKey(reports, "dify_workflow");
->>>>>>> c9e4869d
                 const difyAggregated =
                     difyEntry?.aggregated && typeof difyEntry.aggregated === "object"
                         ? difyEntry.aggregated
                         : null;
-<<<<<<< HEAD
                 if (!enrichedIssues.length && difyAggregated && Array.isArray(difyAggregated.issues)) {
                     enrichedIssues.push(
                         ...remapIssuesToSource(difyAggregated.issues, sourceKey, { force: true })
                     );
-=======
-                if (difyAggregated && Array.isArray(difyAggregated.issues) && difyAggregated.issues.length) {
-                    difyAggregated.issues.forEach((issue) => pushIssue(issue, sourceKey, true));
-                    enrichedCount += difyAggregated.issues.length;
-                }
-
-                if (!enrichedCount && Array.isArray(difyEntry?.issues) && difyEntry.issues.length) {
-                    difyEntry.issues.forEach((issue) => pushIssue(issue, sourceKey, true));
-                    enrichedCount += difyEntry.issues.length;
->>>>>>> c9e4869d
                 }
 
                 const aggregated =
                     reportEntry?.aggregated && typeof reportEntry.aggregated === "object"
                         ? reportEntry.aggregated
                         : null;
-<<<<<<< HEAD
                 if (!enrichedIssues.length && aggregated && Array.isArray(aggregated.issues)) {
                     enrichedIssues.push(...remapIssuesToSource(aggregated.issues, sourceKey));
                 }
@@ -1446,20 +1376,6 @@
                 if (enrichedIssues.length) {
                     removeIssuesBySource(staticKey);
                     dedupeIssues(enrichedIssues).forEach((issue) => pushIssue(issue));
-=======
-                if (!enrichedCount && aggregated && Array.isArray(aggregated.issues) && aggregated.issues.length) {
-                    aggregated.issues.forEach((issue) => pushIssue(issue, sourceKey));
-                    enrichedCount += aggregated.issues.length;
-                }
-
-                if (!enrichedCount && Array.isArray(state.dify?.issues) && state.dify.issues.length) {
-                    state.dify.issues.forEach((issue) => pushIssue(issue, sourceKey, true));
-                    enrichedCount += state.dify.issues.length;
-                }
-
-                if (!enrichedCount && reportEntry && Array.isArray(reportEntry.issues)) {
-                    reportEntry.issues.forEach((issue) => pushIssue(issue, sourceKey));
->>>>>>> c9e4869d
                 }
             } else {
                 if (reportEntry && Array.isArray(reportEntry.issues)) {
@@ -1514,24 +1430,16 @@
                     ? staticReport.aggregated.issues
                     : null;
             if (Array.isArray(aggregatedIssues) && aggregatedIssues.length) {
-<<<<<<< HEAD
                 dedupeIssues(remapIssuesToSource(aggregatedIssues, sourceKey)).forEach((issue) =>
                     pushIssue(issue)
                 );
-=======
-                aggregatedIssues.forEach((issue) => pushIssue(issue, sourceKey));
->>>>>>> c9e4869d
                 return;
             }
 
             if (Array.isArray(staticReport?.issues)) {
-<<<<<<< HEAD
                 dedupeIssues(remapIssuesToSource(staticReport.issues, sourceKey)).forEach((issue) =>
                     pushIssue(issue)
                 );
-=======
-                staticReport.issues.forEach((issue) => pushIssue(issue, sourceKey));
->>>>>>> c9e4869d
             }
         }
     });
