--- conflicted
+++ resolved
@@ -1311,11 +1311,6 @@
         ...reportsAiIssues
     ]);
 
-<<<<<<< HEAD
-=======
-    dmlReportPayload.issues = cloneIssueListForPersistence(aiIssuesForPersistence);
-
->>>>>>> 7e266b84
     if (parsedDify && typeof parsedDify === "object") {
         staticReportPayload.enrichment = parsedDify;
     }
