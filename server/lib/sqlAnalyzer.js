import { spawn } from "node:child_process";
import { fileURLToPath } from "node:url";
import { dirname, resolve } from "node:path";
import {
    getDifyConfigSummary,
    partitionContent,
    requestDifyJsonEnrichment,
    requestDifyReport
} from "./difyClient.js";

const __filename = fileURLToPath(import.meta.url);
const __dirname = dirname(__filename);
const SCRIPT_PATH = resolve(__dirname, "sql_rule_engine.py");

function safeSerialiseForLog(value) {
    if (typeof value === "string") {
        return value;
    }
    try {
        return JSON.stringify(value, null, 2);
    } catch (error) {
        return `[unserialisable: ${error?.message || error}]`;
    }
}

function logSqlPayloadStage(label, value) {
    if (typeof console === "undefined" || typeof console.log !== "function") {
        return;
    }
    console.log(`[sql-report] ${label}: ${safeSerialiseForLog(value)}`);
}

<<<<<<< HEAD
function cloneValue(value) {
    if (Array.isArray(value)) {
        return value.map((entry) => cloneValue(entry));
    }
    if (value && typeof value === "object") {
        const result = {};
        for (const [key, entry] of Object.entries(value)) {
            result[key] = cloneValue(entry);
        }
        return result;
    }
    return value;
}

function cloneIssueListForPersistence(issues) {
    if (!Array.isArray(issues)) {
        return [];
    }
    const result = [];
    for (const issue of issues) {
        if (!issue || typeof issue !== "object" || Array.isArray(issue)) {
            continue;
        }
        result.push(cloneValue(issue));
    }
    return result;
}

function normaliseFallbackSource(issue) {
    if (!issue || typeof issue !== "object") {
        return "";
    }
    const value = issue.fallbackSource || issue.fallback_source || issue.fallback;
    return typeof value === "string" ? value.trim().toLowerCase() : "";
}

function hasAuthoritativeAiMarker(issue) {
    if (!issue || typeof issue !== "object") {
        return false;
    }
    const directRule = typeof issue.rule_id === "string" ? issue.rule_id.trim() : "";
    if (directRule) {
        return true;
    }
    if (Array.isArray(issue.rule_ids) && issue.rule_ids.some((entry) => typeof entry === "string" && entry.trim())) {
        return true;
    }
    if (Array.isArray(issue.severity_levels) && issue.severity_levels.some((entry) => typeof entry === "string" && entry.trim())) {
        return true;
    }
    const severity = typeof issue.severity === "string" ? issue.severity.trim() : "";
    if (severity) {
        return true;
    }
    if (Array.isArray(issue.details)) {
        for (const detail of issue.details) {
            if (hasAuthoritativeAiMarker(detail)) {
                return true;
            }
        }
    }
    return false;
}

function filterAiIssuesForPersistence(issues) {
    const list = Array.isArray(issues) ? issues : [];
    const authoritative = [];
    const fallback = [];

    for (const issue of list) {
        if (!issue || typeof issue !== "object") {
            continue;
        }
        const fallbackSource = normaliseFallbackSource(issue);
        if (fallbackSource === "markdown") {
            fallback.push(issue);
            continue;
        }
        if (hasAuthoritativeAiMarker(issue)) {
            authoritative.push(issue);
        } else {
            fallback.push(issue);
        }
    }

    if (authoritative.length) {
        return cloneIssueListForPersistence(authoritative);
    }

    const filteredFallback = fallback.length
        ? list.filter((issue) => normaliseFallbackSource(issue) !== "markdown")
        : list;

    return cloneIssueListForPersistence(filteredFallback);
}

function dedupeIssueList(issues) {
    if (!Array.isArray(issues)) {
        return [];
    }
    const seen = new Set();
    const result = [];
    for (const issue of issues) {
        if (!issue || typeof issue !== "object" || Array.isArray(issue)) {
            continue;
        }
        let key = null;
        try {
            key = JSON.stringify(issue);
        } catch (error) {
            key = null;
        }
        if (key && seen.has(key)) {
            continue;
        }
        if (key) {
            seen.add(key);
        }
        result.push(cloneValue(issue));
    }
    return result;
}

=======
>>>>>>> aae25400
function serialiseChunkText(value, fallback = "") {
    if (typeof value === "string") {
        const trimmed = value.trim();
        if (trimmed) {
            return value;
        }
        return fallback || value;
    }
    if (value === null || value === undefined) {
        return fallback || "";
    }
    try {
        return JSON.stringify(value, null, 2);
    } catch (error) {
        return String(value);
    }
}

function normaliseChunksForPersistence(chunks, { fallbackRaw = "", defaultSource = "" } = {}) {
    const list = Array.isArray(chunks) ? chunks : [];
    if (!list.length) {
        return [];
    }
    const total = list.length;
    return list.map((entry, offset) => {
        const index = offset + 1;
        if (entry && typeof entry === "object" && !Array.isArray(entry)) {
            const clone = { ...entry };
            const answerCandidate =
                typeof clone.answer === "string" && clone.answer.trim()
                    ? clone.answer
                    : typeof clone.rawAnalysis === "string" && clone.rawAnalysis.trim()
                    ? clone.rawAnalysis
                    : typeof clone.raw === "string" && clone.raw.trim()
                    ? clone.raw
                    : typeof clone.text === "string"
                    ? clone.text
                    : null;
            const answer = serialiseChunkText(answerCandidate, fallbackRaw);
            const numericIndex = Number(clone.index);
            const numericTotal = Number(clone.total);
            clone.index = Number.isFinite(numericIndex) && numericIndex > 0 ? numericIndex : index;
            clone.total = Number.isFinite(numericTotal) && numericTotal > 0 ? numericTotal : total;
            clone.answer = answer;
            if (typeof clone.raw !== "string" || !clone.raw.trim()) {
                clone.raw = answer;
            }
            if (typeof clone.rawAnalysis !== "string" || !clone.rawAnalysis.trim()) {
                clone.rawAnalysis = clone.raw;
            }
            if (defaultSource && !clone.source) {
                clone.source = defaultSource;
            }
            return clone;
        }
        const answer = serialiseChunkText(entry, fallbackRaw);
        const base = {
            index,
            total,
            answer,
            raw: answer
        };
        if (defaultSource) {
            base.source = defaultSource;
        }
        return base;
    });
}

function replaceRangeWithSpaces(text, start, end) {
    if (!text || start >= end) return text;
    const replacement = text
        .slice(start, end)
        .split("")
        .map((ch) => (ch === "\n" ? "\n" : " "))
        .join("");
    return `${text.slice(0, start)}${replacement}${text.slice(end)}`;
}

function maskBlockComments(sqlText) {
    if (!sqlText) return "";
    const blockRegex = /\/\*[\s\S]*?\*\//g;
    let masked = sqlText;
    let match;
    while ((match = blockRegex.exec(sqlText)) !== null) {
        masked = replaceRangeWithSpaces(masked, match.index, match.index + match[0].length);
    }
    return masked;
}

function maskCommentsAndStrings(sqlText) {
    if (!sqlText) return "";
    let masked = maskBlockComments(sqlText);
    const lineRegex = /--.*?$/gm;
    let match;
    while ((match = lineRegex.exec(masked)) !== null) {
        masked = replaceRangeWithSpaces(masked, match.index, match.index + match[0].length);
    }

    const stringPatterns = [
        /'(?:''|[^'])*'/gs,
        /"(?:""|[^"])*"/gs
    ];
    for (const pattern of stringPatterns) {
        while ((match = pattern.exec(masked)) !== null) {
            masked = replaceRangeWithSpaces(masked, match.index, match.index + match[0].length);
        }
    }

    return masked;
}

function stripSqlComments(sqlText) {
    if (typeof sqlText !== "string" || !sqlText.length) {
        return "";
    }

    let result = "";
    let index = 0;
    const length = sqlText.length;
    let inSingleQuote = false;
    let inDoubleQuote = false;

    while (index < length) {
        const char = sqlText[index];
        const next = index + 1 < length ? sqlText[index + 1] : "";

        if (!inSingleQuote && !inDoubleQuote) {
            if (char === "-" && next === "-") {
                index += 2;
                while (index < length) {
                    const lineChar = sqlText[index];
                    if (lineChar === "\r" && sqlText[index + 1] === "\n") {
                        result += "\r\n";
                        index += 2;
                        break;
                    }
                    if (lineChar === "\n" || lineChar === "\r") {
                        result += lineChar;
                        index += 1;
                        break;
                    }
                    index += 1;
                }
                continue;
            }

            if (char === "/" && next === "*") {
                index += 2;
                while (index < length) {
                    const blockChar = sqlText[index];
                    const blockNext = sqlText[index + 1];
                    if (blockChar === "*" && blockNext === "/") {
                        index += 2;
                        break;
                    }
                    if (blockChar === "\r" && blockNext === "\n") {
                        result += "\r\n";
                        index += 2;
                        continue;
                    }
                    if (blockChar === "\n" || blockChar === "\r") {
                        result += blockChar;
                        index += 1;
                        continue;
                    }
                    index += 1;
                }
                continue;
            }
        }

        result += char;

        if (char === "'" && !inDoubleQuote) {
            if (inSingleQuote) {
                if (next === "'") {
                    result += "'";
                    index += 2;
                    continue;
                }
                inSingleQuote = false;
            } else {
                inSingleQuote = true;
            }
        } else if (char === '"' && !inSingleQuote) {
            if (inDoubleQuote) {
                if (next === '"') {
                    result += '"';
                    index += 2;
                    continue;
                }
                inDoubleQuote = false;
            } else {
                inDoubleQuote = true;
            }
        }

        index += 1;
    }

    return result;
}

function findStatementTerminator(maskedSql, startIndex) {
    if (!maskedSql || startIndex >= maskedSql.length) {
        return maskedSql ? maskedSql.length : 0;
    }
    for (let index = startIndex; index < maskedSql.length; index += 1) {
        if (maskedSql[index] === ";") {
            return index + 1;
        }
    }
    return maskedSql.length;
}

function indexToLineCol(text, index) {
    const prior = text.slice(0, index);
    const line = prior.split("\n").length;
    const lastNewline = prior.lastIndexOf("\n");
    const column = index - (lastNewline === -1 ? 0 : lastNewline + 1) + 1;
    return { line, column };
}

function extractDmlStatements(sqlText) {
    if (typeof sqlText !== "string" || !sqlText.trim()) {
        return [];
    }
    const masked = maskCommentsAndStrings(sqlText);
    const regex = /\b(INSERT|UPDATE|DELETE)\b/gi;
    const segments = [];
    let match;
    while ((match = regex.exec(masked)) !== null) {
        const start = match.index;
        const end = findStatementTerminator(masked, start);
        const snippet = sqlText.slice(start, end);
        const cleanedSnippet = stripSqlComments(snippet).trim();
        if (!cleanedSnippet) continue;
        const startMeta = indexToLineCol(sqlText, start);
        const endMeta = indexToLineCol(sqlText, end);
        segments.push({
            index: segments.length + 1,
            text: cleanedSnippet,
            rawText: snippet.trim(),
            start,
            end,
            startLine: startMeta.line,
            startColumn: startMeta.column,
            endLine: endMeta.line,
            endColumn: endMeta.column
        });
    }
    return segments;
}

function parseCommand(command) {
    if (!command || typeof command !== "string") {
        return null;
    }
    const parts = command.trim().split(/\s+/).filter(Boolean);
    if (parts.length === 0) {
        return null;
    }
    return { command: parts[0], args: parts.slice(1) };
}

function gatherPythonCandidates() {
    const envCandidates = [
        process.env.SQL_ANALYZER_PYTHON,
        process.env.PYTHON,
        process.env.PYTHON_PATH,
        process.env.PYTHON3_PATH
    ]
        .map(parseCommand)
        .filter(Boolean);

    const defaultCandidates = ["python3", "python", "py -3", "py"]
        .map(parseCommand)
        .filter(Boolean);

    const seen = new Set();
    const deduped = [];
    for (const candidate of [...envCandidates, ...defaultCandidates]) {
        const key = `${candidate.command} ${candidate.args.join(" ")}`.trim();
        if (seen.has(key)) continue;
        seen.add(key);
        deduped.push(candidate);
    }
    return deduped;
}

function isMissingInterpreterError(error, stderr) {
    if (!error) return false;
    if (error.code === "ENOENT") {
        return true;
    }
    const message = [error.message, stderr].filter(Boolean).join("\n");
    return /python was not found/i.test(message);
}

function runPythonCandidate(candidate, sqlText) {
    return new Promise((resolve, reject) => {
        const args = [...candidate.args, "-u", SCRIPT_PATH];
        const child = spawn(candidate.command, args, { stdio: ["pipe", "pipe", "pipe"] });

        let stdout = "";
        let stderr = "";
        let stdinError = null;

        child.stdout.setEncoding("utf8");
        child.stdout.on("data", (chunk) => {
            stdout += chunk;
        });

        child.stderr.setEncoding("utf8");
        child.stderr.on("data", (chunk) => {
            stderr += chunk;
        });

        child.stdin.on("error", (error) => {
            stdinError = error;
        });

        child.on("error", (error) => {
            const err = error;
            err.stderr = stderr;
            reject(err);
        });

        child.on("close", (code) => {
            if (code !== 0) {
                const error = new Error(`Python analyzer exited with code ${code}`);
                error.stderr = stderr;
                if (stdinError) {
                    error.stdinError = stdinError;
                }
                reject(error);
                return;
            }
            resolve({ stdout, stderr });
        });

        try {
            child.stdin.end(sqlText ?? "");
        } catch (error) {
            reject(error);
        }
    });
}

let cachedInterpreter = null;

async function executeSqlAnalysis(sqlText) {
    const candidates = cachedInterpreter ? [cachedInterpreter] : gatherPythonCandidates();
    let lastError = null;

    for (const candidate of candidates) {
        try {
            const { stdout } = await runPythonCandidate(candidate, sqlText);
            const trimmed = stdout.trim();
            if (!trimmed) {
                const emptyError = new Error("SQL 分析器未返回任何輸出");
                emptyError.stderr = stdout;
                throw emptyError;
            }
            let parsed;
            try {
                parsed = JSON.parse(trimmed);
            } catch (parseError) {
                const errorMessage = `無法解析 SQL 分析器輸出：${trimmed}`;
                const error = new Error(errorMessage);
                error.stderr = trimmed;
                if (/python was not found/i.test(trimmed)) {
                    error.missingInterpreter = true;
                }
                throw error;
            }
            if (parsed.error) {
                const engineError = new Error(parsed.error);
                engineError.stderr = parsed.error;
                throw engineError;
            }
            if (typeof parsed.result !== "string") {
                const invalidError = new Error("SQL 分析器輸出缺少 result 欄位");
                invalidError.stderr = JSON.stringify(parsed);
                throw invalidError;
            }
            cachedInterpreter = candidate;
            return parsed;
        } catch (error) {
            const stderr = error?.stderr || "";
            if (error?.missingInterpreter || isMissingInterpreterError(error, stderr)) {
                lastError = error;
                cachedInterpreter = null;
                continue;
            }
            throw error;
        }
    }

    const hint =
        "無法找到可用的 Python 執行檔。請在環境變數 SQL_ANALYZER_PYTHON 或 PYTHON_PATH 中指定完整的 python.exe 路徑，或確保 'python' 指令可用。";
    const error = new Error(lastError?.message ? `${lastError.message}\n${hint}` : hint);
    error.stderr = lastError?.stderr;
    throw error;
}

function extractJsonFromText(value) {
    if (value == null) {
        return "";
    }
    if (typeof value === "object") {
        try {
            return JSON.stringify(value);
        } catch (_error) {
            return "";
        }
    }
    if (typeof value !== "string") {
        return "";
    }

    const trimmed = value.trim();
    if (!trimmed) {
        return "";
    }

    const candidates = [];

    const fenceMatch = trimmed.match(/```(?:json)?\s*([\s\S]*?)```/i);
    if (fenceMatch && fenceMatch[1]) {
        candidates.push(fenceMatch[1].trim());
    }

    const braceStart = trimmed.indexOf("{");
    const braceEnd = trimmed.lastIndexOf("}");
    if (braceStart !== -1 && braceEnd !== -1 && braceEnd > braceStart) {
        candidates.push(trimmed.slice(braceStart, braceEnd + 1));
    }

    candidates.push(trimmed);

    for (const candidate of candidates) {
        try {
            const parsed = JSON.parse(candidate);
            return JSON.stringify(parsed);
        } catch (_error) {
            continue;
        }
    }

    return "";
}

function normaliseDifyOutput(dify, rawReport) {
    if (!dify || typeof dify !== "object") {
        return dify ?? null;
    }

    const resolvedReport = extractJsonFromText(dify.report ?? dify.answer ?? "");
    const normalisedReport = resolvedReport || rawReport || "";

    const normalisedChunks = Array.isArray(dify.chunks)
        ? dify.chunks.map((chunk) => ({
              ...chunk,
              answer: extractJsonFromText(chunk?.answer) || chunk?.answer || "",
              raw: chunk?.raw
          }))
        : dify.chunks;

    return {
        ...dify,
        report: normalisedReport,
        chunks: normalisedChunks,
        originalReport: typeof dify.report === "string" ? dify.report : rawReport || "",
        originalChunks: Array.isArray(dify.chunks) ? dify.chunks : undefined
    };
}

function parseStaticReport(rawReport) {
    if (typeof rawReport !== "string") {
        return null;
    }
    let candidate = rawReport.trim();
    if (!candidate) {
        return null;
    }
    for (let depth = 0; depth < 3; depth += 1) {
        try {
            const parsed = JSON.parse(candidate);
            if (typeof parsed === "string") {
                const trimmed = parsed.trim();
                if (trimmed && trimmed !== candidate) {
                    candidate = trimmed;
                    continue;
                }
                break;
            }
            if (parsed && typeof parsed === "object") {
                return parsed;
            }
            break;
        } catch (error) {
            break;
        }
    }
    return null;
}

function normaliseStaticMetadata(metadata) {
    const base = metadata && typeof metadata === "object" ? { ...metadata } : {};
    if (!base.analysis_source) {
        base.analysis_source = "static_analyzer";
    }
    if (!base.engine) {
        base.engine = "sql_rule_engine";
    }
    return base;
}

function normaliseStaticSummary(summary, fallbackExtension = ".sql") {
    const source = summary && typeof summary === "object" ? summary : {};
    const normalised = { ...source };
    const byRule = normalised.by_rule || normalised.byRule;
    if (byRule && typeof byRule === "object" && !Array.isArray(byRule)) {
        normalised.by_rule = { ...byRule };
    } else if (!normalised.by_rule) {
        normalised.by_rule = {};
    }
    if (typeof normalised.file_extension !== "string" && typeof normalised.fileExtension === "string") {
        normalised.file_extension = normalised.fileExtension;
    }
    if (typeof normalised.file_extension !== "string" && fallbackExtension) {
        normalised.file_extension = fallbackExtension;
    }
    const totalCandidate = normalised.total_issues ?? normalised.totalIssues;
    const numericTotal = Number(totalCandidate);
    if (Number.isFinite(numericTotal)) {
        normalised.total_issues = numericTotal;
    }
    if (!normalised.analysis_source) {
        normalised.analysis_source = "static_analyzer";
    }
    return normalised;
}

function normaliseDmlSummary(segments, dmlPrompt, dmlError) {
    const totalSegments = Array.isArray(segments) ? segments.length : 0;
    const chunkCount = Array.isArray(dmlPrompt?.chunks) ? dmlPrompt.chunks.length : 0;
    const hasReport = typeof dmlPrompt?.report === "string" && dmlPrompt.report.trim().length > 0;
    const summary = {
        analysis_source: "dml_prompt",
        total_segments: totalSegments,
        analyzed_segments: chunkCount || (hasReport ? totalSegments : 0),
        generated_at: dmlPrompt?.generatedAt || null
    };

    let status = "idle";
    if (totalSegments === 0) {
        status = "idle";
    } else if (dmlPrompt) {
        status = "succeeded";
    } else if (dmlError) {
        status = "failed";
    } else {
        status = "pending";
    }
    summary.status = status;

    const errorMessage = dmlError?.message || (typeof dmlError === "string" ? dmlError : "");
    if (errorMessage) {
        summary.error_message = errorMessage;
    }

    const aggregated = dmlPrompt && typeof dmlPrompt.aggregated === "object" ? dmlPrompt.aggregated : null;
    if (aggregated) {
        const aggregatedIssueCount = Array.isArray(aggregated.issues) ? aggregated.issues.length : 0;
        const aggregatedTotalCandidate = Number(aggregated.total_issues ?? aggregated.totalIssues);
        if (Number.isFinite(aggregatedTotalCandidate)) {
            summary.total_issues = aggregatedTotalCandidate;
        } else if (aggregatedIssueCount) {
            summary.total_issues = aggregatedIssueCount;
        }

        const aggregatedSeverity =
            aggregated.by_severity && typeof aggregated.by_severity === "object" && !Array.isArray(aggregated.by_severity)
                ? aggregated.by_severity
                : aggregated.bySeverity && typeof aggregated.bySeverity === "object" && !Array.isArray(aggregated.bySeverity)
                ? aggregated.bySeverity
                : null;
        if (aggregatedSeverity) {
            summary.by_severity = { ...aggregatedSeverity };
        }

        const aggregatedRules =
            aggregated.by_rule && typeof aggregated.by_rule === "object" && !Array.isArray(aggregated.by_rule)
                ? aggregated.by_rule
                : aggregated.byRule && typeof aggregated.byRule === "object" && !Array.isArray(aggregated.byRule)
                ? aggregated.byRule
                : null;
        if (aggregatedRules) {
            summary.by_rule = { ...aggregatedRules };
        }

        const messages = Array.isArray(aggregated.messages)
            ? aggregated.messages
                  .map((item) => (typeof item === "string" ? item.trim() : ""))
                  .filter((item) => item.length)
            : [];
        const messageText = typeof aggregated.message === "string" ? aggregated.message.trim() : "";
        if (messageText) {
            summary.message = messageText;
        } else if (messages.length) {
            summary.message = messages.join(" ");
        }
        if (messages.length) {
            summary.messages = messages;
        }
    }

    return summary;
}

function collectRuleCountsFromIssues(issues) {
    const result = {};
    if (!Array.isArray(issues)) {
        return result;
    }

    for (const issue of issues) {
        if (!issue || typeof issue !== "object") continue;

        const ruleValues = [];
        if (Array.isArray(issue.rule_ids)) {
            ruleValues.push(...issue.rule_ids);
        }
        if (Array.isArray(issue.ruleIds)) {
            ruleValues.push(...issue.ruleIds);
        }
        ruleValues.push(issue.rule_id, issue.ruleId, issue.rule);

        const uniqueRules = new Set();
        for (const value of ruleValues) {
            if (value === null || value === undefined) continue;
            const stringValue = typeof value === "string" ? value : String(value);
            const trimmed = stringValue.trim();
            if (!trimmed) continue;
            uniqueRules.add(trimmed);
        }

        if (!uniqueRules.size) continue;

        for (const rule of uniqueRules) {
            result[rule] = (result[rule] || 0) + 1;
        }
    }

    return result;
}

function annotateIssueSource(issue, source) {
    if (!issue || typeof issue !== "object") {
        return issue;
    }
    if (issue.source || issue.analysis_source) {
        return issue;
    }
    return { ...issue, source };
}

function normaliseDifySummary(summarySource, issueCount = 0) {
    if (!summarySource || typeof summarySource !== "object") {
        return null;
    }

    const rawSummary = summarySource.summary;
    if (rawSummary && typeof rawSummary === "object" && !Array.isArray(rawSummary)) {
        const summary = { ...rawSummary };
        if (!summary.analysis_source && !summary.analysisSource) {
            summary.analysis_source = "dify_workflow";
        }
        if (
            summary.total_issues === undefined &&
            summary.totalIssues === undefined &&
            Number.isFinite(issueCount)
        ) {
            summary.total_issues = issueCount;
        }
        return summary;
    }

    const message = typeof rawSummary === "string" ? rawSummary.trim() : "";
    const totalCandidate = Number(summarySource.total_issues ?? summarySource.totalIssues);
    const totalIssues = Number.isFinite(totalCandidate) ? totalCandidate : issueCount;
    const summary = {
        analysis_source: "dify_workflow",
        total_issues: Number.isFinite(totalIssues) ? totalIssues : 0
    };
    if (message) {
        summary.message = message;
    }
    return summary;
}

function buildCompositeSummary(staticSummary, dmlSummary, difySummary, issues) {
    const ruleCounts = collectRuleCountsFromIssues(issues);
    const hasRuleCounts = Object.keys(ruleCounts).length > 0;
    const staticByRule =
        staticSummary?.by_rule && typeof staticSummary.by_rule === "object" && !Array.isArray(staticSummary.by_rule)
            ? { ...staticSummary.by_rule }
            : {};

    const byRule = hasRuleCounts ? ruleCounts : staticByRule;

    const fileExtension = typeof staticSummary?.file_extension === "string"
        ? staticSummary.file_extension
        : typeof staticSummary?.fileExtension === "string"
        ? staticSummary.fileExtension
        : ".sql";

    const totalIssues = Array.isArray(issues) ? issues.length : 0;

    const sources = {};
    if (staticSummary) {
        sources.static_analyzer = staticSummary;
    }
    if (dmlSummary) {
        sources.dml_prompt = dmlSummary;
    }
    if (difySummary) {
        sources.dify_workflow = difySummary;
    }

    const composite = {
        total_issues: totalIssues,
        by_rule: byRule,
        file_extension: fileExtension,
        analysis_source: "composite",
        sources
    };

    const messages = [];
    if (typeof staticSummary?.message === "string" && staticSummary.message.trim()) {
        messages.push(staticSummary.message.trim());
    }
    if (typeof difySummary?.message === "string" && difySummary.message.trim()) {
        messages.push(difySummary.message.trim());
    }
    if (messages.length) {
        composite.message = messages.join(" ");
    }

    return composite;
}

export async function analyseSqlToReport(sqlText, options = {}) {
    const analysis = await executeSqlAnalysis(sqlText);
    const rawReport = typeof analysis?.result === "string" ? analysis.result : "";
    const trimmedReport = rawReport.trim();
    const dmlSegments = extractDmlStatements(sqlText);

    if (!trimmedReport) {
        return {
            analysis,
            dify: null,
            difyError: null,
            dml: { segments: dmlSegments, dify: null },
            dmlError: null
        };
    }

    const {
        projectId = "",
        projectName = "",
        path = "",
        userId = "",
        files = undefined
    } = options || {};

    const resolvedProjectName = projectName || projectId || "sql-report";
    const resolvedUserId = typeof userId === "string" && userId.trim() ? userId.trim() : undefined;
    const analysisFilePath = path ? `${path}.analysis.json` : "analysis.json";
    const segments = partitionContent(trimmedReport);
    const summary = getDifyConfigSummary();

    let dmlPrompt = null;
    let dmlError = null;
    if (dmlSegments.length) {
        const segmentTexts = dmlSegments.map((segment) => segment.text);
        const dmlFilePath = path ? `${path}.dml.txt` : "analysis.dml.txt";
        try {
            console.log(
                `[sql+dml] Running prompt analysis project=${projectId || resolvedProjectName} path=${dmlFilePath} segments=${segmentTexts.length}`
            );
            dmlPrompt = await requestDifyReport({
                projectName: resolvedProjectName,
                filePath: dmlFilePath,
                content: segmentTexts.join("\n\n"),
                userId: resolvedUserId,
                segments: segmentTexts,
                files
            });
        } catch (error) {
            dmlError = error;
            const message = error?.message || String(error);
            console.warn(
                `[sql+dml] Failed to analyse DML segments project=${projectId || resolvedProjectName} path=${dmlFilePath} :: ${message}`,
                error
            );
        }
    }

    console.log(
        `[sql+dify] Enriching SQL analysis project=${projectId || resolvedProjectName} path=${path || analysisFilePath} ` +
            `segments=${segments.length} maxSegmentChars=${summary.maxSegmentChars}`
    );

    try {
        const difyRaw = await requestDifyJsonEnrichment({
            projectName: resolvedProjectName,
            filePath: analysisFilePath,
            content: trimmedReport,
            userId: resolvedUserId,
            segments,
            files
        });
        const dify = normaliseDifyOutput(difyRaw, trimmedReport);
        return { analysis, dify, difyError: null, dml: { segments: dmlSegments, dify: dmlPrompt }, dmlError };
    } catch (error) {
        const message = error?.message || String(error);
        const locationLabel = path || analysisFilePath;
        console.warn(
            `[sql+dify] Falling back to static SQL analysis project=${projectId || resolvedProjectName} path=${locationLabel} :: ${message}`,
            error
        );
        return { analysis, dify: null, difyError: error, dml: { segments: dmlSegments, dify: dmlPrompt }, dmlError };
    }
}

export function buildSqlReportPayload({ analysis, content, dify, difyError, dml, dmlError }) {
    logSqlPayloadStage("buildSqlReportPayload.input.analysis", analysis);
    logSqlPayloadStage("buildSqlReportPayload.input.dify", dify);
    logSqlPayloadStage("buildSqlReportPayload.input.dml", dml);

    const rawReport = typeof analysis?.result === "string" ? analysis.result : "";
    logSqlPayloadStage("analysis.rawReport", rawReport);

    const difyReport = typeof dify?.report === "string" && dify.report.trim().length
        ? dify.report
        : rawReport;
    logSqlPayloadStage("dify.report", difyReport);

    const difyChunks = normaliseChunksForPersistence(
        Array.isArray(dify?.chunks) ? dify.chunks : [],
        { fallbackRaw: rawReport, defaultSource: "dify_workflow" }
    );
    logSqlPayloadStage("dify.chunks", difyChunks);
    const segments = dify?.segments && Array.isArray(dify.segments) && dify.segments.length
        ? dify.segments
        : [rawReport || content || ""];
    logSqlPayloadStage("segments.normalised", segments);

    const parsedStaticReport = parseStaticReport(rawReport) || {};
    logSqlPayloadStage("static.parsedReport", parsedStaticReport);
    const staticSummary = normaliseStaticSummary(parsedStaticReport.summary, ".sql");
    const staticIssues = Array.isArray(parsedStaticReport.issues) ? parsedStaticReport.issues : [];
    const staticIssuesWithSource = staticIssues.map((issue) => annotateIssueSource(issue, "static_analyzer"));
    const staticMetadata = normaliseStaticMetadata(parsedStaticReport.metadata);
    const staticReportPayload = {
        ...parsedStaticReport,
        summary: staticSummary,
        issues: staticIssues,
        metadata: staticMetadata
    };
    logSqlPayloadStage("static.reportPayload", staticReportPayload);

    const dmlSegments = Array.isArray(dml?.segments)
        ? dml.segments.map((segment, index) => ({
              ...segment,
              index: Number.isFinite(Number(segment?.index)) ? segment.index : index + 1
          }))
        : [];
    logSqlPayloadStage("dml.segments", dmlSegments);
    const dmlPrompt = dml?.dify || null;
    logSqlPayloadStage("dml.prompt", dmlPrompt);
    const dmlReportText = typeof dmlPrompt?.report === "string" ? dmlPrompt.report : "";
    const dmlReportTextHuman = typeof dmlPrompt?.textReport === "string" ? dmlPrompt.textReport : "";
    const dmlChunks = normaliseChunksForPersistence(
        Array.isArray(dmlPrompt?.chunks) ? dmlPrompt.chunks : [],
        {
            fallbackRaw: dmlReportTextHuman || dmlReportText || rawReport,
            defaultSource: "dml_prompt"
        }
    );
    logSqlPayloadStage("dml.chunks", dmlChunks);
    const dmlSummary = normaliseDmlSummary(dmlSegments, dmlPrompt, dmlError);
    logSqlPayloadStage("dml.summary", dmlSummary);
    const dmlAggregated = dmlPrompt && typeof dmlPrompt.aggregated === "object" ? dmlPrompt.aggregated : null;
    const dmlIssues = Array.isArray(dmlAggregated?.issues) ? dmlAggregated.issues : [];
    const dmlIssuesWithSource = dmlIssues.map((issue) => annotateIssueSource(issue, "dml_prompt"));
    logSqlPayloadStage("dml.aggregated", dmlAggregated);
    logSqlPayloadStage("dml.issues", dmlIssues);
    const dmlConversationId = typeof dmlPrompt?.conversationId === "string" ? dmlPrompt.conversationId : "";
    const dmlGeneratedAt = dmlPrompt?.generatedAt || null;
    const dmlErrorMessage = dmlSummary.error_message || (dmlPrompt?.error ? String(dmlPrompt.error) : "");
    const dmlReportPayload = {
        type: "dml_prompt",
        summary: dmlSummary,
        segments: dmlSegments,
        report: dmlReportText,
        reportText: dmlReportTextHuman || undefined,
        chunks: dmlChunks,
        issues: dmlIssues,
        aggregated: dmlAggregated || undefined,
        conversationId: dmlConversationId,
        generatedAt: dmlGeneratedAt,
        metadata: { analysis_source: "dml_prompt" }
    };
    logSqlPayloadStage("dml.reportPayload", dmlReportPayload);

    let finalReport = difyReport && difyReport.trim() ? difyReport : rawReport;
    let parsedDify;
    if (finalReport && finalReport.trim()) {
        try {
            parsedDify = JSON.parse(finalReport);
        } catch (error) {
            parsedDify = null;
        }
    }

    const difyIssuesRaw =
        parsedDify && typeof parsedDify === "object" && Array.isArray(parsedDify.issues) ? parsedDify.issues : [];
    const difyIssuesWithSource = difyIssuesRaw.map((issue) => annotateIssueSource(issue, "dify_workflow"));
    const combinedIssues = [...staticIssuesWithSource, ...difyIssuesWithSource, ...dmlIssuesWithSource];
    const difySummary = parsedDify && typeof parsedDify === "object"
        ? normaliseDifySummary(parsedDify, difyIssuesRaw.length)
        : null;
    logSqlPayloadStage("dify.summary", difySummary);
    logSqlPayloadStage("issues.combined", combinedIssues);

    const compositeSummary = buildCompositeSummary(staticSummary, dmlSummary, difySummary, combinedIssues);
    logSqlPayloadStage("summary.composite", compositeSummary);
<<<<<<< HEAD

    const staticIssuesForPersistence = cloneIssueListForPersistence(staticIssues);
    const aiIssuesForPersistence = filterAiIssuesForPersistence(dmlIssues);
    logSqlPayloadStage("static.issues.persistence", staticIssuesForPersistence);
    logSqlPayloadStage("dml.issues.filtered", aiIssuesForPersistence);

    const reportsStaticIssues = cloneIssueListForPersistence(staticIssuesForPersistence);
    const reportsAiIssues = cloneIssueListForPersistence(aiIssuesForPersistence);
    const aggregatedReports = {
        combined: {
            source: "combined",
            issues: dedupeIssueList([...reportsStaticIssues, ...reportsAiIssues])
        },
        static: {
            source: "static_analyzer",
            issues: cloneIssueListForPersistence(reportsStaticIssues)
        },
        ai: {
            source: "dml_prompt",
            issues: cloneIssueListForPersistence(reportsAiIssues)
        }
    };
    logSqlPayloadStage("reports.aggregated", aggregatedReports);

    dmlReportPayload.issues = cloneIssueListForPersistence(aiIssuesForPersistence);

    if (parsedDify && typeof parsedDify === "object") {
        staticReportPayload.enrichment = parsedDify;
    }

=======
>>>>>>> aae25400
    const finalPayload = {
        summary: compositeSummary,
        issues: combinedIssues,
        reports: {
            static_analyzer: { issues: cloneIssueListForPersistence(reportsStaticIssues) },
            dml_prompt: { issues: cloneIssueListForPersistence(reportsAiIssues) }
        },
        aggregated_reports: aggregatedReports,
        metadata: {
            analysis_source: "composite",
            components: [
                "static_analyzer",
                dmlSegments.length ? "dml_prompt" : null,
                difySummary ? "dify_workflow" : null
            ].filter(Boolean)
        }
    };
    logSqlPayloadStage("payload.final", finalPayload);

    if (parsedDify && typeof parsedDify === "object") {
        finalPayload.reports.dify_workflow = {
            type: "dify_workflow",
            summary: difySummary,
            issues: difyIssuesRaw,
            metadata: { analysis_source: "dify_workflow" },
            raw: parsedDify
        };
    }

<<<<<<< HEAD
    const fallbackChunkText =
        dmlReportTextHuman || dmlReportText || difyReport || rawReport || content || "";
    const fallbackChunkSource = dmlReportTextHuman || dmlReportText ? "dml_prompt" : "dify_workflow";
    const annotatedChunks = dmlChunks.length
        ? dmlChunks
        : difyChunks.length
        ? difyChunks
        : normaliseChunksForPersistence([fallbackChunkText], {
              fallbackRaw: fallbackChunkText,
              defaultSource: fallbackChunkSource
          });
    logSqlPayloadStage("chunks.annotated", annotatedChunks);
=======
    if (dmlAggregated) {
        finalPayload.reports.dml_prompt.aggregated = dmlAggregated;
    }
>>>>>>> aae25400

    const fallbackChunkText =
        dmlReportTextHuman || dmlReportText || difyReport || rawReport || content || "";
    const fallbackChunkSource = dmlReportTextHuman || dmlReportText ? "dml_prompt" : "dify_workflow";
    const annotatedChunks = dmlChunks.length
        ? dmlChunks
        : difyChunks.length
        ? difyChunks
        : normaliseChunksForPersistence([fallbackChunkText], {
              fallbackRaw: fallbackChunkText,
              defaultSource: fallbackChunkSource
          });
    logSqlPayloadStage("chunks.annotated", annotatedChunks);

    finalReport = JSON.stringify(finalPayload, null, 2);
    logSqlPayloadStage("report.serialised", finalReport);

    const generatedAt = dify?.generatedAt || new Date().toISOString();
    const difyErrorMessage = difyError ? difyError.message || String(difyError) : "";
    const enrichmentStatus = dify ? "succeeded" : "failed";

    const originalResult = typeof analysis?.result === "string" ? analysis.result : rawReport;
    const analysisPayload =
        analysis && typeof analysis === "object" ? { ...analysis } : originalResult ? {} : null;

    if (analysisPayload) {
        if (originalResult && typeof analysisPayload.originalResult !== "string") {
            analysisPayload.originalResult = originalResult;
        }
        if (rawReport && typeof analysisPayload.rawReport !== "string") {
            analysisPayload.rawReport = rawReport;
        }
        analysisPayload.result = finalReport;
        analysisPayload.enriched = Boolean(dify);
        if (!analysisPayload.enrichmentStatus) {
            analysisPayload.enrichmentStatus = enrichmentStatus;
        }
        analysisPayload.staticReport = staticReportPayload;
        analysisPayload.dmlReport = dmlReportPayload;
        analysisPayload.dmlSegments = dmlSegments;
        analysisPayload.dmlSummary = dmlSummary;
        analysisPayload.dmlIssues = cloneIssueListForPersistence(aiIssuesForPersistence);
        if (dmlAggregated) {
            analysisPayload.dmlAggregated = dmlAggregated;
        }
        analysisPayload.combinedSummary = compositeSummary;
        analysisPayload.combinedIssues = combinedIssues;
        analysisPayload.aggregatedReports = aggregatedReports;
        if (parsedDify && typeof parsedDify === "object") {
            analysisPayload.difyReport = parsedDify;
            analysisPayload.difySummary = difySummary;
            analysisPayload.difyIssues = difyIssuesRaw;
        }
        if (dmlErrorMessage) {
            analysisPayload.dmlErrorMessage = dmlErrorMessage;
        }
        if (dmlConversationId) {
            analysisPayload.dmlConversationId = dmlConversationId;
        }
        if (dmlGeneratedAt) {
            analysisPayload.dmlGeneratedAt = dmlGeneratedAt;
        }
        if (difyErrorMessage) {
            analysisPayload.difyErrorMessage = difyErrorMessage;
        } else if (!dify) {
            analysisPayload.difyErrorMessage = "";
        }
    }
    logSqlPayloadStage("analysis.payload", analysisPayload);

    const sourceLabels = ["sql-rule-engine"];
    if (dmlSegments.length) {
        sourceLabels.push(dmlPrompt ? "dml-dify" : "dml");
    }
    if (dify) {
        sourceLabels.push("dify");
    }

    const result = {
        report: finalReport,
        conversationId: typeof dify?.conversationId === "string" ? dify.conversationId : "",
        chunks: annotatedChunks,
        segments,
        generatedAt,
        analysis: analysisPayload,
        rawReport,
        dify: dify || null,
        dml: dmlReportPayload,
        source: sourceLabels.join("+"),
        enrichmentStatus,
        difyErrorMessage: difyErrorMessage || undefined,
        dmlErrorMessage: dmlErrorMessage || undefined
    };
    logSqlPayloadStage("buildSqlReportPayload.output", result);
    return result;
}

export function isSqlPath(filePath) {
    if (!filePath || typeof filePath !== "string") {
        return false;
    }
    return filePath.trim().toLowerCase().endsWith(".sql");
}<|MERGE_RESOLUTION|>--- conflicted
+++ resolved
@@ -30,7 +30,6 @@
     console.log(`[sql-report] ${label}: ${safeSerialiseForLog(value)}`);
 }
 
-<<<<<<< HEAD
 function cloneValue(value) {
     if (Array.isArray(value)) {
         return value.map((entry) => cloneValue(entry));
@@ -154,8 +153,6 @@
     return result;
 }
 
-=======
->>>>>>> aae25400
 function serialiseChunkText(value, fallback = "") {
     if (typeof value === "string") {
         const trimmed = value.trim();
@@ -1098,7 +1095,6 @@
 
     const compositeSummary = buildCompositeSummary(staticSummary, dmlSummary, difySummary, combinedIssues);
     logSqlPayloadStage("summary.composite", compositeSummary);
-<<<<<<< HEAD
 
     const staticIssuesForPersistence = cloneIssueListForPersistence(staticIssues);
     const aiIssuesForPersistence = filterAiIssuesForPersistence(dmlIssues);
@@ -1129,8 +1125,6 @@
         staticReportPayload.enrichment = parsedDify;
     }
 
-=======
->>>>>>> aae25400
     const finalPayload = {
         summary: compositeSummary,
         issues: combinedIssues,
@@ -1160,7 +1154,6 @@
         };
     }
 
-<<<<<<< HEAD
     const fallbackChunkText =
         dmlReportTextHuman || dmlReportText || difyReport || rawReport || content || "";
     const fallbackChunkSource = dmlReportTextHuman || dmlReportText ? "dml_prompt" : "dify_workflow";
@@ -1173,11 +1166,6 @@
               defaultSource: fallbackChunkSource
           });
     logSqlPayloadStage("chunks.annotated", annotatedChunks);
-=======
-    if (dmlAggregated) {
-        finalPayload.reports.dml_prompt.aggregated = dmlAggregated;
-    }
->>>>>>> aae25400
 
     const fallbackChunkText =
         dmlReportTextHuman || dmlReportText || difyReport || rawReport || content || "";
