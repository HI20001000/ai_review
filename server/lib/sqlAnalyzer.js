--- conflicted
+++ resolved
@@ -22,7 +22,6 @@
     console.log(`[sql-report] ${label}: ${jsonString}`);
 }
 
-<<<<<<< HEAD
 function pickFirstString(...candidates) {
     for (const value of candidates) {
         if (typeof value === "string") {
@@ -156,8 +155,6 @@
     }
 }
 
-=======
->>>>>>> e0377e1d
 function cloneValue(value) {
     if (Array.isArray(value)) {
         return value.map((entry) => cloneValue(entry));
@@ -1316,12 +1313,6 @@
         staticReportPayload.enrichment = parsedDify;
     }
 
-<<<<<<< HEAD
-=======
-    const combinedIssuesJson = serialiseIssuesJson(combinedIssuesForReports);
-    logIssuesJson("combined.issues.json.post_aggregate", combinedIssuesJson);
-
->>>>>>> e0377e1d
     const finalPayload = {
         summary: compositeSummary,
         issues: combinedIssues,
@@ -1497,11 +1488,7 @@
         enrichmentStatus,
         difyErrorMessage: difyErrorMessage || undefined,
         dmlErrorMessage: dmlErrorMessage || undefined,
-<<<<<<< HEAD
         combinedReportJson,
-=======
-        combinedReportJson: combinedIssuesJson,
->>>>>>> e0377e1d
         staticReportJson: staticIssuesJson,
         aiReportJson: aiIssuesJson
     };
