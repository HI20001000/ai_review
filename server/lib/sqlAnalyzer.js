import { spawn } from "node:child_process";
import { fileURLToPath } from "node:url";
import { dirname, resolve } from "node:path";
import {
    getDifyConfigSummary,
    partitionContent,
    requestDifyJsonEnrichment,
    requestDifyReport
} from "./difyClient.js";

const __filename = fileURLToPath(import.meta.url);
const __dirname = dirname(__filename);
const SCRIPT_PATH = resolve(__dirname, "sql_rule_engine.py");

function logIssuesJson(label, jsonString) {
    if (typeof console === "undefined" || typeof console.log !== "function") {
        return;
    }
    if (!jsonString || typeof jsonString !== "string" || !jsonString.trim()) {
        return;
    }
    console.log(`[sql-report] ${label}: ${jsonString}`);
}

function cloneValue(value) {
    if (Array.isArray(value)) {
        return value.map((entry) => cloneValue(entry));
    }
    if (value && typeof value === "object") {
        const result = {};
        for (const [key, entry] of Object.entries(value)) {
            result[key] = cloneValue(entry);
        }
        return result;
    }
    return value;
}

function cloneIssueListForPersistence(issues) {
    if (!Array.isArray(issues)) {
        return [];
    }
    const result = [];
    for (const issue of issues) {
        if (!issue || typeof issue !== "object" || Array.isArray(issue)) {
            continue;
        }
        result.push(cloneValue(issue));
    }
    return result;
}

function serialiseIssuesJson(issues) {
    const safeIssues = cloneIssueListForPersistence(issues);
    try {
        return JSON.stringify({ issues: safeIssues }, null, 2);
    } catch (error) {
        try {
            return JSON.stringify({ issues: safeIssues });
        } catch (_nestedError) {
            return "{\"issues\":[]}";
        }
    }
}

function normaliseFallbackSource(issue) {
    if (!issue || typeof issue !== "object") {
        return "";
    }
    const value = issue.fallbackSource || issue.fallback_source || issue.fallback;
    return typeof value === "string" ? value.trim().toLowerCase() : "";
}

function hasAuthoritativeAiMarker(issue) {
    if (!issue || typeof issue !== "object") {
        return false;
    }
    const directRule = typeof issue.rule_id === "string" ? issue.rule_id.trim() : "";
    if (directRule) {
        return true;
    }
    if (Array.isArray(issue.rule_ids) && issue.rule_ids.some((entry) => typeof entry === "string" && entry.trim())) {
        return true;
    }
    if (Array.isArray(issue.severity_levels) && issue.severity_levels.some((entry) => typeof entry === "string" && entry.trim())) {
        return true;
    }
    const severity = typeof issue.severity === "string" ? issue.severity.trim() : "";
    if (severity) {
        return true;
    }
    if (Array.isArray(issue.details)) {
        for (const detail of issue.details) {
            if (hasAuthoritativeAiMarker(detail)) {
                return true;
            }
        }
    }
    return false;
}

function filterAiIssuesForPersistence(issues) {
    const list = Array.isArray(issues) ? issues : [];
    const authoritative = [];
    const fallback = [];

    for (const issue of list) {
        if (!issue || typeof issue !== "object") {
            continue;
        }
        const fallbackSource = normaliseFallbackSource(issue);
        if (fallbackSource === "markdown") {
            fallback.push(issue);
            continue;
        }
        if (hasAuthoritativeAiMarker(issue)) {
            authoritative.push(issue);
        } else {
            fallback.push(issue);
        }
    }

    if (authoritative.length) {
        return cloneIssueListForPersistence(authoritative);
    }

    const filteredFallback = fallback.length
        ? list.filter((issue) => normaliseFallbackSource(issue) !== "markdown")
        : list;

    return cloneIssueListForPersistence(filteredFallback);
}

function normaliseIdentitySegment(value) {
    if (value === null || value === undefined) {
        return "";
    }
    if (Array.isArray(value)) {
        return value
            .map((entry) => normaliseIdentitySegment(entry))
            .filter((segment) => Boolean(segment))
            .join("|");
    }
    if (value instanceof Date) {
        return Number.isNaN(value.getTime()) ? "" : value.toISOString();
    }
    if (typeof value === "number" || typeof value === "boolean") {
        return String(value);
    }
    if (typeof value === "string") {
        const trimmed = value.trim();
        return trimmed;
    }
    return "";
}

function normaliseReportSourceKey(value) {
    if (typeof value !== "string") {
        return "";
    }
    return value.replace(/[^a-z0-9]/gi, "").toLowerCase();
}

function createIssueIdentity(issue) {
    if (!issue || typeof issue !== "object" || Array.isArray(issue)) {
        return "";
    }
    const ruleId = issue.rule_id ?? issue.ruleId ?? "";
    const message = issue.message ?? "";
    const fallbackMessage =
        !message && Array.isArray(issue.issues) && issue.issues.length ? issue.issues : [];
    const snippet = issue.snippet ?? issue.statement ?? issue.evidence ?? "";
    const objectName = issue.object ?? "";
    const lineValue = Array.isArray(issue.line)
        ? issue.line
        : issue.line ?? issue.lineNumber ?? issue.line_no ?? "";
    const columnValue = Array.isArray(issue.column)
        ? issue.column
        : issue.column ?? issue.columnNumber ?? issue.column_no ?? "";
    const sourceCandidate =
        issue.source ?? issue.analysis_source ?? issue.analysisSource ?? issue.from ?? issue.origin ?? "";
    const sourceKey = normaliseReportSourceKey(sourceCandidate);
    const segments = [
        ruleId,
        message,
        fallbackMessage,
        snippet,
        objectName,
        lineValue,
        columnValue,
        sourceKey
    ]
        .map((segment) => normaliseIdentitySegment(segment))
        .filter((segment) => Boolean(segment));

    if (segments.length) {
        return segments.join("::");
    }

    try {
        return JSON.stringify(issue);
    } catch (error) {
        return "";
    }
}

function dedupeIssueList(issues) {
    if (!Array.isArray(issues)) {
        return [];
    }
    const seen = new Set();
    const result = [];
    for (const issue of issues) {
        if (!issue || typeof issue !== "object" || Array.isArray(issue)) {
            continue;
        }
        const key = createIssueIdentity(issue);
        if (key && seen.has(key)) {
            continue;
        }
        if (key) {
            seen.add(key);
        }
        result.push(cloneValue(issue));
    }
    return result;
}

function serialiseChunkText(value, fallback = "") {
    if (typeof value === "string") {
        const trimmed = value.trim();
        if (trimmed) {
            return value;
        }
        return fallback || value;
    }
    if (value === null || value === undefined) {
        return fallback || "";
    }
    try {
        return JSON.stringify(value, null, 2);
    } catch (error) {
        return String(value);
    }
}

function normaliseChunksForPersistence(chunks, { fallbackRaw = "", defaultSource = "" } = {}) {
    const list = Array.isArray(chunks) ? chunks : [];
    if (!list.length) {
        return [];
    }
    const total = list.length;
    return list.map((entry, offset) => {
        const index = offset + 1;
        if (entry && typeof entry === "object" && !Array.isArray(entry)) {
            const clone = { ...entry };
            const answerCandidate =
                typeof clone.answer === "string" && clone.answer.trim()
                    ? clone.answer
                    : typeof clone.rawAnalysis === "string" && clone.rawAnalysis.trim()
                    ? clone.rawAnalysis
                    : typeof clone.raw === "string" && clone.raw.trim()
                    ? clone.raw
                    : typeof clone.text === "string"
                    ? clone.text
                    : null;
            const answer = serialiseChunkText(answerCandidate, fallbackRaw);
            const numericIndex = Number(clone.index);
            const numericTotal = Number(clone.total);
            clone.index = Number.isFinite(numericIndex) && numericIndex > 0 ? numericIndex : index;
            clone.total = Number.isFinite(numericTotal) && numericTotal > 0 ? numericTotal : total;
            clone.answer = answer;
            if (typeof clone.raw !== "string" || !clone.raw.trim()) {
                clone.raw = answer;
            }
            if (typeof clone.rawAnalysis !== "string" || !clone.rawAnalysis.trim()) {
                clone.rawAnalysis = clone.raw;
            }
            if (defaultSource && !clone.source) {
                clone.source = defaultSource;
            }
            return clone;
        }
        const answer = serialiseChunkText(entry, fallbackRaw);
        const base = {
            index,
            total,
            answer,
            raw: answer
        };
        if (defaultSource) {
            base.source = defaultSource;
        }
        return base;
    });
}

function replaceRangeWithSpaces(text, start, end) {
    if (!text || start >= end) return text;
    const replacement = text
        .slice(start, end)
        .split("")
        .map((ch) => (ch === "\n" ? "\n" : " "))
        .join("");
    return `${text.slice(0, start)}${replacement}${text.slice(end)}`;
}

function maskBlockComments(sqlText) {
    if (!sqlText) return "";
    const blockRegex = /\/\*[\s\S]*?\*\//g;
    let masked = sqlText;
    let match;
    while ((match = blockRegex.exec(sqlText)) !== null) {
        masked = replaceRangeWithSpaces(masked, match.index, match.index + match[0].length);
    }
    return masked;
}

function maskCommentsAndStrings(sqlText) {
    if (!sqlText) return "";
    let masked = maskBlockComments(sqlText);
    const lineRegex = /--.*?$/gm;
    let match;
    while ((match = lineRegex.exec(masked)) !== null) {
        masked = replaceRangeWithSpaces(masked, match.index, match.index + match[0].length);
    }

    const stringPatterns = [
        /'(?:''|[^'])*'/gs,
        /"(?:""|[^"])*"/gs
    ];
    for (const pattern of stringPatterns) {
        while ((match = pattern.exec(masked)) !== null) {
            masked = replaceRangeWithSpaces(masked, match.index, match.index + match[0].length);
        }
    }

    return masked;
}

function stripSqlComments(sqlText) {
    if (typeof sqlText !== "string" || !sqlText.length) {
        return "";
    }

    let result = "";
    let index = 0;
    const length = sqlText.length;
    let inSingleQuote = false;
    let inDoubleQuote = false;

    while (index < length) {
        const char = sqlText[index];
        const next = index + 1 < length ? sqlText[index + 1] : "";

        if (!inSingleQuote && !inDoubleQuote) {
            if (char === "-" && next === "-") {
                index += 2;
                while (index < length) {
                    const lineChar = sqlText[index];
                    if (lineChar === "\r" && sqlText[index + 1] === "\n") {
                        result += "\r\n";
                        index += 2;
                        break;
                    }
                    if (lineChar === "\n" || lineChar === "\r") {
                        result += lineChar;
                        index += 1;
                        break;
                    }
                    index += 1;
                }
                continue;
            }

            if (char === "/" && next === "*") {
                index += 2;
                while (index < length) {
                    const blockChar = sqlText[index];
                    const blockNext = sqlText[index + 1];
                    if (blockChar === "*" && blockNext === "/") {
                        index += 2;
                        break;
                    }
                    if (blockChar === "\r" && blockNext === "\n") {
                        result += "\r\n";
                        index += 2;
                        continue;
                    }
                    if (blockChar === "\n" || blockChar === "\r") {
                        result += blockChar;
                        index += 1;
                        continue;
                    }
                    index += 1;
                }
                continue;
            }
        }

        result += char;

        if (char === "'" && !inDoubleQuote) {
            if (inSingleQuote) {
                if (next === "'") {
                    result += "'";
                    index += 2;
                    continue;
                }
                inSingleQuote = false;
            } else {
                inSingleQuote = true;
            }
        } else if (char === '"' && !inSingleQuote) {
            if (inDoubleQuote) {
                if (next === '"') {
                    result += '"';
                    index += 2;
                    continue;
                }
                inDoubleQuote = false;
            } else {
                inDoubleQuote = true;
            }
        }

        index += 1;
    }

    return result;
}

function findStatementTerminator(maskedSql, startIndex) {
    if (!maskedSql || startIndex >= maskedSql.length) {
        return maskedSql ? maskedSql.length : 0;
    }
    for (let index = startIndex; index < maskedSql.length; index += 1) {
        if (maskedSql[index] === ";") {
            return index + 1;
        }
    }
    return maskedSql.length;
}

function indexToLineCol(text, index) {
    const prior = text.slice(0, index);
    const line = prior.split("\n").length;
    const lastNewline = prior.lastIndexOf("\n");
    const column = index - (lastNewline === -1 ? 0 : lastNewline + 1) + 1;
    return { line, column };
}

function extractDmlStatements(sqlText) {
    if (typeof sqlText !== "string" || !sqlText.trim()) {
        return [];
    }
    const masked = maskCommentsAndStrings(sqlText);
    const regex = /\b(INSERT|UPDATE|DELETE)\b/gi;
    const segments = [];
    let match;
    while ((match = regex.exec(masked)) !== null) {
        const start = match.index;
        const end = findStatementTerminator(masked, start);
        const snippet = sqlText.slice(start, end);
        const cleanedSnippet = stripSqlComments(snippet).trim();
        if (!cleanedSnippet) continue;
        const startMeta = indexToLineCol(sqlText, start);
        const endMeta = indexToLineCol(sqlText, end);
        segments.push({
            index: segments.length + 1,
            text: cleanedSnippet,
            rawText: snippet.trim(),
            start,
            end,
            startLine: startMeta.line,
            startColumn: startMeta.column,
            endLine: endMeta.line,
            endColumn: endMeta.column
        });
    }
    return segments;
}

function parseCommand(command) {
    if (!command || typeof command !== "string") {
        return null;
    }
    const parts = command.trim().split(/\s+/).filter(Boolean);
    if (parts.length === 0) {
        return null;
    }
    return { command: parts[0], args: parts.slice(1) };
}

function gatherPythonCandidates() {
    const envCandidates = [
        process.env.SQL_ANALYZER_PYTHON,
        process.env.PYTHON,
        process.env.PYTHON_PATH,
        process.env.PYTHON3_PATH
    ]
        .map(parseCommand)
        .filter(Boolean);

    const defaultCandidates = ["python3", "python", "py -3", "py"]
        .map(parseCommand)
        .filter(Boolean);

    const seen = new Set();
    const deduped = [];
    for (const candidate of [...envCandidates, ...defaultCandidates]) {
        const key = `${candidate.command} ${candidate.args.join(" ")}`.trim();
        if (seen.has(key)) continue;
        seen.add(key);
        deduped.push(candidate);
    }
    return deduped;
}

function isMissingInterpreterError(error, stderr) {
    if (!error) return false;
    if (error.code === "ENOENT") {
        return true;
    }
    const message = [error.message, stderr].filter(Boolean).join("\n");
    return /python was not found/i.test(message);
}

function runPythonCandidate(candidate, sqlText) {
    return new Promise((resolve, reject) => {
        const args = [...candidate.args, "-u", SCRIPT_PATH];
        const child = spawn(candidate.command, args, { stdio: ["pipe", "pipe", "pipe"] });

        let stdout = "";
        let stderr = "";
        let stdinError = null;

        child.stdout.setEncoding("utf8");
        child.stdout.on("data", (chunk) => {
            stdout += chunk;
        });

        child.stderr.setEncoding("utf8");
        child.stderr.on("data", (chunk) => {
            stderr += chunk;
        });

        child.stdin.on("error", (error) => {
            stdinError = error;
        });

        child.on("error", (error) => {
            const err = error;
            err.stderr = stderr;
            reject(err);
        });

        child.on("close", (code) => {
            if (code !== 0) {
                const error = new Error(`Python analyzer exited with code ${code}`);
                error.stderr = stderr;
                if (stdinError) {
                    error.stdinError = stdinError;
                }
                reject(error);
                return;
            }
            resolve({ stdout, stderr });
        });

        try {
            child.stdin.end(sqlText ?? "");
        } catch (error) {
            reject(error);
        }
    });
}

let cachedInterpreter = null;

async function executeSqlAnalysis(sqlText) {
    const candidates = cachedInterpreter ? [cachedInterpreter] : gatherPythonCandidates();
    let lastError = null;

    for (const candidate of candidates) {
        try {
            const { stdout } = await runPythonCandidate(candidate, sqlText);
            const trimmed = stdout.trim();
            if (!trimmed) {
                const emptyError = new Error("SQL 分析器未返回任何輸出");
                emptyError.stderr = stdout;
                throw emptyError;
            }
            let parsed;
            try {
                parsed = JSON.parse(trimmed);
            } catch (parseError) {
                const errorMessage = `無法解析 SQL 分析器輸出：${trimmed}`;
                const error = new Error(errorMessage);
                error.stderr = trimmed;
                if (/python was not found/i.test(trimmed)) {
                    error.missingInterpreter = true;
                }
                throw error;
            }
            if (parsed.error) {
                const engineError = new Error(parsed.error);
                engineError.stderr = parsed.error;
                throw engineError;
            }
            if (typeof parsed.result !== "string") {
                const invalidError = new Error("SQL 分析器輸出缺少 result 欄位");
                invalidError.stderr = JSON.stringify(parsed);
                throw invalidError;
            }
            cachedInterpreter = candidate;
            return parsed;
        } catch (error) {
            const stderr = error?.stderr || "";
            if (error?.missingInterpreter || isMissingInterpreterError(error, stderr)) {
                lastError = error;
                cachedInterpreter = null;
                continue;
            }
            throw error;
        }
    }

    const hint =
        "無法找到可用的 Python 執行檔。請在環境變數 SQL_ANALYZER_PYTHON 或 PYTHON_PATH 中指定完整的 python.exe 路徑，或確保 'python' 指令可用。";
    const error = new Error(lastError?.message ? `${lastError.message}\n${hint}` : hint);
    error.stderr = lastError?.stderr;
    throw error;
}

function extractJsonFromText(value) {
    if (value == null) {
        return "";
    }
    if (typeof value === "object") {
        try {
            return JSON.stringify(value);
        } catch (_error) {
            return "";
        }
    }
    if (typeof value !== "string") {
        return "";
    }

    const trimmed = value.trim();
    if (!trimmed) {
        return "";
    }

    const candidates = [];

    const fenceMatch = trimmed.match(/```(?:json)?\s*([\s\S]*?)```/i);
    if (fenceMatch && fenceMatch[1]) {
        candidates.push(fenceMatch[1].trim());
    }

    const braceStart = trimmed.indexOf("{");
    const braceEnd = trimmed.lastIndexOf("}");
    if (braceStart !== -1 && braceEnd !== -1 && braceEnd > braceStart) {
        candidates.push(trimmed.slice(braceStart, braceEnd + 1));
    }

    candidates.push(trimmed);

    for (const candidate of candidates) {
        try {
            const parsed = JSON.parse(candidate);
            return JSON.stringify(parsed);
        } catch (_error) {
            continue;
        }
    }

    return "";
}

function normaliseDifyOutput(dify, rawReport) {
    if (!dify || typeof dify !== "object") {
        return dify ?? null;
    }

    const resolvedReport = extractJsonFromText(dify.report ?? dify.answer ?? "");
    const normalisedReport = resolvedReport || rawReport || "";

    const normalisedChunks = Array.isArray(dify.chunks)
        ? dify.chunks.map((chunk) => ({
              ...chunk,
              answer: extractJsonFromText(chunk?.answer) || chunk?.answer || "",
              raw: chunk?.raw
          }))
        : dify.chunks;

    return {
        ...dify,
        report: normalisedReport,
        chunks: normalisedChunks,
        originalReport: typeof dify.report === "string" ? dify.report : rawReport || "",
        originalChunks: Array.isArray(dify.chunks) ? dify.chunks : undefined
    };
}

function parseStaticReport(rawReport) {
    if (typeof rawReport !== "string") {
        return null;
    }
    let candidate = rawReport.trim();
    if (!candidate) {
        return null;
    }
    for (let depth = 0; depth < 3; depth += 1) {
        try {
            const parsed = JSON.parse(candidate);
            if (typeof parsed === "string") {
                const trimmed = parsed.trim();
                if (trimmed && trimmed !== candidate) {
                    candidate = trimmed;
                    continue;
                }
                break;
            }
            if (parsed && typeof parsed === "object") {
                return parsed;
            }
            break;
        } catch (error) {
            break;
        }
    }
    return null;
}

function normaliseStaticMetadata(metadata) {
    const base = metadata && typeof metadata === "object" ? { ...metadata } : {};
    if (!base.analysis_source) {
        base.analysis_source = "static_analyzer";
    }
    if (!base.engine) {
        base.engine = "sql_rule_engine";
    }
    return base;
}

function normaliseStaticSummary(summary, fallbackExtension = ".sql") {
    const source = summary && typeof summary === "object" ? summary : {};
    const normalised = { ...source };
    const byRule = normalised.by_rule || normalised.byRule;
    if (byRule && typeof byRule === "object" && !Array.isArray(byRule)) {
        normalised.by_rule = { ...byRule };
    } else if (!normalised.by_rule) {
        normalised.by_rule = {};
    }
    if (typeof normalised.file_extension !== "string" && typeof normalised.fileExtension === "string") {
        normalised.file_extension = normalised.fileExtension;
    }
    if (typeof normalised.file_extension !== "string" && fallbackExtension) {
        normalised.file_extension = fallbackExtension;
    }
    const totalCandidate = normalised.total_issues ?? normalised.totalIssues;
    const numericTotal = Number(totalCandidate);
    if (Number.isFinite(numericTotal)) {
        normalised.total_issues = numericTotal;
    }
    if (!normalised.analysis_source) {
        normalised.analysis_source = "static_analyzer";
    }
    return normalised;
}

function normaliseDmlSummary(segments, dmlPrompt, dmlError) {
    const totalSegments = Array.isArray(segments) ? segments.length : 0;
    const chunkCount = Array.isArray(dmlPrompt?.chunks) ? dmlPrompt.chunks.length : 0;
    const hasReport = typeof dmlPrompt?.report === "string" && dmlPrompt.report.trim().length > 0;
    const summary = {
        analysis_source: "dml_prompt",
        total_segments: totalSegments,
        analyzed_segments: chunkCount || (hasReport ? totalSegments : 0),
        generated_at: dmlPrompt?.generatedAt || null
    };

    let status = "idle";
    if (totalSegments === 0) {
        status = "idle";
    } else if (dmlPrompt) {
        status = "succeeded";
    } else if (dmlError) {
        status = "failed";
    } else {
        status = "pending";
    }
    summary.status = status;

    const errorMessage = dmlError?.message || (typeof dmlError === "string" ? dmlError : "");
    if (errorMessage) {
        summary.error_message = errorMessage;
    }

    const aggregated = dmlPrompt && typeof dmlPrompt.aggregated === "object" ? dmlPrompt.aggregated : null;
    if (aggregated) {
        const aggregatedIssueCount = Array.isArray(aggregated.issues) ? aggregated.issues.length : 0;
        const aggregatedTotalCandidate = Number(aggregated.total_issues ?? aggregated.totalIssues);
        if (Number.isFinite(aggregatedTotalCandidate)) {
            summary.total_issues = aggregatedTotalCandidate;
        } else if (aggregatedIssueCount) {
            summary.total_issues = aggregatedIssueCount;
        }

        const aggregatedSeverity =
            aggregated.by_severity && typeof aggregated.by_severity === "object" && !Array.isArray(aggregated.by_severity)
                ? aggregated.by_severity
                : aggregated.bySeverity && typeof aggregated.bySeverity === "object" && !Array.isArray(aggregated.bySeverity)
                ? aggregated.bySeverity
                : null;
        if (aggregatedSeverity) {
            summary.by_severity = { ...aggregatedSeverity };
        }

        const aggregatedRules =
            aggregated.by_rule && typeof aggregated.by_rule === "object" && !Array.isArray(aggregated.by_rule)
                ? aggregated.by_rule
                : aggregated.byRule && typeof aggregated.byRule === "object" && !Array.isArray(aggregated.byRule)
                ? aggregated.byRule
                : null;
        if (aggregatedRules) {
            summary.by_rule = { ...aggregatedRules };
        }

        const messages = Array.isArray(aggregated.messages)
            ? aggregated.messages
                  .map((item) => (typeof item === "string" ? item.trim() : ""))
                  .filter((item) => item.length)
            : [];
        const messageText = typeof aggregated.message === "string" ? aggregated.message.trim() : "";
        if (messageText) {
            summary.message = messageText;
        } else if (messages.length) {
            summary.message = messages.join(" ");
        }
        if (messages.length) {
            summary.messages = messages;
        }
    }

    return summary;
}

function collectRuleCountsFromIssues(issues) {
    const result = {};
    if (!Array.isArray(issues)) {
        return result;
    }

    for (const issue of issues) {
        if (!issue || typeof issue !== "object") continue;

        const ruleValues = [];
        if (Array.isArray(issue.rule_ids)) {
            ruleValues.push(...issue.rule_ids);
        }
        if (Array.isArray(issue.ruleIds)) {
            ruleValues.push(...issue.ruleIds);
        }
        ruleValues.push(issue.rule_id, issue.ruleId, issue.rule);

        const uniqueRules = new Set();
        for (const value of ruleValues) {
            if (value === null || value === undefined) continue;
            const stringValue = typeof value === "string" ? value : String(value);
            const trimmed = stringValue.trim();
            if (!trimmed) continue;
            uniqueRules.add(trimmed);
        }

        if (!uniqueRules.size) continue;

        for (const rule of uniqueRules) {
            result[rule] = (result[rule] || 0) + 1;
        }
    }

    return result;
}

function annotateIssueSource(issue, source) {
    if (!issue || typeof issue !== "object") {
        return issue;
    }
    if (issue.source || issue.analysis_source) {
        return issue;
    }
    return { ...issue, source };
}

function normaliseDifySummary(summarySource, issueCount = 0) {
    if (!summarySource || typeof summarySource !== "object") {
        return null;
    }

    const rawSummary = summarySource.summary;
    if (rawSummary && typeof rawSummary === "object" && !Array.isArray(rawSummary)) {
        const summary = { ...rawSummary };
        if (!summary.analysis_source && !summary.analysisSource) {
            summary.analysis_source = "dify_workflow";
        }
        if (
            summary.total_issues === undefined &&
            summary.totalIssues === undefined &&
            Number.isFinite(issueCount)
        ) {
            summary.total_issues = issueCount;
        }
        return summary;
    }

    const message = typeof rawSummary === "string" ? rawSummary.trim() : "";
    const totalCandidate = Number(summarySource.total_issues ?? summarySource.totalIssues);
    const totalIssues = Number.isFinite(totalCandidate) ? totalCandidate : issueCount;
    const summary = {
        analysis_source: "dify_workflow",
        total_issues: Number.isFinite(totalIssues) ? totalIssues : 0
    };
    if (message) {
        summary.message = message;
    }
    return summary;
}

function buildCompositeSummary(staticSummary, dmlSummary, difySummary, issues) {
    const ruleCounts = collectRuleCountsFromIssues(issues);
    const hasRuleCounts = Object.keys(ruleCounts).length > 0;
    const staticByRule =
        staticSummary?.by_rule && typeof staticSummary.by_rule === "object" && !Array.isArray(staticSummary.by_rule)
            ? { ...staticSummary.by_rule }
            : {};

    const byRule = hasRuleCounts ? ruleCounts : staticByRule;

    const fileExtension = typeof staticSummary?.file_extension === "string"
        ? staticSummary.file_extension
        : typeof staticSummary?.fileExtension === "string"
        ? staticSummary.fileExtension
        : ".sql";

    const totalIssues = Array.isArray(issues) ? issues.length : 0;

    const sources = {};
    if (staticSummary) {
        sources.static_analyzer = staticSummary;
    }
    if (dmlSummary) {
        sources.dml_prompt = dmlSummary;
    }
    if (difySummary) {
        sources.dify_workflow = difySummary;
    }

    const composite = {
        total_issues: totalIssues,
        by_rule: byRule,
        file_extension: fileExtension,
        analysis_source: "composite",
        sources
    };

    const messages = [];
    if (typeof staticSummary?.message === "string" && staticSummary.message.trim()) {
        messages.push(staticSummary.message.trim());
    }
    if (typeof difySummary?.message === "string" && difySummary.message.trim()) {
        messages.push(difySummary.message.trim());
    }
    if (messages.length) {
        composite.message = messages.join(" ");
    }

    return composite;
}

export async function analyseSqlToReport(sqlText, options = {}) {
    const analysis = await executeSqlAnalysis(sqlText);
    const rawReport = typeof analysis?.result === "string" ? analysis.result : "";
    const trimmedReport = rawReport.trim();
    const dmlSegments = extractDmlStatements(sqlText);

    if (!trimmedReport) {
        return {
            analysis,
            dify: null,
            difyError: null,
            dml: { segments: dmlSegments, dify: null },
            dmlError: null
        };
    }

    const {
        projectId = "",
        projectName = "",
        path = "",
        userId = "",
        files = undefined
    } = options || {};

    const resolvedProjectName = projectName || projectId || "sql-report";
    const resolvedUserId = typeof userId === "string" && userId.trim() ? userId.trim() : undefined;
    const analysisFilePath = path ? `${path}.analysis.json` : "analysis.json";
    const segments = partitionContent(trimmedReport);
    const summary = getDifyConfigSummary();

    let dmlPrompt = null;
    let dmlError = null;
    if (dmlSegments.length) {
        const segmentTexts = dmlSegments.map((segment) => segment.text);
        const dmlFilePath = path ? `${path}.dml.txt` : "analysis.dml.txt";
        try {
            console.log(
                `[sql+dml] Running prompt analysis project=${projectId || resolvedProjectName} path=${dmlFilePath} segments=${segmentTexts.length}`
            );
            dmlPrompt = await requestDifyReport({
                projectName: resolvedProjectName,
                filePath: dmlFilePath,
                content: segmentTexts.join("\n\n"),
                userId: resolvedUserId,
                segments: segmentTexts,
                files
            });
        } catch (error) {
            dmlError = error;
            const message = error?.message || String(error);
            console.warn(
                `[sql+dml] Failed to analyse DML segments project=${projectId || resolvedProjectName} path=${dmlFilePath} :: ${message}`,
                error
            );
        }
    }

    console.log(
        `[sql+dify] Enriching SQL analysis project=${projectId || resolvedProjectName} path=${path || analysisFilePath} ` +
            `segments=${segments.length} maxSegmentChars=${summary.maxSegmentChars}`
    );

    try {
        const difyRaw = await requestDifyJsonEnrichment({
            projectName: resolvedProjectName,
            filePath: analysisFilePath,
            content: trimmedReport,
            userId: resolvedUserId,
            segments,
            files
        });
        const dify = normaliseDifyOutput(difyRaw, trimmedReport);
        return { analysis, dify, difyError: null, dml: { segments: dmlSegments, dify: dmlPrompt }, dmlError };
    } catch (error) {
        const message = error?.message || String(error);
        const locationLabel = path || analysisFilePath;
        console.warn(
            `[sql+dify] Falling back to static SQL analysis project=${projectId || resolvedProjectName} path=${locationLabel} :: ${message}`,
            error
        );
        return { analysis, dify: null, difyError: error, dml: { segments: dmlSegments, dify: dmlPrompt }, dmlError };
    }
}

export function buildSqlReportPayload({ analysis, content, dify, difyError, dml, dmlError }) {

    const rawReport = typeof analysis?.result === "string" ? analysis.result : "";

    const difyReport = typeof dify?.report === "string" && dify.report.trim().length
        ? dify.report
        : rawReport;

    const difyChunks = normaliseChunksForPersistence(
        Array.isArray(dify?.chunks) ? dify.chunks : [],
        { fallbackRaw: rawReport, defaultSource: "dify_workflow" }
    );
    const segments = dify?.segments && Array.isArray(dify.segments) && dify.segments.length
        ? dify.segments
        : [rawReport || content || ""];
    logSqlPayloadStage("segments.normalised", segments);

    const parsedStaticReport = parseStaticReport(rawReport) || {};
    logSqlPayloadStage("static.parsedReport", parsedStaticReport);
    const staticSummary = normaliseStaticSummary(parsedStaticReport.summary, ".sql");
    const staticIssues = Array.isArray(parsedStaticReport.issues) ? parsedStaticReport.issues : [];
    const staticIssuesWithSource = staticIssues.map((issue) => annotateIssueSource(issue, "static_analyzer"));
    const staticMetadata = normaliseStaticMetadata(parsedStaticReport.metadata);
    const staticReportPayload = {
        ...parsedStaticReport,
        summary: staticSummary,
        issues: staticIssues,
        metadata: staticMetadata
    };
    logSqlPayloadStage("static.reportPayload", staticReportPayload);

    const dmlSegments = Array.isArray(dml?.segments)
        ? dml.segments.map((segment, index) => ({
              ...segment,
              index: Number.isFinite(Number(segment?.index)) ? segment.index : index + 1
          }))
        : [];
    logSqlPayloadStage("dml.segments", dmlSegments);
    const dmlPrompt = dml?.dify || null;
    const dmlReportText = typeof dmlPrompt?.report === "string" ? dmlPrompt.report : "";
    const dmlReportTextHuman = typeof dmlPrompt?.textReport === "string" ? dmlPrompt.textReport : "";
    const dmlChunks = normaliseChunksForPersistence(
        Array.isArray(dmlPrompt?.chunks) ? dmlPrompt.chunks : [],
        {
            fallbackRaw: dmlReportTextHuman || dmlReportText || rawReport,
            defaultSource: "dml_prompt"
        }
    );
    const dmlSummary = normaliseDmlSummary(dmlSegments, dmlPrompt, dmlError);
    const dmlAggregated = dmlPrompt && typeof dmlPrompt.aggregated === "object" ? dmlPrompt.aggregated : null;
    const dmlIssues = Array.isArray(dmlAggregated?.issues) ? dmlAggregated.issues : [];
    const dmlIssuesWithSource = dmlIssues.map((issue) => annotateIssueSource(issue, "dml_prompt"));
    const dmlConversationId = typeof dmlPrompt?.conversationId === "string" ? dmlPrompt.conversationId : "";
    const dmlGeneratedAt = dmlPrompt?.generatedAt || null;
    const dmlErrorMessage = dmlSummary.error_message || (dmlPrompt?.error ? String(dmlPrompt.error) : "");
    const dmlReportPayload = {
        type: "dml_prompt",
        summary: dmlSummary,
        segments: dmlSegments,
        report: dmlReportText,
        reportText: dmlReportTextHuman || undefined,
        chunks: dmlChunks,
        issues: dmlIssues,
        aggregated: dmlAggregated || undefined,
        conversationId: dmlConversationId,
        generatedAt: dmlGeneratedAt,
        metadata: { analysis_source: "dml_prompt" }
    };
    logSqlPayloadStage("dml.reportPayload", dmlReportPayload);

    let finalReport = difyReport && difyReport.trim() ? difyReport : rawReport;
    let parsedDify;
    if (finalReport && finalReport.trim()) {
        try {
            parsedDify = JSON.parse(finalReport);
        } catch (error) {
            parsedDify = null;
        }
    }

    const difyIssuesRaw =
        parsedDify && typeof parsedDify === "object" && Array.isArray(parsedDify.issues) ? parsedDify.issues : [];
    const difyIssuesWithSource = difyIssuesRaw.map((issue) => annotateIssueSource(issue, "dify_workflow"));
    const combinedIssues = [...staticIssuesWithSource, ...difyIssuesWithSource, ...dmlIssuesWithSource];
    const difySummary = parsedDify && typeof parsedDify === "object"
        ? normaliseDifySummary(parsedDify, difyIssuesRaw.length)
        : null;
    logSqlPayloadStage("dify.summary", difySummary);
    logSqlPayloadStage("issues.combined", combinedIssues);

    const compositeSummary = buildCompositeSummary(staticSummary, dmlSummary, difySummary, combinedIssues);

    const staticIssuesForPersistence = cloneIssueListForPersistence(staticIssues);
    const aiIssuesForPersistence = filterAiIssuesForPersistence(dmlIssues);

    const reportsStaticIssues = cloneIssueListForPersistence(staticIssuesForPersistence);
    const reportsAiIssues = cloneIssueListForPersistence(aiIssuesForPersistence);

    const staticIssuesJson = serialiseIssuesJson(reportsStaticIssues);
    const aiIssuesJson = serialiseIssuesJson(reportsAiIssues);

    logIssuesJson("static.issues.json.pre_aggregate", staticIssuesJson);
    logIssuesJson("ai.issues.json.pre_aggregate", aiIssuesJson);

    const combinedIssuesForReports = dedupeIssueList([
        ...reportsStaticIssues,
        ...reportsAiIssues
    ]);

    dmlReportPayload.issues = cloneIssueListForPersistence(aiIssuesForPersistence);

    if (parsedDify && typeof parsedDify === "object") {
        staticReportPayload.enrichment = parsedDify;
    }

    const combinedIssuesJson = serialiseIssuesJson(combinedIssuesForReports);
    logIssuesJson("combined.issues.json.post_aggregate", combinedIssuesJson);

<<<<<<< HEAD
=======
    const issuesChunks = [];
    const chunkSources = [
        { source: "composite", json: combinedIssuesJson },
        { source: "static_analyzer", json: staticIssuesJson },
        { source: "dml_prompt", json: aiIssuesJson }
    ];

    for (const entry of chunkSources) {
        if (entry.json && typeof entry.json === "string" && entry.json.trim()) {
            issuesChunks.push({
                index: 0,
                total: 0,
                source: entry.source,
                answer: entry.json,
                raw: entry.json,
                rawAnalysis: entry.json
            });
        }
    }

    if (issuesChunks.length) {
        const total = issuesChunks.length;
        issuesChunks.forEach((chunk, offset) => {
            chunk.index = offset + 1;
            chunk.total = total;
        });
    }

>>>>>>> 926a57e2
    const finalPayload = {
        summary: compositeSummary,
        issues: combinedIssues,
        reports: {
            static_analyzer: { issues: cloneIssueListForPersistence(reportsStaticIssues) },
            dml_prompt: { issues: cloneIssueListForPersistence(reportsAiIssues) }
        },
        aggregated_reports: aggregatedReports,
        metadata: {
            analysis_source: "composite",
            components: [
                "static_analyzer",
                dmlSegments.length ? "dml_prompt" : null,
                difySummary ? "dify_workflow" : null
            ].filter(Boolean)
        }
    };
    logSqlPayloadStage("payload.final", finalPayload);

    if (parsedDify && typeof parsedDify === "object") {
        finalPayload.reports.dify_workflow = {
            type: "dify_workflow",
            summary: difySummary,
            issues: difyIssuesRaw,
            metadata: { analysis_source: "dify_workflow" },
            raw: parsedDify
        };
    }

    let annotatedChunks;
<<<<<<< HEAD
    if (dmlChunks.length) {
=======
    if (issuesChunks.length) {
        annotatedChunks = issuesChunks;
    } else if (dmlChunks.length) {
>>>>>>> 926a57e2
        annotatedChunks = dmlChunks;
    } else if (difyChunks.length) {
        annotatedChunks = difyChunks;
    } else {
        const fallbackCandidates = [
<<<<<<< HEAD
            { text: dmlReportTextHuman, source: "dml_prompt" },
            { text: dmlReportText, source: "dml_prompt" },
            { text: difyReport, source: "dify_workflow" },
=======
            { text: combinedIssuesJson, source: "composite" },
            { text: aiIssuesJson, source: "dml_prompt" },
            { text: dmlReportTextHuman, source: "dml_prompt" },
            { text: dmlReportText, source: "dml_prompt" },
            { text: difyReport, source: "dify_workflow" },
            { text: staticIssuesJson, source: "static_analyzer" },
>>>>>>> 926a57e2
            { text: rawReport, source: "static_analyzer" },
            { text: content || "", source: "content" }
        ];

        let fallbackText = "";
        let fallbackSource = "dml_prompt";
        for (const candidate of fallbackCandidates) {
            if (typeof candidate.text === "string" && candidate.text.trim()) {
                fallbackText = candidate.text;
                fallbackSource = candidate.source;
                break;
            }
        }

        annotatedChunks = fallbackText
            ? normaliseChunksForPersistence([fallbackText], {
                  fallbackRaw: fallbackText,
                  defaultSource: fallbackSource
              })
            : [];
    }
    logSqlPayloadStage("chunks.annotated", annotatedChunks);

    finalReport = JSON.stringify(finalPayload, null, 2);
    logSqlPayloadStage("report.serialised", finalReport);

    const generatedAt = dify?.generatedAt || new Date().toISOString();
    const difyErrorMessage = difyError ? difyError.message || String(difyError) : "";
    const enrichmentStatus = dify ? "succeeded" : "failed";

    const originalResult = typeof analysis?.result === "string" ? analysis.result : rawReport;
    const analysisPayload =
        analysis && typeof analysis === "object" ? { ...analysis } : originalResult ? {} : null;

    if (analysisPayload) {
        if (originalResult && typeof analysisPayload.originalResult !== "string") {
            analysisPayload.originalResult = originalResult;
        }
        if (rawReport && typeof analysisPayload.rawReport !== "string") {
            analysisPayload.rawReport = rawReport;
        }
        analysisPayload.result = finalReport;
        analysisPayload.enriched = Boolean(dify);
        if (!analysisPayload.enrichmentStatus) {
            analysisPayload.enrichmentStatus = enrichmentStatus;
        }
        analysisPayload.staticReport = staticReportPayload;
        analysisPayload.dmlReport = dmlReportPayload;
        analysisPayload.dmlSegments = dmlSegments;
        analysisPayload.dmlSummary = dmlSummary;
        analysisPayload.dmlIssues = cloneIssueListForPersistence(aiIssuesForPersistence);
        if (dmlAggregated) {
            analysisPayload.dmlAggregated = dmlAggregated;
        }
        analysisPayload.combinedSummary = compositeSummary;
        analysisPayload.combinedIssues = combinedIssues;
        analysisPayload.aggregatedReports = aggregatedReports;
        if (parsedDify && typeof parsedDify === "object") {
            analysisPayload.difyReport = parsedDify;
            analysisPayload.difySummary = difySummary;
            analysisPayload.difyIssues = difyIssuesRaw;
        }
        if (dmlErrorMessage) {
            analysisPayload.dmlErrorMessage = dmlErrorMessage;
        }
        if (dmlConversationId) {
            analysisPayload.dmlConversationId = dmlConversationId;
        }
        if (dmlGeneratedAt) {
            analysisPayload.dmlGeneratedAt = dmlGeneratedAt;
        }
        if (difyErrorMessage) {
            analysisPayload.difyErrorMessage = difyErrorMessage;
        } else if (!dify) {
            analysisPayload.difyErrorMessage = "";
        }
    }
    logSqlPayloadStage("analysis.payload", analysisPayload);

    const sourceLabels = ["sql-rule-engine"];
    if (dmlSegments.length) {
        sourceLabels.push(dmlPrompt ? "dml-dify" : "dml");
    }
    if (dify) {
        sourceLabels.push("dify");
    }

    const result = {
        report: finalReport,
        conversationId: typeof dify?.conversationId === "string" ? dify.conversationId : "",
        chunks: annotatedChunks,
        segments,
        generatedAt,
        analysis: analysisPayload,
        rawReport,
        dify: dify || null,
        dml: dmlReportPayload,
        source: sourceLabels.join("+"),
        enrichmentStatus,
        difyErrorMessage: difyErrorMessage || undefined,
        dmlErrorMessage: dmlErrorMessage || undefined,
        combinedReportJson: combinedIssuesJson,
        staticReportJson: staticIssuesJson,
        aiReportJson: aiIssuesJson
    };
    return result;
}

export function isSqlPath(filePath) {
    if (!filePath || typeof filePath !== "string") {
        return false;
    }
    return filePath.trim().toLowerCase().endsWith(".sql");
}<|MERGE_RESOLUTION|>--- conflicted
+++ resolved
@@ -1183,37 +1183,6 @@
     const combinedIssuesJson = serialiseIssuesJson(combinedIssuesForReports);
     logIssuesJson("combined.issues.json.post_aggregate", combinedIssuesJson);
 
-<<<<<<< HEAD
-=======
-    const issuesChunks = [];
-    const chunkSources = [
-        { source: "composite", json: combinedIssuesJson },
-        { source: "static_analyzer", json: staticIssuesJson },
-        { source: "dml_prompt", json: aiIssuesJson }
-    ];
-
-    for (const entry of chunkSources) {
-        if (entry.json && typeof entry.json === "string" && entry.json.trim()) {
-            issuesChunks.push({
-                index: 0,
-                total: 0,
-                source: entry.source,
-                answer: entry.json,
-                raw: entry.json,
-                rawAnalysis: entry.json
-            });
-        }
-    }
-
-    if (issuesChunks.length) {
-        const total = issuesChunks.length;
-        issuesChunks.forEach((chunk, offset) => {
-            chunk.index = offset + 1;
-            chunk.total = total;
-        });
-    }
-
->>>>>>> 926a57e2
     const finalPayload = {
         summary: compositeSummary,
         issues: combinedIssues,
@@ -1244,30 +1213,15 @@
     }
 
     let annotatedChunks;
-<<<<<<< HEAD
     if (dmlChunks.length) {
-=======
-    if (issuesChunks.length) {
-        annotatedChunks = issuesChunks;
-    } else if (dmlChunks.length) {
->>>>>>> 926a57e2
         annotatedChunks = dmlChunks;
     } else if (difyChunks.length) {
         annotatedChunks = difyChunks;
     } else {
         const fallbackCandidates = [
-<<<<<<< HEAD
             { text: dmlReportTextHuman, source: "dml_prompt" },
             { text: dmlReportText, source: "dml_prompt" },
             { text: difyReport, source: "dify_workflow" },
-=======
-            { text: combinedIssuesJson, source: "composite" },
-            { text: aiIssuesJson, source: "dml_prompt" },
-            { text: dmlReportTextHuman, source: "dml_prompt" },
-            { text: dmlReportText, source: "dml_prompt" },
-            { text: difyReport, source: "dify_workflow" },
-            { text: staticIssuesJson, source: "static_analyzer" },
->>>>>>> 926a57e2
             { text: rawReport, source: "static_analyzer" },
             { text: content || "", source: "content" }
         ];
