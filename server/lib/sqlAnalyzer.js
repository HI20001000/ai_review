import { spawn } from "node:child_process";
import { fileURLToPath } from "node:url";
import { dirname, resolve } from "node:path";
import {
    getDifyConfigSummary,
    partitionContent,
    requestDifyJsonEnrichment,
    requestDifyReport
} from "./difyClient.js";

const __filename = fileURLToPath(import.meta.url);
const __dirname = dirname(__filename);
const SCRIPT_PATH = resolve(__dirname, "sql_rule_engine.py");

function logIssuesJson(label, jsonString) {
    if (typeof console === "undefined" || typeof console.log !== "function") {
        return;
    }
    if (!jsonString || typeof jsonString !== "string" || !jsonString.trim()) {
        return;
    }
    console.log(`[sql-report] ${label}: ${jsonString}`);
}

function cloneValue(value) {
    if (Array.isArray(value)) {
        return value.map((entry) => cloneValue(entry));
    }
    if (value && typeof value === "object") {
        const result = {};
        for (const [key, entry] of Object.entries(value)) {
            result[key] = cloneValue(entry);
        }
        return result;
    }
    return value;
}

function cloneIssueListForPersistence(issues) {
    if (!Array.isArray(issues)) {
        return [];
    }
    const result = [];
    for (const issue of issues) {
        if (!issue || typeof issue !== "object" || Array.isArray(issue)) {
            continue;
        }
        result.push(cloneValue(issue));
    }
    return result;
}

function serialiseIssuesJson(issues) {
    const safeIssues = cloneIssueListForPersistence(issues);
    try {
        return JSON.stringify({ issues: safeIssues }, null, 2);
    } catch (error) {
        try {
            return JSON.stringify({ issues: safeIssues });
        } catch (_nestedError) {
            return "{\"issues\":[]}";
        }
    }
}

function normaliseFallbackSource(issue) {
    if (!issue || typeof issue !== "object") {
        return "";
    }
    const value = issue.fallbackSource || issue.fallback_source || issue.fallback;
    return typeof value === "string" ? value.trim().toLowerCase() : "";
}

function hasAuthoritativeAiMarker(issue) {
    if (!issue || typeof issue !== "object") {
        return false;
    }
    const directRule = typeof issue.rule_id === "string" ? issue.rule_id.trim() : "";
    if (directRule) {
        return true;
    }
    if (Array.isArray(issue.rule_ids) && issue.rule_ids.some((entry) => typeof entry === "string" && entry.trim())) {
        return true;
    }
    if (Array.isArray(issue.severity_levels) && issue.severity_levels.some((entry) => typeof entry === "string" && entry.trim())) {
        return true;
    }
    const severity = typeof issue.severity === "string" ? issue.severity.trim() : "";
    if (severity) {
        return true;
    }
    if (Array.isArray(issue.details)) {
        for (const detail of issue.details) {
            if (hasAuthoritativeAiMarker(detail)) {
                return true;
            }
        }
    }
    return false;
}

function filterAiIssuesForPersistence(issues) {
    const list = Array.isArray(issues) ? issues : [];
    const authoritative = [];
    const fallback = [];

    for (const issue of list) {
        if (!issue || typeof issue !== "object") {
            continue;
        }
        const fallbackSource = normaliseFallbackSource(issue);
        if (fallbackSource === "markdown") {
            fallback.push(issue);
            continue;
        }
        if (hasAuthoritativeAiMarker(issue)) {
            authoritative.push(issue);
        } else {
            fallback.push(issue);
        }
    }

    if (authoritative.length) {
        return cloneIssueListForPersistence(authoritative);
    }

    const filteredFallback = fallback.length
        ? list.filter((issue) => normaliseFallbackSource(issue) !== "markdown")
        : list;

    return cloneIssueListForPersistence(filteredFallback);
}

function dedupeIssueList(issues) {
    if (!Array.isArray(issues)) {
        return [];
    }
    const seen = new Set();
    const result = [];
    for (const issue of issues) {
        if (!issue || typeof issue !== "object" || Array.isArray(issue)) {
            continue;
        }
        let key = null;
        try {
            key = JSON.stringify(issue);
        } catch (error) {
            key = null;
        }
        if (key && seen.has(key)) {
            continue;
        }
        if (key) {
            seen.add(key);
        }
        result.push(cloneValue(issue));
    }
    return result;
}

function serialiseChunkText(value, fallback = "") {
    if (typeof value === "string") {
        const trimmed = value.trim();
        if (trimmed) {
            return value;
        }
        return fallback || value;
    }
    if (value === null || value === undefined) {
        return fallback || "";
    }
    try {
        return JSON.stringify(value, null, 2);
    } catch (error) {
        return String(value);
    }
}

function normaliseChunksForPersistence(chunks, { fallbackRaw = "", defaultSource = "" } = {}) {
    const list = Array.isArray(chunks) ? chunks : [];
    if (!list.length) {
        return [];
    }
    const total = list.length;
    return list.map((entry, offset) => {
        const index = offset + 1;
        if (entry && typeof entry === "object" && !Array.isArray(entry)) {
            const clone = { ...entry };
            const answerCandidate =
                typeof clone.answer === "string" && clone.answer.trim()
                    ? clone.answer
                    : typeof clone.rawAnalysis === "string" && clone.rawAnalysis.trim()
                    ? clone.rawAnalysis
                    : typeof clone.raw === "string" && clone.raw.trim()
                    ? clone.raw
                    : typeof clone.text === "string"
                    ? clone.text
                    : null;
            const answer = serialiseChunkText(answerCandidate, fallbackRaw);
            const numericIndex = Number(clone.index);
            const numericTotal = Number(clone.total);
            clone.index = Number.isFinite(numericIndex) && numericIndex > 0 ? numericIndex : index;
            clone.total = Number.isFinite(numericTotal) && numericTotal > 0 ? numericTotal : total;
            clone.answer = answer;
            if (typeof clone.raw !== "string" || !clone.raw.trim()) {
                clone.raw = answer;
            }
            if (typeof clone.rawAnalysis !== "string" || !clone.rawAnalysis.trim()) {
                clone.rawAnalysis = clone.raw;
            }
            if (defaultSource && !clone.source) {
                clone.source = defaultSource;
            }
            return clone;
        }
        const answer = serialiseChunkText(entry, fallbackRaw);
        const base = {
            index,
            total,
            answer,
            raw: answer
        };
        if (defaultSource) {
            base.source = defaultSource;
        }
        return base;
    });
}

function replaceRangeWithSpaces(text, start, end) {
    if (!text || start >= end) return text;
    const replacement = text
        .slice(start, end)
        .split("")
        .map((ch) => (ch === "\n" ? "\n" : " "))
        .join("");
    return `${text.slice(0, start)}${replacement}${text.slice(end)}`;
}

function maskBlockComments(sqlText) {
    if (!sqlText) return "";
    const blockRegex = /\/\*[\s\S]*?\*\//g;
    let masked = sqlText;
    let match;
    while ((match = blockRegex.exec(sqlText)) !== null) {
        masked = replaceRangeWithSpaces(masked, match.index, match.index + match[0].length);
    }
    return masked;
}

function maskCommentsAndStrings(sqlText) {
    if (!sqlText) return "";
    let masked = maskBlockComments(sqlText);
    const lineRegex = /--.*?$/gm;
    let match;
    while ((match = lineRegex.exec(masked)) !== null) {
        masked = replaceRangeWithSpaces(masked, match.index, match.index + match[0].length);
    }

    const stringPatterns = [
        /'(?:''|[^'])*'/gs,
        /"(?:""|[^"])*"/gs
    ];
    for (const pattern of stringPatterns) {
        while ((match = pattern.exec(masked)) !== null) {
            masked = replaceRangeWithSpaces(masked, match.index, match.index + match[0].length);
        }
    }

    return masked;
}

function stripSqlComments(sqlText) {
    if (typeof sqlText !== "string" || !sqlText.length) {
        return "";
    }

    let result = "";
    let index = 0;
    const length = sqlText.length;
    let inSingleQuote = false;
    let inDoubleQuote = false;

    while (index < length) {
        const char = sqlText[index];
        const next = index + 1 < length ? sqlText[index + 1] : "";

        if (!inSingleQuote && !inDoubleQuote) {
            if (char === "-" && next === "-") {
                index += 2;
                while (index < length) {
                    const lineChar = sqlText[index];
                    if (lineChar === "\r" && sqlText[index + 1] === "\n") {
                        result += "\r\n";
                        index += 2;
                        break;
                    }
                    if (lineChar === "\n" || lineChar === "\r") {
                        result += lineChar;
                        index += 1;
                        break;
                    }
                    index += 1;
                }
                continue;
            }

            if (char === "/" && next === "*") {
                index += 2;
                while (index < length) {
                    const blockChar = sqlText[index];
                    const blockNext = sqlText[index + 1];
                    if (blockChar === "*" && blockNext === "/") {
                        index += 2;
                        break;
                    }
                    if (blockChar === "\r" && blockNext === "\n") {
                        result += "\r\n";
                        index += 2;
                        continue;
                    }
                    if (blockChar === "\n" || blockChar === "\r") {
                        result += blockChar;
                        index += 1;
                        continue;
                    }
                    index += 1;
                }
                continue;
            }
        }

        result += char;

        if (char === "'" && !inDoubleQuote) {
            if (inSingleQuote) {
                if (next === "'") {
                    result += "'";
                    index += 2;
                    continue;
                }
                inSingleQuote = false;
            } else {
                inSingleQuote = true;
            }
        } else if (char === '"' && !inSingleQuote) {
            if (inDoubleQuote) {
                if (next === '"') {
                    result += '"';
                    index += 2;
                    continue;
                }
                inDoubleQuote = false;
            } else {
                inDoubleQuote = true;
            }
        }

        index += 1;
    }

    return result;
}

function findStatementTerminator(maskedSql, startIndex) {
    if (!maskedSql || startIndex >= maskedSql.length) {
        return maskedSql ? maskedSql.length : 0;
    }
    for (let index = startIndex; index < maskedSql.length; index += 1) {
        if (maskedSql[index] === ";") {
            return index + 1;
        }
    }
    return maskedSql.length;
}

function indexToLineCol(text, index) {
    const prior = text.slice(0, index);
    const line = prior.split("\n").length;
    const lastNewline = prior.lastIndexOf("\n");
    const column = index - (lastNewline === -1 ? 0 : lastNewline + 1) + 1;
    return { line, column };
}

function extractDmlStatements(sqlText) {
    if (typeof sqlText !== "string" || !sqlText.trim()) {
        return [];
    }
    const masked = maskCommentsAndStrings(sqlText);
    const regex = /\b(INSERT|UPDATE|DELETE)\b/gi;
    const segments = [];
    let match;
    while ((match = regex.exec(masked)) !== null) {
        const start = match.index;
        const end = findStatementTerminator(masked, start);
        const snippet = sqlText.slice(start, end);
        const cleanedSnippet = stripSqlComments(snippet).trim();
        if (!cleanedSnippet) continue;
        const startMeta = indexToLineCol(sqlText, start);
        const endMeta = indexToLineCol(sqlText, end);
        segments.push({
            index: segments.length + 1,
            text: cleanedSnippet,
            rawText: snippet.trim(),
            start,
            end,
            startLine: startMeta.line,
            startColumn: startMeta.column,
            endLine: endMeta.line,
            endColumn: endMeta.column
        });
    }
    return segments;
}

function parseCommand(command) {
    if (!command || typeof command !== "string") {
        return null;
    }
    const parts = command.trim().split(/\s+/).filter(Boolean);
    if (parts.length === 0) {
        return null;
    }
    return { command: parts[0], args: parts.slice(1) };
}

function gatherPythonCandidates() {
    const envCandidates = [
        process.env.SQL_ANALYZER_PYTHON,
        process.env.PYTHON,
        process.env.PYTHON_PATH,
        process.env.PYTHON3_PATH
    ]
        .map(parseCommand)
        .filter(Boolean);

    const defaultCandidates = ["python3", "python", "py -3", "py"]
        .map(parseCommand)
        .filter(Boolean);

    const seen = new Set();
    const deduped = [];
    for (const candidate of [...envCandidates, ...defaultCandidates]) {
        const key = `${candidate.command} ${candidate.args.join(" ")}`.trim();
        if (seen.has(key)) continue;
        seen.add(key);
        deduped.push(candidate);
    }
    return deduped;
}

function isMissingInterpreterError(error, stderr) {
    if (!error) return false;
    if (error.code === "ENOENT") {
        return true;
    }
    const message = [error.message, stderr].filter(Boolean).join("\n");
    return /python was not found/i.test(message);
}

function runPythonCandidate(candidate, sqlText) {
    return new Promise((resolve, reject) => {
        const args = [...candidate.args, "-u", SCRIPT_PATH];
        const child = spawn(candidate.command, args, { stdio: ["pipe", "pipe", "pipe"] });

        let stdout = "";
        let stderr = "";
        let stdinError = null;

        child.stdout.setEncoding("utf8");
        child.stdout.on("data", (chunk) => {
            stdout += chunk;
        });

        child.stderr.setEncoding("utf8");
        child.stderr.on("data", (chunk) => {
            stderr += chunk;
        });

        child.stdin.on("error", (error) => {
            stdinError = error;
        });

        child.on("error", (error) => {
            const err = error;
            err.stderr = stderr;
            reject(err);
        });

        child.on("close", (code) => {
            if (code !== 0) {
                const error = new Error(`Python analyzer exited with code ${code}`);
                error.stderr = stderr;
                if (stdinError) {
                    error.stdinError = stdinError;
                }
                reject(error);
                return;
            }
            resolve({ stdout, stderr });
        });

        try {
            child.stdin.end(sqlText ?? "");
        } catch (error) {
            reject(error);
        }
    });
}

let cachedInterpreter = null;

async function executeSqlAnalysis(sqlText) {
    const candidates = cachedInterpreter ? [cachedInterpreter] : gatherPythonCandidates();
    let lastError = null;

    for (const candidate of candidates) {
        try {
            const { stdout } = await runPythonCandidate(candidate, sqlText);
            const trimmed = stdout.trim();
            if (!trimmed) {
                const emptyError = new Error("SQL 分析器未返回任何輸出");
                emptyError.stderr = stdout;
                throw emptyError;
            }
            let parsed;
            try {
                parsed = JSON.parse(trimmed);
            } catch (parseError) {
                const errorMessage = `無法解析 SQL 分析器輸出：${trimmed}`;
                const error = new Error(errorMessage);
                error.stderr = trimmed;
                if (/python was not found/i.test(trimmed)) {
                    error.missingInterpreter = true;
                }
                throw error;
            }
            if (parsed.error) {
                const engineError = new Error(parsed.error);
                engineError.stderr = parsed.error;
                throw engineError;
            }
            if (typeof parsed.result !== "string") {
                const invalidError = new Error("SQL 分析器輸出缺少 result 欄位");
                invalidError.stderr = JSON.stringify(parsed);
                throw invalidError;
            }
            cachedInterpreter = candidate;
            return parsed;
        } catch (error) {
            const stderr = error?.stderr || "";
            if (error?.missingInterpreter || isMissingInterpreterError(error, stderr)) {
                lastError = error;
                cachedInterpreter = null;
                continue;
            }
            throw error;
        }
    }

    const hint =
        "無法找到可用的 Python 執行檔。請在環境變數 SQL_ANALYZER_PYTHON 或 PYTHON_PATH 中指定完整的 python.exe 路徑，或確保 'python' 指令可用。";
    const error = new Error(lastError?.message ? `${lastError.message}\n${hint}` : hint);
    error.stderr = lastError?.stderr;
    throw error;
}

function extractJsonFromText(value) {
    if (value == null) {
        return "";
    }
    if (typeof value === "object") {
        try {
            return JSON.stringify(value);
        } catch (_error) {
            return "";
        }
    }
    if (typeof value !== "string") {
        return "";
    }

    const trimmed = value.trim();
    if (!trimmed) {
        return "";
    }

    const candidates = [];

    const fenceMatch = trimmed.match(/```(?:json)?\s*([\s\S]*?)```/i);
    if (fenceMatch && fenceMatch[1]) {
        candidates.push(fenceMatch[1].trim());
    }

    const braceStart = trimmed.indexOf("{");
    const braceEnd = trimmed.lastIndexOf("}");
    if (braceStart !== -1 && braceEnd !== -1 && braceEnd > braceStart) {
        candidates.push(trimmed.slice(braceStart, braceEnd + 1));
    }

    candidates.push(trimmed);

    for (const candidate of candidates) {
        try {
            const parsed = JSON.parse(candidate);
            return JSON.stringify(parsed);
        } catch (_error) {
            continue;
        }
    }

    return "";
}

function normaliseDifyOutput(dify, rawReport) {
    if (!dify || typeof dify !== "object") {
        return dify ?? null;
    }

    const resolvedReport = extractJsonFromText(dify.report ?? dify.answer ?? "");
    const normalisedReport = resolvedReport || rawReport || "";

    const normalisedChunks = Array.isArray(dify.chunks)
        ? dify.chunks.map((chunk) => ({
              ...chunk,
              answer: extractJsonFromText(chunk?.answer) || chunk?.answer || "",
              raw: chunk?.raw
          }))
        : dify.chunks;

    return {
        ...dify,
        report: normalisedReport,
        chunks: normalisedChunks,
        originalReport: typeof dify.report === "string" ? dify.report : rawReport || "",
        originalChunks: Array.isArray(dify.chunks) ? dify.chunks : undefined
    };
}

function parseStaticReport(rawReport) {
    if (typeof rawReport !== "string") {
        return null;
    }
    let candidate = rawReport.trim();
    if (!candidate) {
        return null;
    }
    for (let depth = 0; depth < 3; depth += 1) {
        try {
            const parsed = JSON.parse(candidate);
            if (typeof parsed === "string") {
                const trimmed = parsed.trim();
                if (trimmed && trimmed !== candidate) {
                    candidate = trimmed;
                    continue;
                }
                break;
            }
            if (parsed && typeof parsed === "object") {
                return parsed;
            }
            break;
        } catch (error) {
            break;
        }
    }
    return null;
}

function normaliseStaticMetadata(metadata) {
    const base = metadata && typeof metadata === "object" ? { ...metadata } : {};
    if (!base.analysis_source) {
        base.analysis_source = "static_analyzer";
    }
    if (!base.engine) {
        base.engine = "sql_rule_engine";
    }
    return base;
}

function normaliseStaticSummary(summary, fallbackExtension = ".sql") {
    const source = summary && typeof summary === "object" ? summary : {};
    const normalised = { ...source };
    const byRule = normalised.by_rule || normalised.byRule;
    if (byRule && typeof byRule === "object" && !Array.isArray(byRule)) {
        normalised.by_rule = { ...byRule };
    } else if (!normalised.by_rule) {
        normalised.by_rule = {};
    }
    if (typeof normalised.file_extension !== "string" && typeof normalised.fileExtension === "string") {
        normalised.file_extension = normalised.fileExtension;
    }
    if (typeof normalised.file_extension !== "string" && fallbackExtension) {
        normalised.file_extension = fallbackExtension;
    }
    const totalCandidate = normalised.total_issues ?? normalised.totalIssues;
    const numericTotal = Number(totalCandidate);
    if (Number.isFinite(numericTotal)) {
        normalised.total_issues = numericTotal;
    }
    if (!normalised.analysis_source) {
        normalised.analysis_source = "static_analyzer";
    }
    return normalised;
}

function normaliseDmlSummary(segments, dmlPrompt, dmlError) {
    const totalSegments = Array.isArray(segments) ? segments.length : 0;
    const chunkCount = Array.isArray(dmlPrompt?.chunks) ? dmlPrompt.chunks.length : 0;
    const hasReport = typeof dmlPrompt?.report === "string" && dmlPrompt.report.trim().length > 0;
    const summary = {
        analysis_source: "dml_prompt",
        total_segments: totalSegments,
        analyzed_segments: chunkCount || (hasReport ? totalSegments : 0),
        generated_at: dmlPrompt?.generatedAt || null
    };

    let status = "idle";
    if (totalSegments === 0) {
        status = "idle";
    } else if (dmlPrompt) {
        status = "succeeded";
    } else if (dmlError) {
        status = "failed";
    } else {
        status = "pending";
    }
    summary.status = status;

    const errorMessage = dmlError?.message || (typeof dmlError === "string" ? dmlError : "");
    if (errorMessage) {
        summary.error_message = errorMessage;
    }

    const aggregated = dmlPrompt && typeof dmlPrompt.aggregated === "object" ? dmlPrompt.aggregated : null;
    if (aggregated) {
        const aggregatedIssueCount = Array.isArray(aggregated.issues) ? aggregated.issues.length : 0;
        const aggregatedTotalCandidate = Number(aggregated.total_issues ?? aggregated.totalIssues);
        if (Number.isFinite(aggregatedTotalCandidate)) {
            summary.total_issues = aggregatedTotalCandidate;
        } else if (aggregatedIssueCount) {
            summary.total_issues = aggregatedIssueCount;
        }

        const aggregatedSeverity =
            aggregated.by_severity && typeof aggregated.by_severity === "object" && !Array.isArray(aggregated.by_severity)
                ? aggregated.by_severity
                : aggregated.bySeverity && typeof aggregated.bySeverity === "object" && !Array.isArray(aggregated.bySeverity)
                ? aggregated.bySeverity
                : null;
        if (aggregatedSeverity) {
            summary.by_severity = { ...aggregatedSeverity };
        }

        const aggregatedRules =
            aggregated.by_rule && typeof aggregated.by_rule === "object" && !Array.isArray(aggregated.by_rule)
                ? aggregated.by_rule
                : aggregated.byRule && typeof aggregated.byRule === "object" && !Array.isArray(aggregated.byRule)
                ? aggregated.byRule
                : null;
        if (aggregatedRules) {
            summary.by_rule = { ...aggregatedRules };
        }

        const messages = Array.isArray(aggregated.messages)
            ? aggregated.messages
                  .map((item) => (typeof item === "string" ? item.trim() : ""))
                  .filter((item) => item.length)
            : [];
        const messageText = typeof aggregated.message === "string" ? aggregated.message.trim() : "";
        if (messageText) {
            summary.message = messageText;
        } else if (messages.length) {
            summary.message = messages.join(" ");
        }
        if (messages.length) {
            summary.messages = messages;
        }
    }

    return summary;
}

function collectRuleCountsFromIssues(issues) {
    const result = {};
    if (!Array.isArray(issues)) {
        return result;
    }

    for (const issue of issues) {
        if (!issue || typeof issue !== "object") continue;

        const ruleValues = [];
        if (Array.isArray(issue.rule_ids)) {
            ruleValues.push(...issue.rule_ids);
        }
        if (Array.isArray(issue.ruleIds)) {
            ruleValues.push(...issue.ruleIds);
        }
        ruleValues.push(issue.rule_id, issue.ruleId, issue.rule);

        const uniqueRules = new Set();
        for (const value of ruleValues) {
            if (value === null || value === undefined) continue;
            const stringValue = typeof value === "string" ? value : String(value);
            const trimmed = stringValue.trim();
            if (!trimmed) continue;
            uniqueRules.add(trimmed);
        }

        if (!uniqueRules.size) continue;

        for (const rule of uniqueRules) {
            result[rule] = (result[rule] || 0) + 1;
        }
    }

    return result;
}

function annotateIssueSource(issue, source) {
    if (!issue || typeof issue !== "object") {
        return issue;
    }
    if (issue.source || issue.analysis_source) {
        return issue;
    }
    return { ...issue, source };
}

function normaliseDifySummary(summarySource, issueCount = 0) {
    if (!summarySource || typeof summarySource !== "object") {
        return null;
    }

    const rawSummary = summarySource.summary;
    if (rawSummary && typeof rawSummary === "object" && !Array.isArray(rawSummary)) {
        const summary = { ...rawSummary };
        if (!summary.analysis_source && !summary.analysisSource) {
            summary.analysis_source = "dify_workflow";
        }
        if (
            summary.total_issues === undefined &&
            summary.totalIssues === undefined &&
            Number.isFinite(issueCount)
        ) {
            summary.total_issues = issueCount;
        }
        return summary;
    }

    const message = typeof rawSummary === "string" ? rawSummary.trim() : "";
    const totalCandidate = Number(summarySource.total_issues ?? summarySource.totalIssues);
    const totalIssues = Number.isFinite(totalCandidate) ? totalCandidate : issueCount;
    const summary = {
        analysis_source: "dify_workflow",
        total_issues: Number.isFinite(totalIssues) ? totalIssues : 0
    };
    if (message) {
        summary.message = message;
    }
    return summary;
}

function buildCompositeSummary(staticSummary, dmlSummary, difySummary, issues) {
    const ruleCounts = collectRuleCountsFromIssues(issues);
    const hasRuleCounts = Object.keys(ruleCounts).length > 0;
    const staticByRule =
        staticSummary?.by_rule && typeof staticSummary.by_rule === "object" && !Array.isArray(staticSummary.by_rule)
            ? { ...staticSummary.by_rule }
            : {};

    const byRule = hasRuleCounts ? ruleCounts : staticByRule;

    const fileExtension = typeof staticSummary?.file_extension === "string"
        ? staticSummary.file_extension
        : typeof staticSummary?.fileExtension === "string"
        ? staticSummary.fileExtension
        : ".sql";

    const totalIssues = Array.isArray(issues) ? issues.length : 0;

    const sources = {};
    if (staticSummary) {
        sources.static_analyzer = staticSummary;
    }
    if (dmlSummary) {
        sources.dml_prompt = dmlSummary;
    }
    if (difySummary) {
        sources.dify_workflow = difySummary;
    }

    const composite = {
        total_issues: totalIssues,
        by_rule: byRule,
        file_extension: fileExtension,
        analysis_source: "composite",
        sources
    };

    const messages = [];
    if (typeof staticSummary?.message === "string" && staticSummary.message.trim()) {
        messages.push(staticSummary.message.trim());
    }
    if (typeof difySummary?.message === "string" && difySummary.message.trim()) {
        messages.push(difySummary.message.trim());
    }
    if (messages.length) {
        composite.message = messages.join(" ");
    }

    return composite;
}

export async function analyseSqlToReport(sqlText, options = {}) {
    const analysis = await executeSqlAnalysis(sqlText);
    const rawReport = typeof analysis?.result === "string" ? analysis.result : "";
    const trimmedReport = rawReport.trim();
    const dmlSegments = extractDmlStatements(sqlText);

    if (!trimmedReport) {
        return {
            analysis,
            dify: null,
            difyError: null,
            dml: { segments: dmlSegments, dify: null },
            dmlError: null
        };
    }

    const {
        projectId = "",
        projectName = "",
        path = "",
        userId = "",
        files = undefined
    } = options || {};

    const resolvedProjectName = projectName || projectId || "sql-report";
    const resolvedUserId = typeof userId === "string" && userId.trim() ? userId.trim() : undefined;
    const analysisFilePath = path ? `${path}.analysis.json` : "analysis.json";
    const segments = partitionContent(trimmedReport);
    const summary = getDifyConfigSummary();

    let dmlPrompt = null;
    let dmlError = null;
    if (dmlSegments.length) {
        const segmentTexts = dmlSegments.map((segment) => segment.text);
        const dmlFilePath = path ? `${path}.dml.txt` : "analysis.dml.txt";
        try {
            console.log(
                `[sql+dml] Running prompt analysis project=${projectId || resolvedProjectName} path=${dmlFilePath} segments=${segmentTexts.length}`
            );
            dmlPrompt = await requestDifyReport({
                projectName: resolvedProjectName,
                filePath: dmlFilePath,
                content: segmentTexts.join("\n\n"),
                userId: resolvedUserId,
                segments: segmentTexts,
                files
            });
        } catch (error) {
            dmlError = error;
            const message = error?.message || String(error);
            console.warn(
                `[sql+dml] Failed to analyse DML segments project=${projectId || resolvedProjectName} path=${dmlFilePath} :: ${message}`,
                error
            );
        }
    }

    console.log(
        `[sql+dify] Enriching SQL analysis project=${projectId || resolvedProjectName} path=${path || analysisFilePath} ` +
            `segments=${segments.length} maxSegmentChars=${summary.maxSegmentChars}`
    );

    try {
        const difyRaw = await requestDifyJsonEnrichment({
            projectName: resolvedProjectName,
            filePath: analysisFilePath,
            content: trimmedReport,
            userId: resolvedUserId,
            segments,
            files
        });
        const dify = normaliseDifyOutput(difyRaw, trimmedReport);
        return { analysis, dify, difyError: null, dml: { segments: dmlSegments, dify: dmlPrompt }, dmlError };
    } catch (error) {
        const message = error?.message || String(error);
        const locationLabel = path || analysisFilePath;
        console.warn(
            `[sql+dify] Falling back to static SQL analysis project=${projectId || resolvedProjectName} path=${locationLabel} :: ${message}`,
            error
        );
        return { analysis, dify: null, difyError: error, dml: { segments: dmlSegments, dify: dmlPrompt }, dmlError };
    }
}

export function buildSqlReportPayload({ analysis, content, dify, difyError, dml, dmlError }) {

    const rawReport = typeof analysis?.result === "string" ? analysis.result : "";

    const difyReport = typeof dify?.report === "string" && dify.report.trim().length
        ? dify.report
        : rawReport;

    const difyChunks = normaliseChunksForPersistence(
        Array.isArray(dify?.chunks) ? dify.chunks : [],
        { fallbackRaw: rawReport, defaultSource: "dify_workflow" }
    );
    const segments = dify?.segments && Array.isArray(dify.segments) && dify.segments.length
        ? dify.segments
        : [rawReport || content || ""];
    logSqlPayloadStage("segments.normalised", segments);

    const parsedStaticReport = parseStaticReport(rawReport) || {};
    logSqlPayloadStage("static.parsedReport", parsedStaticReport);
    const staticSummary = normaliseStaticSummary(parsedStaticReport.summary, ".sql");
    const staticIssues = Array.isArray(parsedStaticReport.issues) ? parsedStaticReport.issues : [];
    const staticIssuesWithSource = staticIssues.map((issue) => annotateIssueSource(issue, "static_analyzer"));
    const staticMetadata = normaliseStaticMetadata(parsedStaticReport.metadata);
    const staticReportPayload = {
        ...parsedStaticReport,
        summary: staticSummary,
        issues: staticIssues,
        metadata: staticMetadata
    };
    logSqlPayloadStage("static.reportPayload", staticReportPayload);

    const dmlSegments = Array.isArray(dml?.segments)
        ? dml.segments.map((segment, index) => ({
              ...segment,
              index: Number.isFinite(Number(segment?.index)) ? segment.index : index + 1
          }))
        : [];
    logSqlPayloadStage("dml.segments", dmlSegments);
    const dmlPrompt = dml?.dify || null;
    const dmlReportText = typeof dmlPrompt?.report === "string" ? dmlPrompt.report : "";
    const dmlReportTextHuman = typeof dmlPrompt?.textReport === "string" ? dmlPrompt.textReport : "";
    const dmlChunks = normaliseChunksForPersistence(
        Array.isArray(dmlPrompt?.chunks) ? dmlPrompt.chunks : [],
        {
            fallbackRaw: dmlReportTextHuman || dmlReportText || rawReport,
            defaultSource: "dml_prompt"
        }
    );
    const dmlSummary = normaliseDmlSummary(dmlSegments, dmlPrompt, dmlError);
    const dmlAggregated = dmlPrompt && typeof dmlPrompt.aggregated === "object" ? dmlPrompt.aggregated : null;
    const dmlIssues = Array.isArray(dmlAggregated?.issues) ? dmlAggregated.issues : [];
    const dmlIssuesWithSource = dmlIssues.map((issue) => annotateIssueSource(issue, "dml_prompt"));
    const dmlConversationId = typeof dmlPrompt?.conversationId === "string" ? dmlPrompt.conversationId : "";
    const dmlGeneratedAt = dmlPrompt?.generatedAt || null;
    const dmlErrorMessage = dmlSummary.error_message || (dmlPrompt?.error ? String(dmlPrompt.error) : "");
    const dmlReportPayload = {
        type: "dml_prompt",
        summary: dmlSummary,
        segments: dmlSegments,
        report: dmlReportText,
        reportText: dmlReportTextHuman || undefined,
        chunks: dmlChunks,
        issues: dmlIssues,
        aggregated: dmlAggregated || undefined,
        conversationId: dmlConversationId,
        generatedAt: dmlGeneratedAt,
        metadata: { analysis_source: "dml_prompt" }
    };
    logSqlPayloadStage("dml.reportPayload", dmlReportPayload);

    let finalReport = difyReport && difyReport.trim() ? difyReport : rawReport;
    let parsedDify;
    if (finalReport && finalReport.trim()) {
        try {
            parsedDify = JSON.parse(finalReport);
        } catch (error) {
            parsedDify = null;
        }
    }

    const difyIssuesRaw =
        parsedDify && typeof parsedDify === "object" && Array.isArray(parsedDify.issues) ? parsedDify.issues : [];
    const difyIssuesWithSource = difyIssuesRaw.map((issue) => annotateIssueSource(issue, "dify_workflow"));
    const combinedIssues = [...staticIssuesWithSource, ...difyIssuesWithSource, ...dmlIssuesWithSource];
    const difySummary = parsedDify && typeof parsedDify === "object"
        ? normaliseDifySummary(parsedDify, difyIssuesRaw.length)
        : null;
    logSqlPayloadStage("dify.summary", difySummary);
    logSqlPayloadStage("issues.combined", combinedIssues);

    const compositeSummary = buildCompositeSummary(staticSummary, dmlSummary, difySummary, combinedIssues);

    const staticIssuesForPersistence = cloneIssueListForPersistence(staticIssues);
    const aiIssuesForPersistence = filterAiIssuesForPersistence(dmlIssues);

    const reportsStaticIssues = cloneIssueListForPersistence(staticIssuesForPersistence);
    const reportsAiIssues = cloneIssueListForPersistence(aiIssuesForPersistence);

    const staticIssuesJson = serialiseIssuesJson(reportsStaticIssues);
    const aiIssuesJson = serialiseIssuesJson(reportsAiIssues);

    logIssuesJson("static.issues.json.pre_aggregate", staticIssuesJson);
    logIssuesJson("ai.issues.json.pre_aggregate", aiIssuesJson);

    const aggregatedReports = {
        combined: {
            source: "combined",
            issues: dedupeIssueList([...reportsStaticIssues, ...reportsAiIssues])
        },
        static: {
            source: "static_analyzer",
            issues: cloneIssueListForPersistence(reportsStaticIssues)
        },
        ai: {
            source: "dml_prompt",
            issues: cloneIssueListForPersistence(reportsAiIssues)
        }
    };

    dmlReportPayload.issues = cloneIssueListForPersistence(aiIssuesForPersistence);

    if (parsedDify && typeof parsedDify === "object") {
        staticReportPayload.enrichment = parsedDify;
    }

    const combinedIssuesJson = serialiseIssuesJson(aggregatedReports.combined?.issues);
<<<<<<< HEAD
    logIssuesJson("combined.issues.json.post_aggregate", combinedIssuesJson);
=======
>>>>>>> 9281b488

    const issuesChunks = [];
    const chunkSources = [
        { source: "composite", json: combinedIssuesJson },
        { source: "static_analyzer", json: staticIssuesJson },
        { source: "dml_prompt", json: aiIssuesJson }
    ];

    for (const entry of chunkSources) {
        if (entry.json && typeof entry.json === "string" && entry.json.trim()) {
            issuesChunks.push({
                index: 0,
                total: 0,
                source: entry.source,
                answer: entry.json,
                raw: entry.json,
                rawAnalysis: entry.json
            });
        }
    }

    if (issuesChunks.length) {
        const total = issuesChunks.length;
        issuesChunks.forEach((chunk, offset) => {
            chunk.index = offset + 1;
            chunk.total = total;
        });
    }

    const finalPayload = {
        summary: compositeSummary,
        issues: combinedIssues,
        reports: {
            static_analyzer: { issues: cloneIssueListForPersistence(reportsStaticIssues) },
            dml_prompt: { issues: cloneIssueListForPersistence(reportsAiIssues) }
        },
        aggregated_reports: aggregatedReports,
        metadata: {
            analysis_source: "composite",
            components: [
                "static_analyzer",
                dmlSegments.length ? "dml_prompt" : null,
                difySummary ? "dify_workflow" : null
            ].filter(Boolean)
        }
    };
    logSqlPayloadStage("payload.final", finalPayload);

    if (parsedDify && typeof parsedDify === "object") {
        finalPayload.reports.dify_workflow = {
            type: "dify_workflow",
            summary: difySummary,
            issues: difyIssuesRaw,
            metadata: { analysis_source: "dify_workflow" },
            raw: parsedDify
        };
    }

    let annotatedChunks;
    if (issuesChunks.length) {
        annotatedChunks = issuesChunks;
    } else if (dmlChunks.length) {
        annotatedChunks = dmlChunks;
    } else if (difyChunks.length) {
        annotatedChunks = difyChunks;
    } else {
        const fallbackCandidates = [
            { text: combinedIssuesJson, source: "composite" },
            { text: aiIssuesJson, source: "dml_prompt" },
            { text: dmlReportTextHuman, source: "dml_prompt" },
            { text: dmlReportText, source: "dml_prompt" },
            { text: difyReport, source: "dify_workflow" },
            { text: staticIssuesJson, source: "static_analyzer" },
            { text: rawReport, source: "static_analyzer" },
            { text: content || "", source: "content" }
        ];

        let fallbackText = "";
        let fallbackSource = "dml_prompt";
        for (const candidate of fallbackCandidates) {
            if (typeof candidate.text === "string" && candidate.text.trim()) {
                fallbackText = candidate.text;
                fallbackSource = candidate.source;
                break;
            }
        }

        annotatedChunks = fallbackText
            ? normaliseChunksForPersistence([fallbackText], {
                  fallbackRaw: fallbackText,
                  defaultSource: fallbackSource
              })
            : [];
    }
    logSqlPayloadStage("chunks.annotated", annotatedChunks);

    finalReport = JSON.stringify(finalPayload, null, 2);
    logSqlPayloadStage("report.serialised", finalReport);

    const generatedAt = dify?.generatedAt || new Date().toISOString();
    const difyErrorMessage = difyError ? difyError.message || String(difyError) : "";
    const enrichmentStatus = dify ? "succeeded" : "failed";

    const originalResult = typeof analysis?.result === "string" ? analysis.result : rawReport;
    const analysisPayload =
        analysis && typeof analysis === "object" ? { ...analysis } : originalResult ? {} : null;

    if (analysisPayload) {
        if (originalResult && typeof analysisPayload.originalResult !== "string") {
            analysisPayload.originalResult = originalResult;
        }
        if (rawReport && typeof analysisPayload.rawReport !== "string") {
            analysisPayload.rawReport = rawReport;
        }
        analysisPayload.result = finalReport;
        analysisPayload.enriched = Boolean(dify);
        if (!analysisPayload.enrichmentStatus) {
            analysisPayload.enrichmentStatus = enrichmentStatus;
        }
        analysisPayload.staticReport = staticReportPayload;
        analysisPayload.dmlReport = dmlReportPayload;
        analysisPayload.dmlSegments = dmlSegments;
        analysisPayload.dmlSummary = dmlSummary;
        analysisPayload.dmlIssues = cloneIssueListForPersistence(aiIssuesForPersistence);
        if (dmlAggregated) {
            analysisPayload.dmlAggregated = dmlAggregated;
        }
        analysisPayload.combinedSummary = compositeSummary;
        analysisPayload.combinedIssues = combinedIssues;
        analysisPayload.aggregatedReports = aggregatedReports;
        if (parsedDify && typeof parsedDify === "object") {
            analysisPayload.difyReport = parsedDify;
            analysisPayload.difySummary = difySummary;
            analysisPayload.difyIssues = difyIssuesRaw;
        }
        if (dmlErrorMessage) {
            analysisPayload.dmlErrorMessage = dmlErrorMessage;
        }
        if (dmlConversationId) {
            analysisPayload.dmlConversationId = dmlConversationId;
        }
        if (dmlGeneratedAt) {
            analysisPayload.dmlGeneratedAt = dmlGeneratedAt;
        }
        if (difyErrorMessage) {
            analysisPayload.difyErrorMessage = difyErrorMessage;
        } else if (!dify) {
            analysisPayload.difyErrorMessage = "";
        }
    }
    logSqlPayloadStage("analysis.payload", analysisPayload);

    const sourceLabels = ["sql-rule-engine"];
    if (dmlSegments.length) {
        sourceLabels.push(dmlPrompt ? "dml-dify" : "dml");
    }
    if (dify) {
        sourceLabels.push("dify");
    }

    const result = {
        report: finalReport,
        conversationId: typeof dify?.conversationId === "string" ? dify.conversationId : "",
        chunks: annotatedChunks,
        segments,
        generatedAt,
        analysis: analysisPayload,
        rawReport,
        dify: dify || null,
        dml: dmlReportPayload,
        source: sourceLabels.join("+"),
        enrichmentStatus,
        difyErrorMessage: difyErrorMessage || undefined,
        dmlErrorMessage: dmlErrorMessage || undefined
    };
    return result;
}

export function isSqlPath(filePath) {
    if (!filePath || typeof filePath !== "string") {
        return false;
    }
    return filePath.trim().toLowerCase().endsWith(".sql");
}<|MERGE_RESOLUTION|>--- conflicted
+++ resolved
@@ -1123,10 +1123,7 @@
     }
 
     const combinedIssuesJson = serialiseIssuesJson(aggregatedReports.combined?.issues);
-<<<<<<< HEAD
     logIssuesJson("combined.issues.json.post_aggregate", combinedIssuesJson);
-=======
->>>>>>> 9281b488
 
     const issuesChunks = [];
     const chunkSources = [
