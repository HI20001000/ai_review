import { spawn } from "node:child_process";
import { fileURLToPath } from "node:url";
import { dirname, resolve } from "node:path";
import {
    getDifyConfigSummary,
    partitionContent,
    requestDifyJsonEnrichment,
    requestDifyReport
} from "./difyClient.js";

const __filename = fileURLToPath(import.meta.url);
const __dirname = dirname(__filename);
const SCRIPT_PATH = resolve(__dirname, "sql_rule_engine.py");

function logIssuesJson(label, jsonString) {
    if (typeof console === "undefined" || typeof console.log !== "function") {
        return;
    }
    if (!jsonString || typeof jsonString !== "string" || !jsonString.trim()) {
        return;
    }
    console.log(`[sql-report] ${label}: ${jsonString}`);
}

function cloneValue(value) {
    if (Array.isArray(value)) {
        return value.map((entry) => cloneValue(entry));
    }
    if (value && typeof value === "object") {
        const result = {};
        for (const [key, entry] of Object.entries(value)) {
            result[key] = cloneValue(entry);
        }
        return result;
    }
    return value;
}

function cloneIssueListForPersistence(issues) {
    if (!Array.isArray(issues)) {
        return [];
    }
    const result = [];
    for (const issue of issues) {
        if (!issue || typeof issue !== "object" || Array.isArray(issue)) {
            continue;
        }
        result.push(cloneValue(issue));
    }
    return result;
}

function serialiseIssuesJson(issues) {
    const safeIssues = cloneIssueListForPersistence(issues);
    try {
        return JSON.stringify({ issues: safeIssues }, null, 2);
    } catch (error) {
        try {
            return JSON.stringify({ issues: safeIssues });
        } catch (_nestedError) {
            return "{\"issues\":[]}";
        }
    }
}

function normaliseFallbackSource(issue) {
    if (!issue || typeof issue !== "object") {
        return "";
    }
    const value = issue.fallbackSource || issue.fallback_source || issue.fallback;
    return typeof value === "string" ? value.trim().toLowerCase() : "";
}

function hasAuthoritativeAiMarker(issue) {
    if (!issue || typeof issue !== "object") {
        return false;
    }
    const directRule = typeof issue.rule_id === "string" ? issue.rule_id.trim() : "";
    if (directRule) {
        return true;
    }
    if (Array.isArray(issue.rule_ids) && issue.rule_ids.some((entry) => typeof entry === "string" && entry.trim())) {
        return true;
    }
    if (Array.isArray(issue.severity_levels) && issue.severity_levels.some((entry) => typeof entry === "string" && entry.trim())) {
        return true;
    }
    const severity = typeof issue.severity === "string" ? issue.severity.trim() : "";
    if (severity) {
        return true;
    }
    if (Array.isArray(issue.details)) {
        for (const detail of issue.details) {
            if (hasAuthoritativeAiMarker(detail)) {
                return true;
            }
        }
    }
    return false;
}

function filterAiIssuesForPersistence(issues) {
    const list = Array.isArray(issues) ? issues : [];
    const authoritative = [];
    const fallback = [];

    for (const issue of list) {
        if (!issue || typeof issue !== "object") {
            continue;
        }
        const fallbackSource = normaliseFallbackSource(issue);
        if (fallbackSource === "markdown") {
            fallback.push(issue);
            continue;
        }
        if (hasAuthoritativeAiMarker(issue)) {
            authoritative.push(issue);
        } else {
            fallback.push(issue);
        }
    }

    if (authoritative.length) {
        return cloneIssueListForPersistence(authoritative);
    }

    const filteredFallback = fallback.length
        ? list.filter((issue) => normaliseFallbackSource(issue) !== "markdown")
        : list;

    return cloneIssueListForPersistence(filteredFallback);
}

function normaliseIdentitySegment(value) {
    if (value === null || value === undefined) {
        return "";
    }
    if (Array.isArray(value)) {
        return value
            .map((entry) => normaliseIdentitySegment(entry))
            .filter((segment) => Boolean(segment))
            .join("|");
    }
    if (value instanceof Date) {
        return Number.isNaN(value.getTime()) ? "" : value.toISOString();
    }
    if (typeof value === "number" || typeof value === "boolean") {
        return String(value);
    }
    if (typeof value === "string") {
        const trimmed = value.trim();
        return trimmed;
    }
    return "";
}

function normaliseReportSourceKey(value) {
    if (typeof value !== "string") {
        return "";
    }
    return value.replace(/[^a-z0-9]/gi, "").toLowerCase();
}

function createIssueIdentity(issue) {
    if (!issue || typeof issue !== "object" || Array.isArray(issue)) {
        return "";
    }
    const ruleId = issue.rule_id ?? issue.ruleId ?? "";
    const message = issue.message ?? "";
    const fallbackMessage =
        !message && Array.isArray(issue.issues) && issue.issues.length ? issue.issues : [];
    const snippet = issue.snippet ?? issue.statement ?? issue.evidence ?? "";
    const objectName = issue.object ?? "";
    const lineValue = Array.isArray(issue.line)
        ? issue.line
        : issue.line ?? issue.lineNumber ?? issue.line_no ?? "";
    const columnValue = Array.isArray(issue.column)
        ? issue.column
        : issue.column ?? issue.columnNumber ?? issue.column_no ?? "";
    const sourceCandidate =
        issue.source ?? issue.analysis_source ?? issue.analysisSource ?? issue.from ?? issue.origin ?? "";
    const sourceKey = normaliseReportSourceKey(sourceCandidate);
<<<<<<< HEAD
=======
    const chunkIndex = issue.chunk_index ?? issue.chunkIndex ?? "";

>>>>>>> 00e23a3b
    const segments = [
        ruleId,
        message,
        fallbackMessage,
        snippet,
        objectName,
        lineValue,
        columnValue,
<<<<<<< HEAD
        sourceKey
=======
        sourceKey,
        chunkIndex
>>>>>>> 00e23a3b
    ]
        .map((segment) => normaliseIdentitySegment(segment))
        .filter((segment) => Boolean(segment));

    if (segments.length) {
        return segments.join("::");
    }

    try {
        return JSON.stringify(issue);
    } catch (error) {
        return "";
    }
}

function dedupeIssueList(issues) {
    if (!Array.isArray(issues)) {
        return [];
    }
    const seen = new Set();
    const result = [];
    for (const issue of issues) {
        if (!issue || typeof issue !== "object" || Array.isArray(issue)) {
            continue;
        }
        const key = createIssueIdentity(issue);
        if (key && seen.has(key)) {
            continue;
        }
        if (key) {
            seen.add(key);
        }
        result.push(cloneValue(issue));
    }
    return result;
}

function serialiseChunkText(value, fallback = "") {
    if (typeof value === "string") {
        const trimmed = value.trim();
        if (trimmed) {
            return value;
        }
        return fallback || value;
    }
    if (value === null || value === undefined) {
        return fallback || "";
    }
    try {
        return JSON.stringify(value, null, 2);
    } catch (error) {
        return String(value);
    }
}

function normaliseChunksForPersistence(chunks, { fallbackRaw = "", defaultSource = "" } = {}) {
    const list = Array.isArray(chunks) ? chunks : [];
    if (!list.length) {
        return [];
    }
    const total = list.length;
    return list.map((entry, offset) => {
        const index = offset + 1;
        if (entry && typeof entry === "object" && !Array.isArray(entry)) {
            const clone = { ...entry };
            const answerCandidate =
                typeof clone.answer === "string" && clone.answer.trim()
                    ? clone.answer
                    : typeof clone.rawAnalysis === "string" && clone.rawAnalysis.trim()
                    ? clone.rawAnalysis
                    : typeof clone.raw === "string" && clone.raw.trim()
                    ? clone.raw
                    : typeof clone.text === "string"
                    ? clone.text
                    : null;
            const answer = serialiseChunkText(answerCandidate, fallbackRaw);
            const numericIndex = Number(clone.index);
            const numericTotal = Number(clone.total);
            clone.index = Number.isFinite(numericIndex) && numericIndex > 0 ? numericIndex : index;
            clone.total = Number.isFinite(numericTotal) && numericTotal > 0 ? numericTotal : total;
            clone.answer = answer;
            if (typeof clone.raw !== "string" || !clone.raw.trim()) {
                clone.raw = answer;
            }
            if (typeof clone.rawAnalysis !== "string" || !clone.rawAnalysis.trim()) {
                clone.rawAnalysis = clone.raw;
            }
            if (defaultSource && !clone.source) {
                clone.source = defaultSource;
            }
            return clone;
        }
        const answer = serialiseChunkText(entry, fallbackRaw);
        const base = {
            index,
            total,
            answer,
            raw: answer
        };
        if (defaultSource) {
            base.source = defaultSource;
        }
        return base;
    });
}

function replaceRangeWithSpaces(text, start, end) {
    if (!text || start >= end) return text;
    const replacement = text
        .slice(start, end)
        .split("")
        .map((ch) => (ch === "\n" ? "\n" : " "))
        .join("");
    return `${text.slice(0, start)}${replacement}${text.slice(end)}`;
}

function maskBlockComments(sqlText) {
    if (!sqlText) return "";
    const blockRegex = /\/\*[\s\S]*?\*\//g;
    let masked = sqlText;
    let match;
    while ((match = blockRegex.exec(sqlText)) !== null) {
        masked = replaceRangeWithSpaces(masked, match.index, match.index + match[0].length);
    }
    return masked;
}

function maskCommentsAndStrings(sqlText) {
    if (!sqlText) return "";
    let masked = maskBlockComments(sqlText);
    const lineRegex = /--.*?$/gm;
    let match;
    while ((match = lineRegex.exec(masked)) !== null) {
        masked = replaceRangeWithSpaces(masked, match.index, match.index + match[0].length);
    }

    const stringPatterns = [
        /'(?:''|[^'])*'/gs,
        /"(?:""|[^"])*"/gs
    ];
    for (const pattern of stringPatterns) {
        while ((match = pattern.exec(masked)) !== null) {
            masked = replaceRangeWithSpaces(masked, match.index, match.index + match[0].length);
        }
    }

    return masked;
}

function stripSqlComments(sqlText) {
    if (typeof sqlText !== "string" || !sqlText.length) {
        return "";
    }

    let result = "";
    let index = 0;
    const length = sqlText.length;
    let inSingleQuote = false;
    let inDoubleQuote = false;

    while (index < length) {
        const char = sqlText[index];
        const next = index + 1 < length ? sqlText[index + 1] : "";

        if (!inSingleQuote && !inDoubleQuote) {
            if (char === "-" && next === "-") {
                index += 2;
                while (index < length) {
                    const lineChar = sqlText[index];
                    if (lineChar === "\r" && sqlText[index + 1] === "\n") {
                        result += "\r\n";
                        index += 2;
                        break;
                    }
                    if (lineChar === "\n" || lineChar === "\r") {
                        result += lineChar;
                        index += 1;
                        break;
                    }
                    index += 1;
                }
                continue;
            }

            if (char === "/" && next === "*") {
                index += 2;
                while (index < length) {
                    const blockChar = sqlText[index];
                    const blockNext = sqlText[index + 1];
                    if (blockChar === "*" && blockNext === "/") {
                        index += 2;
                        break;
                    }
                    if (blockChar === "\r" && blockNext === "\n") {
                        result += "\r\n";
                        index += 2;
                        continue;
                    }
                    if (blockChar === "\n" || blockChar === "\r") {
                        result += blockChar;
                        index += 1;
                        continue;
                    }
                    index += 1;
                }
                continue;
            }
        }

        result += char;

        if (char === "'" && !inDoubleQuote) {
            if (inSingleQuote) {
                if (next === "'") {
                    result += "'";
                    index += 2;
                    continue;
                }
                inSingleQuote = false;
            } else {
                inSingleQuote = true;
            }
        } else if (char === '"' && !inSingleQuote) {
            if (inDoubleQuote) {
                if (next === '"') {
                    result += '"';
                    index += 2;
                    continue;
                }
                inDoubleQuote = false;
            } else {
                inDoubleQuote = true;
            }
        }

        index += 1;
    }

    return result;
}

function findStatementTerminator(maskedSql, startIndex) {
    if (!maskedSql || startIndex >= maskedSql.length) {
        return maskedSql ? maskedSql.length : 0;
    }
    for (let index = startIndex; index < maskedSql.length; index += 1) {
        if (maskedSql[index] === ";") {
            return index + 1;
        }
    }
    return maskedSql.length;
}

function indexToLineCol(text, index) {
    const prior = text.slice(0, index);
    const line = prior.split("\n").length;
    const lastNewline = prior.lastIndexOf("\n");
    const column = index - (lastNewline === -1 ? 0 : lastNewline + 1) + 1;
    return { line, column };
}

function extractDmlStatements(sqlText) {
    if (typeof sqlText !== "string" || !sqlText.trim()) {
        return [];
    }
    const masked = maskCommentsAndStrings(sqlText);
    const regex = /\b(INSERT|UPDATE|DELETE)\b/gi;
    const segments = [];
    let match;
    while ((match = regex.exec(masked)) !== null) {
        const start = match.index;
        const end = findStatementTerminator(masked, start);
        const snippet = sqlText.slice(start, end);
        const cleanedSnippet = stripSqlComments(snippet).trim();
        if (!cleanedSnippet) continue;
        const startMeta = indexToLineCol(sqlText, start);
        const endMeta = indexToLineCol(sqlText, end);
        segments.push({
            index: segments.length + 1,
            text: cleanedSnippet,
            rawText: snippet.trim(),
            start,
            end,
            startLine: startMeta.line,
            startColumn: startMeta.column,
            endLine: endMeta.line,
            endColumn: endMeta.column
        });
    }
    return segments;
}

function parseCommand(command) {
    if (!command || typeof command !== "string") {
        return null;
    }
    const parts = command.trim().split(/\s+/).filter(Boolean);
    if (parts.length === 0) {
        return null;
    }
    return { command: parts[0], args: parts.slice(1) };
}

function gatherPythonCandidates() {
    const envCandidates = [
        process.env.SQL_ANALYZER_PYTHON,
        process.env.PYTHON,
        process.env.PYTHON_PATH,
        process.env.PYTHON3_PATH
    ]
        .map(parseCommand)
        .filter(Boolean);

    const defaultCandidates = ["python3", "python", "py -3", "py"]
        .map(parseCommand)
        .filter(Boolean);

    const seen = new Set();
    const deduped = [];
    for (const candidate of [...envCandidates, ...defaultCandidates]) {
        const key = `${candidate.command} ${candidate.args.join(" ")}`.trim();
        if (seen.has(key)) continue;
        seen.add(key);
        deduped.push(candidate);
    }
    return deduped;
}

function isMissingInterpreterError(error, stderr) {
    if (!error) return false;
    if (error.code === "ENOENT") {
        return true;
    }
    const message = [error.message, stderr].filter(Boolean).join("\n");
    return /python was not found/i.test(message);
}

function runPythonCandidate(candidate, sqlText) {
    return new Promise((resolve, reject) => {
        const args = [...candidate.args, "-u", SCRIPT_PATH];
        const child = spawn(candidate.command, args, { stdio: ["pipe", "pipe", "pipe"] });

        let stdout = "";
        let stderr = "";
        let stdinError = null;

        child.stdout.setEncoding("utf8");
        child.stdout.on("data", (chunk) => {
            stdout += chunk;
        });

        child.stderr.setEncoding("utf8");
        child.stderr.on("data", (chunk) => {
            stderr += chunk;
        });

        child.stdin.on("error", (error) => {
            stdinError = error;
        });

        child.on("error", (error) => {
            const err = error;
            err.stderr = stderr;
            reject(err);
        });

        child.on("close", (code) => {
            if (code !== 0) {
                const error = new Error(`Python analyzer exited with code ${code}`);
                error.stderr = stderr;
                if (stdinError) {
                    error.stdinError = stdinError;
                }
                reject(error);
                return;
            }
            resolve({ stdout, stderr });
        });

        try {
            child.stdin.end(sqlText ?? "");
        } catch (error) {
            reject(error);
        }
    });
}

let cachedInterpreter = null;

async function executeSqlAnalysis(sqlText) {
    const candidates = cachedInterpreter ? [cachedInterpreter] : gatherPythonCandidates();
    let lastError = null;

    for (const candidate of candidates) {
        try {
            const { stdout } = await runPythonCandidate(candidate, sqlText);
            const trimmed = stdout.trim();
            if (!trimmed) {
                const emptyError = new Error("SQL 分析器未返回任何輸出");
                emptyError.stderr = stdout;
                throw emptyError;
            }
            let parsed;
            try {
                parsed = JSON.parse(trimmed);
            } catch (parseError) {
                const errorMessage = `無法解析 SQL 分析器輸出：${trimmed}`;
                const error = new Error(errorMessage);
                error.stderr = trimmed;
                if (/python was not found/i.test(trimmed)) {
                    error.missingInterpreter = true;
                }
                throw error;
            }
            if (parsed.error) {
                const engineError = new Error(parsed.error);
                engineError.stderr = parsed.error;
                throw engineError;
            }
            if (typeof parsed.result !== "string") {
                const invalidError = new Error("SQL 分析器輸出缺少 result 欄位");
                invalidError.stderr = JSON.stringify(parsed);
                throw invalidError;
            }
            cachedInterpreter = candidate;
            return parsed;
        } catch (error) {
            const stderr = error?.stderr || "";
            if (error?.missingInterpreter || isMissingInterpreterError(error, stderr)) {
                lastError = error;
                cachedInterpreter = null;
                continue;
            }
            throw error;
        }
    }

    const hint =
        "無法找到可用的 Python 執行檔。請在環境變數 SQL_ANALYZER_PYTHON 或 PYTHON_PATH 中指定完整的 python.exe 路徑，或確保 'python' 指令可用。";
    const error = new Error(lastError?.message ? `${lastError.message}\n${hint}` : hint);
    error.stderr = lastError?.stderr;
    throw error;
}

function extractJsonFromText(value) {
    if (value == null) {
        return "";
    }
    if (typeof value === "object") {
        try {
            return JSON.stringify(value);
        } catch (_error) {
            return "";
        }
    }
    if (typeof value !== "string") {
        return "";
    }

    const trimmed = value.trim();
    if (!trimmed) {
        return "";
    }

    const candidates = [];

    const fenceMatch = trimmed.match(/```(?:json)?\s*([\s\S]*?)```/i);
    if (fenceMatch && fenceMatch[1]) {
        candidates.push(fenceMatch[1].trim());
    }

    const braceStart = trimmed.indexOf("{");
    const braceEnd = trimmed.lastIndexOf("}");
    if (braceStart !== -1 && braceEnd !== -1 && braceEnd > braceStart) {
        candidates.push(trimmed.slice(braceStart, braceEnd + 1));
    }

    candidates.push(trimmed);

    for (const candidate of candidates) {
        try {
            const parsed = JSON.parse(candidate);
            return JSON.stringify(parsed);
        } catch (_error) {
            continue;
        }
    }

    return "";
}

function normaliseDifyOutput(dify, rawReport) {
    if (!dify || typeof dify !== "object") {
        return dify ?? null;
    }

    const resolvedReport = extractJsonFromText(dify.report ?? dify.answer ?? "");
    const normalisedReport = resolvedReport || rawReport || "";

    const normalisedChunks = Array.isArray(dify.chunks)
        ? dify.chunks.map((chunk) => ({
              ...chunk,
              answer: extractJsonFromText(chunk?.answer) || chunk?.answer || "",
              raw: chunk?.raw
          }))
        : dify.chunks;

    return {
        ...dify,
        report: normalisedReport,
        chunks: normalisedChunks,
        originalReport: typeof dify.report === "string" ? dify.report : rawReport || "",
        originalChunks: Array.isArray(dify.chunks) ? dify.chunks : undefined
    };
}

function parseStaticReport(rawReport) {
    if (typeof rawReport !== "string") {
        return null;
    }
    let candidate = rawReport.trim();
    if (!candidate) {
        return null;
    }
    for (let depth = 0; depth < 3; depth += 1) {
        try {
            const parsed = JSON.parse(candidate);
            if (typeof parsed === "string") {
                const trimmed = parsed.trim();
                if (trimmed && trimmed !== candidate) {
                    candidate = trimmed;
                    continue;
                }
                break;
            }
            if (parsed && typeof parsed === "object") {
                return parsed;
            }
            break;
        } catch (error) {
            break;
        }
    }
    return null;
}

function normaliseStaticMetadata(metadata) {
    const base = metadata && typeof metadata === "object" ? { ...metadata } : {};
    if (!base.analysis_source) {
        base.analysis_source = "static_analyzer";
    }
    if (!base.engine) {
        base.engine = "sql_rule_engine";
    }
    return base;
}

function normaliseStaticSummary(summary, fallbackExtension = ".sql") {
    const source = summary && typeof summary === "object" ? summary : {};
    const normalised = { ...source };
    const byRule = normalised.by_rule || normalised.byRule;
    if (byRule && typeof byRule === "object" && !Array.isArray(byRule)) {
        normalised.by_rule = { ...byRule };
    } else if (!normalised.by_rule) {
        normalised.by_rule = {};
    }
    if (typeof normalised.file_extension !== "string" && typeof normalised.fileExtension === "string") {
        normalised.file_extension = normalised.fileExtension;
    }
    if (typeof normalised.file_extension !== "string" && fallbackExtension) {
        normalised.file_extension = fallbackExtension;
    }
    const totalCandidate = normalised.total_issues ?? normalised.totalIssues;
    const numericTotal = Number(totalCandidate);
    if (Number.isFinite(numericTotal)) {
        normalised.total_issues = numericTotal;
    }
    if (!normalised.analysis_source) {
        normalised.analysis_source = "static_analyzer";
    }
    return normalised;
}

function normaliseDmlSummary(segments, dmlPrompt, dmlError) {
    const totalSegments = Array.isArray(segments) ? segments.length : 0;
    const chunkCount = Array.isArray(dmlPrompt?.chunks) ? dmlPrompt.chunks.length : 0;
    const hasReport = typeof dmlPrompt?.report === "string" && dmlPrompt.report.trim().length > 0;
    const summary = {
        analysis_source: "dml_prompt",
        total_segments: totalSegments,
        analyzed_segments: chunkCount || (hasReport ? totalSegments : 0),
        generated_at: dmlPrompt?.generatedAt || null
    };

    let status = "idle";
    if (totalSegments === 0) {
        status = "idle";
    } else if (dmlPrompt) {
        status = "succeeded";
    } else if (dmlError) {
        status = "failed";
    } else {
        status = "pending";
    }
    summary.status = status;

    const errorMessage = dmlError?.message || (typeof dmlError === "string" ? dmlError : "");
    if (errorMessage) {
        summary.error_message = errorMessage;
    }

    const aggregated = dmlPrompt && typeof dmlPrompt.aggregated === "object" ? dmlPrompt.aggregated : null;
    if (aggregated) {
        const aggregatedIssueCount = Array.isArray(aggregated.issues) ? aggregated.issues.length : 0;
        const aggregatedTotalCandidate = Number(aggregated.total_issues ?? aggregated.totalIssues);
        if (Number.isFinite(aggregatedTotalCandidate)) {
            summary.total_issues = aggregatedTotalCandidate;
        } else if (aggregatedIssueCount) {
            summary.total_issues = aggregatedIssueCount;
        }

        const aggregatedSeverity =
            aggregated.by_severity && typeof aggregated.by_severity === "object" && !Array.isArray(aggregated.by_severity)
                ? aggregated.by_severity
                : aggregated.bySeverity && typeof aggregated.bySeverity === "object" && !Array.isArray(aggregated.bySeverity)
                ? aggregated.bySeverity
                : null;
        if (aggregatedSeverity) {
            summary.by_severity = { ...aggregatedSeverity };
        }

        const aggregatedRules =
            aggregated.by_rule && typeof aggregated.by_rule === "object" && !Array.isArray(aggregated.by_rule)
                ? aggregated.by_rule
                : aggregated.byRule && typeof aggregated.byRule === "object" && !Array.isArray(aggregated.byRule)
                ? aggregated.byRule
                : null;
        if (aggregatedRules) {
            summary.by_rule = { ...aggregatedRules };
        }

        const messages = Array.isArray(aggregated.messages)
            ? aggregated.messages
                  .map((item) => (typeof item === "string" ? item.trim() : ""))
                  .filter((item) => item.length)
            : [];
        const messageText = typeof aggregated.message === "string" ? aggregated.message.trim() : "";
        if (messageText) {
            summary.message = messageText;
        } else if (messages.length) {
            summary.message = messages.join(" ");
        }
        if (messages.length) {
            summary.messages = messages;
        }
    }

    return summary;
}

function collectRuleCountsFromIssues(issues) {
    const result = {};
    if (!Array.isArray(issues)) {
        return result;
    }

    for (const issue of issues) {
        if (!issue || typeof issue !== "object") continue;

        const ruleValues = [];
        if (Array.isArray(issue.rule_ids)) {
            ruleValues.push(...issue.rule_ids);
        }
        if (Array.isArray(issue.ruleIds)) {
            ruleValues.push(...issue.ruleIds);
        }
        ruleValues.push(issue.rule_id, issue.ruleId, issue.rule);

        const uniqueRules = new Set();
        for (const value of ruleValues) {
            if (value === null || value === undefined) continue;
            const stringValue = typeof value === "string" ? value : String(value);
            const trimmed = stringValue.trim();
            if (!trimmed) continue;
            uniqueRules.add(trimmed);
        }

        if (!uniqueRules.size) continue;

        for (const rule of uniqueRules) {
            result[rule] = (result[rule] || 0) + 1;
        }
    }

    return result;
}

function annotateIssueSource(issue, source) {
    if (!issue || typeof issue !== "object") {
        return issue;
    }
    if (issue.source || issue.analysis_source) {
        return issue;
    }
    return { ...issue, source };
}

function normaliseDifySummary(summarySource, issueCount = 0) {
    if (!summarySource || typeof summarySource !== "object") {
        return null;
    }

    const rawSummary = summarySource.summary;
    if (rawSummary && typeof rawSummary === "object" && !Array.isArray(rawSummary)) {
        const summary = { ...rawSummary };
        if (!summary.analysis_source && !summary.analysisSource) {
            summary.analysis_source = "dify_workflow";
        }
        if (
            summary.total_issues === undefined &&
            summary.totalIssues === undefined &&
            Number.isFinite(issueCount)
        ) {
            summary.total_issues = issueCount;
        }
        return summary;
    }

    const message = typeof rawSummary === "string" ? rawSummary.trim() : "";
    const totalCandidate = Number(summarySource.total_issues ?? summarySource.totalIssues);
    const totalIssues = Number.isFinite(totalCandidate) ? totalCandidate : issueCount;
    const summary = {
        analysis_source: "dify_workflow",
        total_issues: Number.isFinite(totalIssues) ? totalIssues : 0
    };
    if (message) {
        summary.message = message;
    }
    return summary;
}

function buildCompositeSummary(staticSummary, dmlSummary, difySummary, issues) {
    const ruleCounts = collectRuleCountsFromIssues(issues);
    const hasRuleCounts = Object.keys(ruleCounts).length > 0;
    const staticByRule =
        staticSummary?.by_rule && typeof staticSummary.by_rule === "object" && !Array.isArray(staticSummary.by_rule)
            ? { ...staticSummary.by_rule }
            : {};

    const byRule = hasRuleCounts ? ruleCounts : staticByRule;

    const fileExtension = typeof staticSummary?.file_extension === "string"
        ? staticSummary.file_extension
        : typeof staticSummary?.fileExtension === "string"
        ? staticSummary.fileExtension
        : ".sql";

    const totalIssues = Array.isArray(issues) ? issues.length : 0;

    const sources = {};
    if (staticSummary) {
        sources.static_analyzer = staticSummary;
    }
    if (dmlSummary) {
        sources.dml_prompt = dmlSummary;
    }
    if (difySummary) {
        sources.dify_workflow = difySummary;
    }

    const composite = {
        total_issues: totalIssues,
        by_rule: byRule,
        file_extension: fileExtension,
        analysis_source: "composite",
        sources
    };

    const messages = [];
    if (typeof staticSummary?.message === "string" && staticSummary.message.trim()) {
        messages.push(staticSummary.message.trim());
    }
    if (typeof difySummary?.message === "string" && difySummary.message.trim()) {
        messages.push(difySummary.message.trim());
    }
    if (messages.length) {
        composite.message = messages.join(" ");
    }

    return composite;
}

export async function analyseSqlToReport(sqlText, options = {}) {
    const analysis = await executeSqlAnalysis(sqlText);
    const rawReport = typeof analysis?.result === "string" ? analysis.result : "";
    const trimmedReport = rawReport.trim();
    const dmlSegments = extractDmlStatements(sqlText);

    if (!trimmedReport) {
        return {
            analysis,
            dify: null,
            difyError: null,
            dml: { segments: dmlSegments, dify: null },
            dmlError: null
        };
    }

    const {
        projectId = "",
        projectName = "",
        path = "",
        userId = "",
        files = undefined
    } = options || {};

    const resolvedProjectName = projectName || projectId || "sql-report";
    const resolvedUserId = typeof userId === "string" && userId.trim() ? userId.trim() : undefined;
    const analysisFilePath = path ? `${path}.analysis.json` : "analysis.json";
    const segments = partitionContent(trimmedReport);
    const summary = getDifyConfigSummary();

    let dmlPrompt = null;
    let dmlError = null;
    if (dmlSegments.length) {
        const segmentTexts = dmlSegments.map((segment) => segment.text);
        const dmlFilePath = path ? `${path}.dml.txt` : "analysis.dml.txt";
        try {
            console.log(
                `[sql+dml] Running prompt analysis project=${projectId || resolvedProjectName} path=${dmlFilePath} segments=${segmentTexts.length}`
            );
            dmlPrompt = await requestDifyReport({
                projectName: resolvedProjectName,
                filePath: dmlFilePath,
                content: segmentTexts.join("\n\n"),
                userId: resolvedUserId,
                segments: segmentTexts,
                files
            });
        } catch (error) {
            dmlError = error;
            const message = error?.message || String(error);
            console.warn(
                `[sql+dml] Failed to analyse DML segments project=${projectId || resolvedProjectName} path=${dmlFilePath} :: ${message}`,
                error
            );
        }
    }

    console.log(
        `[sql+dify] Enriching SQL analysis project=${projectId || resolvedProjectName} path=${path || analysisFilePath} ` +
            `segments=${segments.length} maxSegmentChars=${summary.maxSegmentChars}`
    );

    try {
        const difyRaw = await requestDifyJsonEnrichment({
            projectName: resolvedProjectName,
            filePath: analysisFilePath,
            content: trimmedReport,
            userId: resolvedUserId,
            segments,
            files
        });
        const dify = normaliseDifyOutput(difyRaw, trimmedReport);
        return { analysis, dify, difyError: null, dml: { segments: dmlSegments, dify: dmlPrompt }, dmlError };
    } catch (error) {
        const message = error?.message || String(error);
        const locationLabel = path || analysisFilePath;
        console.warn(
            `[sql+dify] Falling back to static SQL analysis project=${projectId || resolvedProjectName} path=${locationLabel} :: ${message}`,
            error
        );
        return { analysis, dify: null, difyError: error, dml: { segments: dmlSegments, dify: dmlPrompt }, dmlError };
    }
}

export function buildSqlReportPayload({ analysis, content, dify, difyError, dml, dmlError }) {

    const rawReport = typeof analysis?.result === "string" ? analysis.result : "";

    const difyReport = typeof dify?.report === "string" && dify.report.trim().length
        ? dify.report
        : rawReport;

    const difyChunks = normaliseChunksForPersistence(
        Array.isArray(dify?.chunks) ? dify.chunks : [],
        { fallbackRaw: rawReport, defaultSource: "dify_workflow" }
    );
    const segments = dify?.segments && Array.isArray(dify.segments) && dify.segments.length
        ? dify.segments
        : [rawReport || content || ""];
    logSqlPayloadStage("segments.normalised", segments);

    const parsedStaticReport = parseStaticReport(rawReport) || {};
    logSqlPayloadStage("static.parsedReport", parsedStaticReport);
    const staticSummary = normaliseStaticSummary(parsedStaticReport.summary, ".sql");
    const staticIssues = Array.isArray(parsedStaticReport.issues) ? parsedStaticReport.issues : [];
    const staticIssuesWithSource = staticIssues.map((issue) => annotateIssueSource(issue, "static_analyzer"));
    const staticMetadata = normaliseStaticMetadata(parsedStaticReport.metadata);
    const staticReportPayload = {
        ...parsedStaticReport,
        summary: staticSummary,
        issues: staticIssues,
        metadata: staticMetadata
    };
    logSqlPayloadStage("static.reportPayload", staticReportPayload);

    const dmlSegments = Array.isArray(dml?.segments)
        ? dml.segments.map((segment, index) => ({
              ...segment,
              index: Number.isFinite(Number(segment?.index)) ? segment.index : index + 1
          }))
        : [];
    logSqlPayloadStage("dml.segments", dmlSegments);
    const dmlPrompt = dml?.dify || null;
    const dmlReportText = typeof dmlPrompt?.report === "string" ? dmlPrompt.report : "";
    const dmlReportTextHuman = typeof dmlPrompt?.textReport === "string" ? dmlPrompt.textReport : "";
    const dmlChunks = normaliseChunksForPersistence(
        Array.isArray(dmlPrompt?.chunks) ? dmlPrompt.chunks : [],
        {
            fallbackRaw: dmlReportTextHuman || dmlReportText || rawReport,
            defaultSource: "dml_prompt"
        }
    );
    const dmlSummary = normaliseDmlSummary(dmlSegments, dmlPrompt, dmlError);
    const dmlAggregated = dmlPrompt && typeof dmlPrompt.aggregated === "object" ? dmlPrompt.aggregated : null;
    const dmlIssues = Array.isArray(dmlAggregated?.issues) ? dmlAggregated.issues : [];
    const dmlIssuesWithSource = dmlIssues.map((issue) => annotateIssueSource(issue, "dml_prompt"));
    const dmlConversationId = typeof dmlPrompt?.conversationId === "string" ? dmlPrompt.conversationId : "";
    const dmlGeneratedAt = dmlPrompt?.generatedAt || null;
    const dmlErrorMessage = dmlSummary.error_message || (dmlPrompt?.error ? String(dmlPrompt.error) : "");
    const dmlReportPayload = {
        type: "dml_prompt",
        summary: dmlSummary,
        segments: dmlSegments,
        report: dmlReportText,
        reportText: dmlReportTextHuman || undefined,
        chunks: dmlChunks,
        issues: dmlIssues,
        aggregated: dmlAggregated || undefined,
        conversationId: dmlConversationId,
        generatedAt: dmlGeneratedAt,
        metadata: { analysis_source: "dml_prompt" }
    };
    logSqlPayloadStage("dml.reportPayload", dmlReportPayload);

    let finalReport = difyReport && difyReport.trim() ? difyReport : rawReport;
    let parsedDify;
    if (finalReport && finalReport.trim()) {
        try {
            parsedDify = JSON.parse(finalReport);
        } catch (error) {
            parsedDify = null;
        }
    }

    const difyIssuesRaw =
        parsedDify && typeof parsedDify === "object" && Array.isArray(parsedDify.issues) ? parsedDify.issues : [];
    const difyIssuesWithSource = difyIssuesRaw.map((issue) => annotateIssueSource(issue, "dify_workflow"));
    const combinedIssues = [...staticIssuesWithSource, ...difyIssuesWithSource, ...dmlIssuesWithSource];
    const difySummary = parsedDify && typeof parsedDify === "object"
        ? normaliseDifySummary(parsedDify, difyIssuesRaw.length)
        : null;
    logSqlPayloadStage("dify.summary", difySummary);
    logSqlPayloadStage("issues.combined", combinedIssues);

    const compositeSummary = buildCompositeSummary(staticSummary, dmlSummary, difySummary, combinedIssues);

    const staticIssuesForPersistence = cloneIssueListForPersistence(staticIssues);
    const aiIssuesForPersistence = filterAiIssuesForPersistence(dmlIssues);

    const reportsStaticIssues = cloneIssueListForPersistence(staticIssuesForPersistence);
    const reportsAiIssues = cloneIssueListForPersistence(aiIssuesForPersistence);

    const staticIssuesJson = serialiseIssuesJson(reportsStaticIssues);
    const aiIssuesJson = serialiseIssuesJson(reportsAiIssues);

    logIssuesJson("static.issues.json.pre_aggregate", staticIssuesJson);
    logIssuesJson("ai.issues.json.pre_aggregate", aiIssuesJson);

    const aggregatedReports = {
        combined: {
            source: "combined",
            issues: dedupeIssueList([...reportsStaticIssues, ...reportsAiIssues])
        },
        static: {
            source: "static_analyzer",
            issues: cloneIssueListForPersistence(reportsStaticIssues)
        },
        ai: {
            source: "dml_prompt",
            issues: cloneIssueListForPersistence(reportsAiIssues)
        }
    };

    dmlReportPayload.issues = cloneIssueListForPersistence(aiIssuesForPersistence);

    if (parsedDify && typeof parsedDify === "object") {
        staticReportPayload.enrichment = parsedDify;
    }

    const combinedIssuesJson = serialiseIssuesJson(aggregatedReports.combined?.issues);
    logIssuesJson("combined.issues.json.post_aggregate", combinedIssuesJson);

    const issuesChunks = [];
    const chunkSources = [
        { source: "composite", json: combinedIssuesJson },
        { source: "static_analyzer", json: staticIssuesJson },
        { source: "dml_prompt", json: aiIssuesJson }
    ];

    for (const entry of chunkSources) {
        if (entry.json && typeof entry.json === "string" && entry.json.trim()) {
            issuesChunks.push({
                index: 0,
                total: 0,
                source: entry.source,
                answer: entry.json,
                raw: entry.json,
                rawAnalysis: entry.json
            });
        }
    }

    if (issuesChunks.length) {
        const total = issuesChunks.length;
        issuesChunks.forEach((chunk, offset) => {
            chunk.index = offset + 1;
            chunk.total = total;
        });
    }

    const finalPayload = {
        summary: compositeSummary,
        issues: combinedIssues,
        reports: {
            static_analyzer: { issues: cloneIssueListForPersistence(reportsStaticIssues) },
            dml_prompt: { issues: cloneIssueListForPersistence(reportsAiIssues) }
        },
        aggregated_reports: aggregatedReports,
        metadata: {
            analysis_source: "composite",
            components: [
                "static_analyzer",
                dmlSegments.length ? "dml_prompt" : null,
                difySummary ? "dify_workflow" : null
            ].filter(Boolean)
        }
    };
    logSqlPayloadStage("payload.final", finalPayload);

    if (parsedDify && typeof parsedDify === "object") {
        finalPayload.reports.dify_workflow = {
            type: "dify_workflow",
            summary: difySummary,
            issues: difyIssuesRaw,
            metadata: { analysis_source: "dify_workflow" },
            raw: parsedDify
        };
    }

    let annotatedChunks;
    if (issuesChunks.length) {
        annotatedChunks = issuesChunks;
    } else if (dmlChunks.length) {
        annotatedChunks = dmlChunks;
    } else if (difyChunks.length) {
        annotatedChunks = difyChunks;
    } else {
        const fallbackCandidates = [
            { text: combinedIssuesJson, source: "composite" },
            { text: aiIssuesJson, source: "dml_prompt" },
            { text: dmlReportTextHuman, source: "dml_prompt" },
            { text: dmlReportText, source: "dml_prompt" },
            { text: difyReport, source: "dify_workflow" },
            { text: staticIssuesJson, source: "static_analyzer" },
            { text: rawReport, source: "static_analyzer" },
            { text: content || "", source: "content" }
        ];

        let fallbackText = "";
        let fallbackSource = "dml_prompt";
        for (const candidate of fallbackCandidates) {
            if (typeof candidate.text === "string" && candidate.text.trim()) {
                fallbackText = candidate.text;
                fallbackSource = candidate.source;
                break;
            }
        }

        annotatedChunks = fallbackText
            ? normaliseChunksForPersistence([fallbackText], {
                  fallbackRaw: fallbackText,
                  defaultSource: fallbackSource
              })
            : [];
    }
    logSqlPayloadStage("chunks.annotated", annotatedChunks);

    finalReport = JSON.stringify(finalPayload, null, 2);
    logSqlPayloadStage("report.serialised", finalReport);

    const generatedAt = dify?.generatedAt || new Date().toISOString();
    const difyErrorMessage = difyError ? difyError.message || String(difyError) : "";
    const enrichmentStatus = dify ? "succeeded" : "failed";

    const originalResult = typeof analysis?.result === "string" ? analysis.result : rawReport;
    const analysisPayload =
        analysis && typeof analysis === "object" ? { ...analysis } : originalResult ? {} : null;

    if (analysisPayload) {
        if (originalResult && typeof analysisPayload.originalResult !== "string") {
            analysisPayload.originalResult = originalResult;
        }
        if (rawReport && typeof analysisPayload.rawReport !== "string") {
            analysisPayload.rawReport = rawReport;
        }
        analysisPayload.result = finalReport;
        analysisPayload.enriched = Boolean(dify);
        if (!analysisPayload.enrichmentStatus) {
            analysisPayload.enrichmentStatus = enrichmentStatus;
        }
        analysisPayload.staticReport = staticReportPayload;
        analysisPayload.dmlReport = dmlReportPayload;
        analysisPayload.dmlSegments = dmlSegments;
        analysisPayload.dmlSummary = dmlSummary;
        analysisPayload.dmlIssues = cloneIssueListForPersistence(aiIssuesForPersistence);
        if (dmlAggregated) {
            analysisPayload.dmlAggregated = dmlAggregated;
        }
        analysisPayload.combinedSummary = compositeSummary;
        analysisPayload.combinedIssues = combinedIssues;
        analysisPayload.aggregatedReports = aggregatedReports;
        if (parsedDify && typeof parsedDify === "object") {
            analysisPayload.difyReport = parsedDify;
            analysisPayload.difySummary = difySummary;
            analysisPayload.difyIssues = difyIssuesRaw;
        }
        if (dmlErrorMessage) {
            analysisPayload.dmlErrorMessage = dmlErrorMessage;
        }
        if (dmlConversationId) {
            analysisPayload.dmlConversationId = dmlConversationId;
        }
        if (dmlGeneratedAt) {
            analysisPayload.dmlGeneratedAt = dmlGeneratedAt;
        }
        if (difyErrorMessage) {
            analysisPayload.difyErrorMessage = difyErrorMessage;
        } else if (!dify) {
            analysisPayload.difyErrorMessage = "";
        }
    }
    logSqlPayloadStage("analysis.payload", analysisPayload);

    const sourceLabels = ["sql-rule-engine"];
    if (dmlSegments.length) {
        sourceLabels.push(dmlPrompt ? "dml-dify" : "dml");
    }
    if (dify) {
        sourceLabels.push("dify");
    }

    const result = {
        report: finalReport,
        conversationId: typeof dify?.conversationId === "string" ? dify.conversationId : "",
        chunks: annotatedChunks,
        segments,
        generatedAt,
        analysis: analysisPayload,
        rawReport,
        dify: dify || null,
        dml: dmlReportPayload,
        source: sourceLabels.join("+"),
        enrichmentStatus,
        difyErrorMessage: difyErrorMessage || undefined,
        dmlErrorMessage: dmlErrorMessage || undefined
    };
    return result;
}

export function isSqlPath(filePath) {
    if (!filePath || typeof filePath !== "string") {
        return false;
    }
    return filePath.trim().toLowerCase().endsWith(".sql");
}<|MERGE_RESOLUTION|>--- conflicted
+++ resolved
@@ -180,11 +180,6 @@
     const sourceCandidate =
         issue.source ?? issue.analysis_source ?? issue.analysisSource ?? issue.from ?? issue.origin ?? "";
     const sourceKey = normaliseReportSourceKey(sourceCandidate);
-<<<<<<< HEAD
-=======
-    const chunkIndex = issue.chunk_index ?? issue.chunkIndex ?? "";
-
->>>>>>> 00e23a3b
     const segments = [
         ruleId,
         message,
@@ -193,12 +188,7 @@
         objectName,
         lineValue,
         columnValue,
-<<<<<<< HEAD
         sourceKey
-=======
-        sourceKey,
-        chunkIndex
->>>>>>> 00e23a3b
     ]
         .map((segment) => normaliseIdentitySegment(segment))
         .filter((segment) => Boolean(segment));
