import { spawn } from "node:child_process";
import { fileURLToPath } from "node:url";
import { dirname, resolve } from "node:path";
import {
    getDifyConfigSummary,
    partitionContent,
    requestDifyJsonEnrichment,
    requestDifyReport
} from "./difyClient.js";

if (typeof globalThis !== "undefined" && typeof globalThis.logSqlPayloadStage !== "function") {
    globalThis.logSqlPayloadStage = () => {};
}

const __filename = fileURLToPath(import.meta.url);
const __dirname = dirname(__filename);
const SCRIPT_PATH = resolve(__dirname, "sql_rule_engine.py");

function logIssuesJson(label, jsonString) {
    if (typeof console === "undefined" || typeof console.log !== "function") {
        return;
    }
    if (!jsonString || typeof jsonString !== "string" || !jsonString.trim()) {
        return;
    }
    console.log(`[sql-report] ${label}: ${jsonString}`);
}

function pickFirstString(...candidates) {
    for (const value of candidates) {
        if (typeof value === "string") {
            const trimmed = value.trim();
            if (trimmed) {
                return trimmed;
            }
        }
    }
    return "";
}

function normaliseTimestampValue(value) {
    if (value === null || value === undefined) {
        return "";
    }
    if (value instanceof Date) {
        return Number.isNaN(value.getTime()) ? "" : value.toISOString();
    }
    if (typeof value === "number") {
        if (!Number.isFinite(value)) {
            return "";
        }
        const fromNumber = new Date(value);
        return Number.isNaN(fromNumber.getTime()) ? "" : fromNumber.toISOString();
    }
    if (typeof value === "string") {
        const trimmed = value.trim();
        if (!trimmed) {
            return "";
        }
        const numeric = Number(trimmed);
        if (!Number.isNaN(numeric)) {
            const fromNumeric = new Date(numeric);
            if (!Number.isNaN(fromNumeric.getTime())) {
                return fromNumeric.toISOString();
            }
        }
        const parsed = new Date(trimmed);
        if (!Number.isNaN(parsed.getTime())) {
            return parsed.toISOString();
        }
        return trimmed;
    }
    return "";
}

function buildSummaryRecordForPersistence({
    source,
    label,
    summary,
    issues,
    fallbackStatus,
    fallbackGeneratedAt
}) {
    const issueCount = Array.isArray(issues) ? issues.length : 0;
    const record = {
        source,
        label,
        total_issues: issueCount
    };

    const status = pickFirstString(
        summary?.status,
        summary?.status_label,
        summary?.statusLabel,
        fallbackStatus
    );
    if (status) {
        record.status = status;
    }

    const generatedAtCandidate =
        summary?.generated_at ?? summary?.generatedAt ?? fallbackGeneratedAt;
    const generatedAt = normaliseTimestampValue(generatedAtCandidate);
    if (generatedAt) {
        record.generated_at = generatedAt;
    }

    const errorMessage = pickFirstString(summary?.error_message, summary?.errorMessage);
    if (errorMessage) {
        record.error_message = errorMessage;
    }

    const message = pickFirstString(summary?.message, summary?.note);
    if (message) {
        record.message = message;
    }

    return record;
}

function cloneSummaryRecordsForPersistence(records) {
    if (!Array.isArray(records)) {
        return [];
    }
    const result = [];
    for (const record of records) {
        if (!record || typeof record !== "object" || Array.isArray(record)) {
            continue;
        }
        const clone = {};
        for (const [key, value] of Object.entries(record)) {
            if (value === undefined || value === null) {
                continue;
            }
            if (typeof value === "object") {
                continue;
            }
            clone[key] = value;
        }
        if (Object.keys(clone).length) {
            result.push(clone);
        }
    }
    return result;
}

function serialiseCombinedReportJson(summaryRecords, issues) {
    const safeSummary = cloneSummaryRecordsForPersistence(summaryRecords);
    const safeIssues = cloneIssueListForPersistence(issues);
    const payload = { summary: safeSummary, issues: safeIssues };
    try {
        return JSON.stringify(payload, null, 2);
    } catch (error) {
        try {
            return JSON.stringify(payload);
        } catch (_nestedError) {
            return "{\"summary\":[],\"issues\":[]}";
        }
    }
}

function cloneValue(value) {
    if (Array.isArray(value)) {
        return value.map((entry) => cloneValue(entry));
    }
    if (value && typeof value === "object") {
        const result = {};
        for (const [key, entry] of Object.entries(value)) {
            result[key] = cloneValue(entry);
        }
        return result;
    }
    return value;
}

function cloneIssueListForPersistence(issues) {
    if (!Array.isArray(issues)) {
        return [];
    }
    const result = [];
    for (const issue of issues) {
        if (!issue || typeof issue !== "object" || Array.isArray(issue)) {
            continue;
        }
        result.push(cloneValue(issue));
    }
    return result;
}

function serialiseIssuesJson(issues) {
    const safeIssues = cloneIssueListForPersistence(issues);
    try {
        return JSON.stringify({ issues: safeIssues }, null, 2);
    } catch (error) {
        try {
            return JSON.stringify({ issues: safeIssues });
        } catch (_nestedError) {
            return "{\"issues\":[]}";
        }
    }
}

function normaliseFallbackSource(issue) {
    if (!issue || typeof issue !== "object") {
        return "";
    }
    const value = issue.fallbackSource || issue.fallback_source || issue.fallback;
    return typeof value === "string" ? value.trim().toLowerCase() : "";
}

function hasAuthoritativeAiMarker(issue) {
    if (!issue || typeof issue !== "object") {
        return false;
    }
    const directRule = typeof issue.rule_id === "string" ? issue.rule_id.trim() : "";
    if (directRule) {
        return true;
    }
    if (Array.isArray(issue.rule_ids) && issue.rule_ids.some((entry) => typeof entry === "string" && entry.trim())) {
        return true;
    }
    if (Array.isArray(issue.severity_levels) && issue.severity_levels.some((entry) => typeof entry === "string" && entry.trim())) {
        return true;
    }
    const severity = typeof issue.severity === "string" ? issue.severity.trim() : "";
    if (severity) {
        return true;
    }
    if (Array.isArray(issue.details)) {
        for (const detail of issue.details) {
            if (hasAuthoritativeAiMarker(detail)) {
                return true;
            }
        }
    }
    return false;
}

function filterAiIssuesForPersistence(issues) {
    const list = Array.isArray(issues) ? issues : [];
    const authoritative = [];
    const fallback = [];

    for (const issue of list) {
        if (!issue || typeof issue !== "object") {
            continue;
        }
        const fallbackSource = normaliseFallbackSource(issue);
        if (fallbackSource === "markdown") {
            fallback.push(issue);
            continue;
        }
        if (hasAuthoritativeAiMarker(issue)) {
            authoritative.push(issue);
        } else {
            fallback.push(issue);
        }
    }

    if (authoritative.length) {
        return cloneIssueListForPersistence(authoritative);
    }

    const filteredFallback = fallback.length
        ? list.filter((issue) => normaliseFallbackSource(issue) !== "markdown")
        : list;

    return cloneIssueListForPersistence(filteredFallback);
}

function normaliseIdentitySegment(value) {
    if (value === null || value === undefined) {
        return "";
    }
    if (Array.isArray(value)) {
        return value
            .map((entry) => normaliseIdentitySegment(entry))
            .filter((segment) => Boolean(segment))
            .join("|");
    }
    if (value instanceof Date) {
        return Number.isNaN(value.getTime()) ? "" : value.toISOString();
    }
    if (typeof value === "number" || typeof value === "boolean") {
        return String(value);
    }
    if (typeof value === "string") {
        const trimmed = value.trim();
        return trimmed;
    }
    return "";
}

function normaliseReportSourceKey(value) {
    if (typeof value !== "string") {
        return "";
    }
    return value.replace(/[^a-z0-9]/gi, "").toLowerCase();
}

function createIssueIdentity(issue) {
    if (!issue || typeof issue !== "object" || Array.isArray(issue)) {
        return "";
    }
    const ruleId = issue.rule_id ?? issue.ruleId ?? "";
    const message = issue.message ?? "";
    const fallbackMessage =
        !message && Array.isArray(issue.issues) && issue.issues.length ? issue.issues : [];
    const snippet = issue.snippet ?? issue.statement ?? issue.evidence ?? "";
    const objectName = issue.object ?? "";
    const lineValue = Array.isArray(issue.line)
        ? issue.line
        : issue.line ?? issue.lineNumber ?? issue.line_no ?? "";
    const columnValue = Array.isArray(issue.column)
        ? issue.column
        : issue.column ?? issue.columnNumber ?? issue.column_no ?? "";
    const sourceCandidate =
        issue.source ?? issue.analysis_source ?? issue.analysisSource ?? issue.from ?? issue.origin ?? "";
    const sourceKey = normaliseReportSourceKey(sourceCandidate);
    const segments = [
        ruleId,
        message,
        fallbackMessage,
        snippet,
        objectName,
        lineValue,
        columnValue,
        sourceKey
    ]
        .map((segment) => normaliseIdentitySegment(segment))
        .filter((segment) => Boolean(segment));

    if (segments.length) {
        return segments.join("::");
    }

    try {
        return JSON.stringify(issue);
    } catch (error) {
        return "";
    }
}

function dedupeIssueList(issues) {
    if (!Array.isArray(issues)) {
        return [];
    }
    const seen = new Set();
    const result = [];
    for (const issue of issues) {
        if (!issue || typeof issue !== "object" || Array.isArray(issue)) {
            continue;
        }
        const key = createIssueIdentity(issue);
        if (key && seen.has(key)) {
            continue;
        }
        if (key) {
            seen.add(key);
        }
        result.push(cloneValue(issue));
    }
    return result;
}

function serialiseChunkText(value, fallback = "") {
    if (typeof value === "string") {
        const trimmed = value.trim();
        if (trimmed) {
            return value;
        }
        return fallback || value;
    }
    if (value === null || value === undefined) {
        return fallback || "";
    }
    try {
        return JSON.stringify(value, null, 2);
    } catch (error) {
        return String(value);
    }
}

function normaliseChunksForPersistence(chunks, { fallbackRaw = "", defaultSource = "" } = {}) {
    const list = Array.isArray(chunks) ? chunks : [];
    if (!list.length) {
        return [];
    }
    const total = list.length;
    return list.map((entry, offset) => {
        const index = offset + 1;
        if (entry && typeof entry === "object" && !Array.isArray(entry)) {
            const clone = { ...entry };
            const answerCandidate =
                typeof clone.answer === "string" && clone.answer.trim()
                    ? clone.answer
                    : typeof clone.rawAnalysis === "string" && clone.rawAnalysis.trim()
                    ? clone.rawAnalysis
                    : typeof clone.raw === "string" && clone.raw.trim()
                    ? clone.raw
                    : typeof clone.text === "string"
                    ? clone.text
                    : null;
            const answer = serialiseChunkText(answerCandidate, fallbackRaw);
            const numericIndex = Number(clone.index);
            const numericTotal = Number(clone.total);
            clone.index = Number.isFinite(numericIndex) && numericIndex > 0 ? numericIndex : index;
            clone.total = Number.isFinite(numericTotal) && numericTotal > 0 ? numericTotal : total;
            clone.answer = answer;
            if (typeof clone.raw !== "string" || !clone.raw.trim()) {
                clone.raw = answer;
            }
            if (typeof clone.rawAnalysis !== "string" || !clone.rawAnalysis.trim()) {
                clone.rawAnalysis = clone.raw;
            }
            if (defaultSource && !clone.source) {
                clone.source = defaultSource;
            }
            return clone;
        }
        const answer = serialiseChunkText(entry, fallbackRaw);
        const base = {
            index,
            total,
            answer,
            raw: answer
        };
        if (defaultSource) {
            base.source = defaultSource;
        }
        return base;
    });
}

function replaceRangeWithSpaces(text, start, end) {
    if (!text || start >= end) return text;
    const replacement = text
        .slice(start, end)
        .split("")
        .map((ch) => (ch === "\n" ? "\n" : " "))
        .join("");
    return `${text.slice(0, start)}${replacement}${text.slice(end)}`;
}

function maskBlockComments(sqlText) {
    if (!sqlText) return "";
    const blockRegex = /\/\*[\s\S]*?\*\//g;
    let masked = sqlText;
    let match;
    while ((match = blockRegex.exec(sqlText)) !== null) {
        masked = replaceRangeWithSpaces(masked, match.index, match.index + match[0].length);
    }
    return masked;
}

function maskCommentsAndStrings(sqlText) {
    if (!sqlText) return "";
    let masked = maskBlockComments(sqlText);
    const lineRegex = /--.*?$/gm;
    let match;
    while ((match = lineRegex.exec(masked)) !== null) {
        masked = replaceRangeWithSpaces(masked, match.index, match.index + match[0].length);
    }

    const stringPatterns = [
        /'(?:''|[^'])*'/gs,
        /"(?:""|[^"])*"/gs
    ];
    for (const pattern of stringPatterns) {
        while ((match = pattern.exec(masked)) !== null) {
            masked = replaceRangeWithSpaces(masked, match.index, match.index + match[0].length);
        }
    }

    return masked;
}

function stripSqlComments(sqlText) {
    if (typeof sqlText !== "string" || !sqlText.length) {
        return "";
    }

    let result = "";
    let index = 0;
    const length = sqlText.length;
    let inSingleQuote = false;
    let inDoubleQuote = false;

    while (index < length) {
        const char = sqlText[index];
        const next = index + 1 < length ? sqlText[index + 1] : "";

        if (!inSingleQuote && !inDoubleQuote) {
            if (char === "-" && next === "-") {
                index += 2;
                while (index < length) {
                    const lineChar = sqlText[index];
                    if (lineChar === "\r" && sqlText[index + 1] === "\n") {
                        result += "\r\n";
                        index += 2;
                        break;
                    }
                    if (lineChar === "\n" || lineChar === "\r") {
                        result += lineChar;
                        index += 1;
                        break;
                    }
                    index += 1;
                }
                continue;
            }

            if (char === "/" && next === "*") {
                index += 2;
                while (index < length) {
                    const blockChar = sqlText[index];
                    const blockNext = sqlText[index + 1];
                    if (blockChar === "*" && blockNext === "/") {
                        index += 2;
                        break;
                    }
                    if (blockChar === "\r" && blockNext === "\n") {
                        result += "\r\n";
                        index += 2;
                        continue;
                    }
                    if (blockChar === "\n" || blockChar === "\r") {
                        result += blockChar;
                        index += 1;
                        continue;
                    }
                    index += 1;
                }
                continue;
            }
        }

        result += char;

        if (char === "'" && !inDoubleQuote) {
            if (inSingleQuote) {
                if (next === "'") {
                    result += "'";
                    index += 2;
                    continue;
                }
                inSingleQuote = false;
            } else {
                inSingleQuote = true;
            }
        } else if (char === '"' && !inSingleQuote) {
            if (inDoubleQuote) {
                if (next === '"') {
                    result += '"';
                    index += 2;
                    continue;
                }
                inDoubleQuote = false;
            } else {
                inDoubleQuote = true;
            }
        }

        index += 1;
    }

    return result;
}

function findStatementTerminator(maskedSql, startIndex) {
    if (!maskedSql || startIndex >= maskedSql.length) {
        return maskedSql ? maskedSql.length : 0;
    }
    for (let index = startIndex; index < maskedSql.length; index += 1) {
        if (maskedSql[index] === ";") {
            return index + 1;
        }
    }
    return maskedSql.length;
}

function indexToLineCol(text, index) {
    const prior = text.slice(0, index);
    const line = prior.split("\n").length;
    const lastNewline = prior.lastIndexOf("\n");
    const column = index - (lastNewline === -1 ? 0 : lastNewline + 1) + 1;
    return { line, column };
}

function extractDmlStatements(sqlText) {
    if (typeof sqlText !== "string" || !sqlText.trim()) {
        return [];
    }
    const masked = maskCommentsAndStrings(sqlText);
    const regex = /\b(INSERT|UPDATE|DELETE)\b/gi;
    const segments = [];
    let match;
    while ((match = regex.exec(masked)) !== null) {
        const start = match.index;
        const end = findStatementTerminator(masked, start);
        const snippet = sqlText.slice(start, end);
        const cleanedSnippet = stripSqlComments(snippet).trim();
        if (!cleanedSnippet) continue;
        const startMeta = indexToLineCol(sqlText, start);
        const endMeta = indexToLineCol(sqlText, end);
        segments.push({
            index: segments.length + 1,
            text: cleanedSnippet,
            rawText: snippet.trim(),
            start,
            end,
            startLine: startMeta.line,
            startColumn: startMeta.column,
            endLine: endMeta.line,
            endColumn: endMeta.column
        });
    }
    return segments;
}

function parseCommand(command) {
    if (!command || typeof command !== "string") {
        return null;
    }
    const parts = command.trim().split(/\s+/).filter(Boolean);
    if (parts.length === 0) {
        return null;
    }
    return { command: parts[0], args: parts.slice(1) };
}

function gatherPythonCandidates() {
    const envCandidates = [
        process.env.SQL_ANALYZER_PYTHON,
        process.env.PYTHON,
        process.env.PYTHON_PATH,
        process.env.PYTHON3_PATH
    ]
        .map(parseCommand)
        .filter(Boolean);

    const defaultCandidates = ["python3", "python", "py -3", "py"]
        .map(parseCommand)
        .filter(Boolean);

    const seen = new Set();
    const deduped = [];
    for (const candidate of [...envCandidates, ...defaultCandidates]) {
        const key = `${candidate.command} ${candidate.args.join(" ")}`.trim();
        if (seen.has(key)) continue;
        seen.add(key);
        deduped.push(candidate);
    }
    return deduped;
}

function isMissingInterpreterError(error, stderr) {
    if (!error) return false;
    if (error.code === "ENOENT") {
        return true;
    }
    const message = [error.message, stderr].filter(Boolean).join("\n");
    return /python was not found/i.test(message);
}

function runPythonCandidate(candidate, sqlText) {
    return new Promise((resolve, reject) => {
        const args = [...candidate.args, "-u", SCRIPT_PATH];
        const child = spawn(candidate.command, args, { stdio: ["pipe", "pipe", "pipe"] });

        let stdout = "";
        let stderr = "";
        let stdinError = null;

        child.stdout.setEncoding("utf8");
        child.stdout.on("data", (chunk) => {
            stdout += chunk;
        });

        child.stderr.setEncoding("utf8");
        child.stderr.on("data", (chunk) => {
            stderr += chunk;
        });

        child.stdin.on("error", (error) => {
            stdinError = error;
        });

        child.on("error", (error) => {
            const err = error;
            err.stderr = stderr;
            reject(err);
        });

        child.on("close", (code) => {
            if (code !== 0) {
                const error = new Error(`Python analyzer exited with code ${code}`);
                error.stderr = stderr;
                if (stdinError) {
                    error.stdinError = stdinError;
                }
                reject(error);
                return;
            }
            resolve({ stdout, stderr });
        });

        try {
            child.stdin.end(sqlText ?? "");
        } catch (error) {
            reject(error);
        }
    });
}

let cachedInterpreter = null;

async function executeSqlAnalysis(sqlText) {
    const candidates = cachedInterpreter ? [cachedInterpreter] : gatherPythonCandidates();
    let lastError = null;

    for (const candidate of candidates) {
        try {
            const { stdout } = await runPythonCandidate(candidate, sqlText);
            const trimmed = stdout.trim();
            if (!trimmed) {
                const emptyError = new Error("SQL 分析器未返回任何輸出");
                emptyError.stderr = stdout;
                throw emptyError;
            }
            let parsed;
            try {
                parsed = JSON.parse(trimmed);
            } catch (parseError) {
                const errorMessage = `無法解析 SQL 分析器輸出：${trimmed}`;
                const error = new Error(errorMessage);
                error.stderr = trimmed;
                if (/python was not found/i.test(trimmed)) {
                    error.missingInterpreter = true;
                }
                throw error;
            }
            if (parsed.error) {
                const engineError = new Error(parsed.error);
                engineError.stderr = parsed.error;
                throw engineError;
            }
            if (typeof parsed.result !== "string") {
                const invalidError = new Error("SQL 分析器輸出缺少 result 欄位");
                invalidError.stderr = JSON.stringify(parsed);
                throw invalidError;
            }
            cachedInterpreter = candidate;
            return parsed;
        } catch (error) {
            const stderr = error?.stderr || "";
            if (error?.missingInterpreter || isMissingInterpreterError(error, stderr)) {
                lastError = error;
                cachedInterpreter = null;
                continue;
            }
            throw error;
        }
    }

    const hint =
        "無法找到可用的 Python 執行檔。請在環境變數 SQL_ANALYZER_PYTHON 或 PYTHON_PATH 中指定完整的 python.exe 路徑，或確保 'python' 指令可用。";
    const error = new Error(lastError?.message ? `${lastError.message}\n${hint}` : hint);
    error.stderr = lastError?.stderr;
    throw error;
}

function extractJsonFromText(value) {
    if (value == null) {
        return "";
    }
    if (typeof value === "object") {
        try {
            return JSON.stringify(value);
        } catch (_error) {
            return "";
        }
    }
    if (typeof value !== "string") {
        return "";
    }

    const trimmed = value.trim();
    if (!trimmed) {
        return "";
    }

    const candidates = [];

    const fenceMatch = trimmed.match(/```(?:json)?\s*([\s\S]*?)```/i);
    if (fenceMatch && fenceMatch[1]) {
        candidates.push(fenceMatch[1].trim());
    }

    const braceStart = trimmed.indexOf("{");
    const braceEnd = trimmed.lastIndexOf("}");
    if (braceStart !== -1 && braceEnd !== -1 && braceEnd > braceStart) {
        candidates.push(trimmed.slice(braceStart, braceEnd + 1));
    }

    candidates.push(trimmed);

    for (const candidate of candidates) {
        try {
            const parsed = JSON.parse(candidate);
            return JSON.stringify(parsed);
        } catch (_error) {
            continue;
        }
    }

    return "";
}

function normaliseDifyOutput(dify, rawReport) {
    if (!dify || typeof dify !== "object") {
        return dify ?? null;
    }

    const resolvedReport = extractJsonFromText(dify.report ?? dify.answer ?? "");
    const normalisedReport = resolvedReport || rawReport || "";

    const normalisedChunks = Array.isArray(dify.chunks)
        ? dify.chunks.map((chunk) => ({
              ...chunk,
              answer: extractJsonFromText(chunk?.answer) || chunk?.answer || "",
              raw: chunk?.raw
          }))
        : dify.chunks;

    return {
        ...dify,
        report: normalisedReport,
        chunks: normalisedChunks,
        originalReport: typeof dify.report === "string" ? dify.report : rawReport || "",
        originalChunks: Array.isArray(dify.chunks) ? dify.chunks : undefined
    };
}

function parseStaticReport(rawReport) {
    if (typeof rawReport !== "string") {
        return null;
    }
    let candidate = rawReport.trim();
    if (!candidate) {
        return null;
    }
    for (let depth = 0; depth < 3; depth += 1) {
        try {
            const parsed = JSON.parse(candidate);
            if (typeof parsed === "string") {
                const trimmed = parsed.trim();
                if (trimmed && trimmed !== candidate) {
                    candidate = trimmed;
                    continue;
                }
                break;
            }
            if (parsed && typeof parsed === "object") {
                return parsed;
            }
            break;
        } catch (error) {
            break;
        }
    }
    return null;
}

function normaliseStaticMetadata(metadata) {
    const base = metadata && typeof metadata === "object" ? { ...metadata } : {};
    if (!base.analysis_source) {
        base.analysis_source = "static_analyzer";
    }
    if (!base.engine) {
        base.engine = "sql_rule_engine";
    }
    return base;
}

function normaliseStaticSummary(summary, fallbackExtension = ".sql") {
    const source = summary && typeof summary === "object" ? summary : {};
    const normalised = { ...source };
    const byRule = normalised.by_rule || normalised.byRule;
    if (byRule && typeof byRule === "object" && !Array.isArray(byRule)) {
        normalised.by_rule = { ...byRule };
    } else if (!normalised.by_rule) {
        normalised.by_rule = {};
    }
    if (typeof normalised.file_extension !== "string" && typeof normalised.fileExtension === "string") {
        normalised.file_extension = normalised.fileExtension;
    }
    if (typeof normalised.file_extension !== "string" && fallbackExtension) {
        normalised.file_extension = fallbackExtension;
    }
    const totalCandidate = normalised.total_issues ?? normalised.totalIssues;
    const numericTotal = Number(totalCandidate);
    if (Number.isFinite(numericTotal)) {
        normalised.total_issues = numericTotal;
    }
    if (!normalised.analysis_source) {
        normalised.analysis_source = "static_analyzer";
    }
    return normalised;
}

function normaliseDmlSummary(segments, dmlPrompt, dmlError) {
    const totalSegments = Array.isArray(segments) ? segments.length : 0;
    const chunkCount = Array.isArray(dmlPrompt?.chunks) ? dmlPrompt.chunks.length : 0;
    const hasReport = typeof dmlPrompt?.report === "string" && dmlPrompt.report.trim().length > 0;
    const summary = {
        analysis_source: "dml_prompt",
        total_segments: totalSegments,
        analyzed_segments: chunkCount || (hasReport ? totalSegments : 0),
        generated_at: dmlPrompt?.generatedAt || null
    };

    let status = "idle";
    if (totalSegments === 0) {
        status = "idle";
    } else if (dmlPrompt) {
        status = "succeeded";
    } else if (dmlError) {
        status = "failed";
    } else {
        status = "pending";
    }
    summary.status = status;

    const errorMessage = dmlError?.message || (typeof dmlError === "string" ? dmlError : "");
    if (errorMessage) {
        summary.error_message = errorMessage;
    }

    const aggregated = dmlPrompt && typeof dmlPrompt.aggregated === "object" ? dmlPrompt.aggregated : null;
    if (aggregated) {
        const aggregatedIssueCount = Array.isArray(aggregated.issues) ? aggregated.issues.length : 0;
        const aggregatedTotalCandidate = Number(aggregated.total_issues ?? aggregated.totalIssues);
        if (Number.isFinite(aggregatedTotalCandidate)) {
            summary.total_issues = aggregatedTotalCandidate;
        } else if (aggregatedIssueCount) {
            summary.total_issues = aggregatedIssueCount;
        }

        const aggregatedSeverity =
            aggregated.by_severity && typeof aggregated.by_severity === "object" && !Array.isArray(aggregated.by_severity)
                ? aggregated.by_severity
                : aggregated.bySeverity && typeof aggregated.bySeverity === "object" && !Array.isArray(aggregated.bySeverity)
                ? aggregated.bySeverity
                : null;
        if (aggregatedSeverity) {
            summary.by_severity = { ...aggregatedSeverity };
        }

        const aggregatedRules =
            aggregated.by_rule && typeof aggregated.by_rule === "object" && !Array.isArray(aggregated.by_rule)
                ? aggregated.by_rule
                : aggregated.byRule && typeof aggregated.byRule === "object" && !Array.isArray(aggregated.byRule)
                ? aggregated.byRule
                : null;
        if (aggregatedRules) {
            summary.by_rule = { ...aggregatedRules };
        }

        const messages = Array.isArray(aggregated.messages)
            ? aggregated.messages
                  .map((item) => (typeof item === "string" ? item.trim() : ""))
                  .filter((item) => item.length)
            : [];
        const messageText = typeof aggregated.message === "string" ? aggregated.message.trim() : "";
        if (messageText) {
            summary.message = messageText;
        } else if (messages.length) {
            summary.message = messages.join(" ");
        }
        if (messages.length) {
            summary.messages = messages;
        }
    }

    return summary;
}

function collectRuleCountsFromIssues(issues) {
    const result = {};
    if (!Array.isArray(issues)) {
        return result;
    }

    for (const issue of issues) {
        if (!issue || typeof issue !== "object") continue;

        const ruleValues = [];
        if (Array.isArray(issue.rule_ids)) {
            ruleValues.push(...issue.rule_ids);
        }
        if (Array.isArray(issue.ruleIds)) {
            ruleValues.push(...issue.ruleIds);
        }
        ruleValues.push(issue.rule_id, issue.ruleId, issue.rule);

        const uniqueRules = new Set();
        for (const value of ruleValues) {
            if (value === null || value === undefined) continue;
            const stringValue = typeof value === "string" ? value : String(value);
            const trimmed = stringValue.trim();
            if (!trimmed) continue;
            uniqueRules.add(trimmed);
        }

        if (!uniqueRules.size) continue;

        for (const rule of uniqueRules) {
            result[rule] = (result[rule] || 0) + 1;
        }
    }

    return result;
}

function annotateIssueSource(issue, source) {
    if (!issue || typeof issue !== "object") {
        return issue;
    }
    if (issue.source || issue.analysis_source) {
        return issue;
    }
    return { ...issue, source };
}

function normaliseDifySummary(summarySource, issueCount = 0) {
    if (!summarySource || typeof summarySource !== "object") {
        return null;
    }

    const rawSummary = summarySource.summary;
    if (rawSummary && typeof rawSummary === "object" && !Array.isArray(rawSummary)) {
        const summary = { ...rawSummary };
        if (!summary.analysis_source && !summary.analysisSource) {
            summary.analysis_source = "dify_workflow";
        }
        if (
            summary.total_issues === undefined &&
            summary.totalIssues === undefined &&
            Number.isFinite(issueCount)
        ) {
            summary.total_issues = issueCount;
        }
        return summary;
    }

    const message = typeof rawSummary === "string" ? rawSummary.trim() : "";
    const totalCandidate = Number(summarySource.total_issues ?? summarySource.totalIssues);
    const totalIssues = Number.isFinite(totalCandidate) ? totalCandidate : issueCount;
    const summary = {
        analysis_source: "dify_workflow",
        total_issues: Number.isFinite(totalIssues) ? totalIssues : 0
    };
    if (message) {
        summary.message = message;
    }
    return summary;
}

function buildCompositeSummary(staticSummary, dmlSummary, difySummary, issues) {
    const ruleCounts = collectRuleCountsFromIssues(issues);
    const hasRuleCounts = Object.keys(ruleCounts).length > 0;
    const staticByRule =
        staticSummary?.by_rule && typeof staticSummary.by_rule === "object" && !Array.isArray(staticSummary.by_rule)
            ? { ...staticSummary.by_rule }
            : {};

    const byRule = hasRuleCounts ? ruleCounts : staticByRule;

    const fileExtension = typeof staticSummary?.file_extension === "string"
        ? staticSummary.file_extension
        : typeof staticSummary?.fileExtension === "string"
        ? staticSummary.fileExtension
        : ".sql";

    const totalIssues = Array.isArray(issues) ? issues.length : 0;

    const sources = {};
    if (staticSummary) {
        sources.static_analyzer = staticSummary;
    }
    if (dmlSummary) {
        sources.dml_prompt = dmlSummary;
    }
    if (difySummary) {
        sources.dify_workflow = difySummary;
    }

    const composite = {
        total_issues: totalIssues,
        by_rule: byRule,
        file_extension: fileExtension,
        analysis_source: "composite",
        sources
    };

    const messages = [];
    if (typeof staticSummary?.message === "string" && staticSummary.message.trim()) {
        messages.push(staticSummary.message.trim());
    }
    if (typeof difySummary?.message === "string" && difySummary.message.trim()) {
        messages.push(difySummary.message.trim());
    }
    if (messages.length) {
        composite.message = messages.join(" ");
    }

    return composite;
}

export async function analyseSqlToReport(sqlText, options = {}) {
    const analysis = await executeSqlAnalysis(sqlText);
    const rawReport = typeof analysis?.result === "string" ? analysis.result : "";
    const trimmedReport = rawReport.trim();
    const dmlSegments = extractDmlStatements(sqlText);

    if (!trimmedReport) {
        return {
            analysis,
            dify: null,
            difyError: null,
            dml: { segments: dmlSegments, dify: null },
            dmlError: null
        };
    }

    const {
        projectId = "",
        projectName = "",
        path = "",
        userId = "",
        files = undefined
    } = options || {};

    const resolvedProjectName = projectName || projectId || "sql-report";
    const resolvedUserId = typeof userId === "string" && userId.trim() ? userId.trim() : undefined;
    const analysisFilePath = path ? `${path}.analysis.json` : "analysis.json";
    const segments = partitionContent(trimmedReport);
    const summary = getDifyConfigSummary();

    let dmlPrompt = null;
    let dmlError = null;
    if (dmlSegments.length) {
        const segmentTexts = dmlSegments.map((segment) => segment.text);
        const dmlFilePath = path ? `${path}.dml.txt` : "analysis.dml.txt";
        try {
            console.log(
                `[sql+dml] Running prompt analysis project=${projectId || resolvedProjectName} path=${dmlFilePath} segments=${segmentTexts.length}`
            );
            dmlPrompt = await requestDifyReport({
                projectName: resolvedProjectName,
                filePath: dmlFilePath,
                content: segmentTexts.join("\n\n"),
                userId: resolvedUserId,
                segments: segmentTexts,
                files
            });
        } catch (error) {
            dmlError = error;
            const message = error?.message || String(error);
            console.warn(
                `[sql+dml] Failed to analyse DML segments project=${projectId || resolvedProjectName} path=${dmlFilePath} :: ${message}`,
                error
            );
        }
    }

    console.log(
        `[sql+dify] Enriching SQL analysis project=${projectId || resolvedProjectName} path=${path || analysisFilePath} ` +
            `segments=${segments.length} maxSegmentChars=${summary.maxSegmentChars}`
    );

    try {
        const difyRaw = await requestDifyJsonEnrichment({
            projectName: resolvedProjectName,
            filePath: analysisFilePath,
            content: trimmedReport,
            userId: resolvedUserId,
            segments,
            files
        });
        const dify = normaliseDifyOutput(difyRaw, trimmedReport);
        return { analysis, dify, difyError: null, dml: { segments: dmlSegments, dify: dmlPrompt }, dmlError };
    } catch (error) {
        const message = error?.message || String(error);
        const locationLabel = path || analysisFilePath;
        console.warn(
            `[sql+dify] Falling back to static SQL analysis project=${projectId || resolvedProjectName} path=${locationLabel} :: ${message}`,
            error
        );
        return { analysis, dify: null, difyError: error, dml: { segments: dmlSegments, dify: dmlPrompt }, dmlError };
    }
}

export function buildSqlReportPayload({ analysis, content, dify, difyError, dml, dmlError }) {

    const rawReport = typeof analysis?.result === "string" ? analysis.result : "";

    const difyReport = typeof dify?.report === "string" && dify.report.trim().length
        ? dify.report
        : rawReport;

    const difyChunks = normaliseChunksForPersistence(
        Array.isArray(dify?.chunks) ? dify.chunks : [],
        { fallbackRaw: rawReport, defaultSource: "dify_workflow" }
    );
    const segments = dify?.segments && Array.isArray(dify.segments) && dify.segments.length
        ? dify.segments
        : [rawReport || content || ""];
    logSqlPayloadStage("segments.normalised", segments);

    const parsedStaticReport = parseStaticReport(rawReport) || {};
    logSqlPayloadStage("static.parsedReport", parsedStaticReport);
    const staticSummary = normaliseStaticSummary(parsedStaticReport.summary, ".sql");
    const staticIssues = Array.isArray(parsedStaticReport.issues) ? parsedStaticReport.issues : [];
    const staticIssuesWithSource = staticIssues.map((issue) => annotateIssueSource(issue, "static_analyzer"));
    const staticMetadata = normaliseStaticMetadata(parsedStaticReport.metadata);
    const staticReportPayload = {
        ...parsedStaticReport,
        summary: staticSummary,
        issues: staticIssues,
        metadata: staticMetadata
    };
    logSqlPayloadStage("static.reportPayload", staticReportPayload);

    const dmlSegments = Array.isArray(dml?.segments)
        ? dml.segments.map((segment, index) => ({
              ...segment,
              index: Number.isFinite(Number(segment?.index)) ? segment.index : index + 1
          }))
        : [];
    logSqlPayloadStage("dml.segments", dmlSegments);
    const dmlPrompt = dml?.dify || null;
    const dmlReportText = typeof dmlPrompt?.report === "string" ? dmlPrompt.report : "";
    const dmlReportTextHuman = typeof dmlPrompt?.textReport === "string" ? dmlPrompt.textReport : "";
    const dmlChunks = normaliseChunksForPersistence(
        Array.isArray(dmlPrompt?.chunks) ? dmlPrompt.chunks : [],
        {
            fallbackRaw: dmlReportTextHuman || dmlReportText || rawReport,
            defaultSource: "dml_prompt"
        }
    );
    const dmlSummary = normaliseDmlSummary(dmlSegments, dmlPrompt, dmlError);
    const dmlAggregated = dmlPrompt && typeof dmlPrompt.aggregated === "object" ? dmlPrompt.aggregated : null;
    const dmlIssues = Array.isArray(dmlAggregated?.issues) ? dmlAggregated.issues : [];
    const dmlIssuesWithSource = dmlIssues.map((issue) => annotateIssueSource(issue, "dml_prompt"));
    const dmlConversationId = typeof dmlPrompt?.conversationId === "string" ? dmlPrompt.conversationId : "";
    const dmlGeneratedAt = dmlPrompt?.generatedAt || null;
    const dmlErrorMessage = dmlSummary.error_message || (dmlPrompt?.error ? String(dmlPrompt.error) : "");
    const dmlReportPayload = {
        type: "dml_prompt",
        summary: dmlSummary,
        segments: dmlSegments,
        report: dmlReportText,
        reportText: dmlReportTextHuman || undefined,
        chunks: dmlChunks,
        issues: dmlIssues,
        aggregated: dmlAggregated || undefined,
        conversationId: dmlConversationId,
        generatedAt: dmlGeneratedAt,
        metadata: { analysis_source: "dml_prompt" }
    };
    logSqlPayloadStage("dml.reportPayload", dmlReportPayload);

    let finalReport = difyReport && difyReport.trim() ? difyReport : rawReport;
    let parsedDify;
    if (finalReport && finalReport.trim()) {
        try {
            parsedDify = JSON.parse(finalReport);
        } catch (error) {
            parsedDify = null;
        }
    }

    const difyIssuesRaw =
        parsedDify && typeof parsedDify === "object" && Array.isArray(parsedDify.issues) ? parsedDify.issues : [];
    const difyIssuesWithSource = difyIssuesRaw.map((issue) => annotateIssueSource(issue, "dify_workflow"));
    const combinedIssues = [...staticIssuesWithSource, ...difyIssuesWithSource, ...dmlIssuesWithSource];
    const difySummary = parsedDify && typeof parsedDify === "object"
        ? normaliseDifySummary(parsedDify, difyIssuesRaw.length)
        : null;
    logSqlPayloadStage("dify.summary", difySummary);
    logSqlPayloadStage("issues.combined", combinedIssues);

    const compositeSummary = buildCompositeSummary(staticSummary, dmlSummary, difySummary, combinedIssues);

    const staticIssuesForPersistence = cloneIssueListForPersistence(staticIssues);
    const aiIssuesForPersistence = filterAiIssuesForPersistence(dmlIssues);

    const reportsStaticIssues = cloneIssueListForPersistence(staticIssuesForPersistence);
    const reportsAiIssues = cloneIssueListForPersistence(aiIssuesForPersistence);

    const staticIssuesJson = serialiseIssuesJson(reportsStaticIssues);
    const aiIssuesJson = serialiseIssuesJson(reportsAiIssues);

    logIssuesJson("static.issues.json.pre_aggregate", staticIssuesJson);
    logIssuesJson("ai.issues.json.pre_aggregate", aiIssuesJson);

    const combinedIssuesForReports = dedupeIssueList([
        ...reportsStaticIssues,
        ...reportsAiIssues
    ]);

    if (parsedDify && typeof parsedDify === "object") {
        staticReportPayload.enrichment = parsedDify;
    }

    const finalPayload = {
        summary: compositeSummary,
        issues: combinedIssues,
        reports: {
            static_analyzer: { issues: cloneIssueListForPersistence(reportsStaticIssues) },
            dml_prompt: { issues: cloneIssueListForPersistence(reportsAiIssues) }
        },
        aggregated_reports: aggregatedReports,
        metadata: {
            analysis_source: "composite",
            components: [
                "static_analyzer",
                dmlSegments.length ? "dml_prompt" : null,
                difySummary ? "dify_workflow" : null
            ].filter(Boolean)
        }
    };
    logSqlPayloadStage("payload.final", finalPayload);

    if (parsedDify && typeof parsedDify === "object") {
        finalPayload.reports.dify_workflow = {
            type: "dify_workflow",
            summary: difySummary,
            issues: difyIssuesRaw,
            metadata: { analysis_source: "dify_workflow" },
            raw: parsedDify
        };
    }

    let annotatedChunks;
    if (dmlChunks.length) {
        annotatedChunks = dmlChunks;
    } else if (difyChunks.length) {
        annotatedChunks = difyChunks;
    } else {
        const fallbackCandidates = [
            { text: dmlReportTextHuman, source: "dml_prompt" },
            { text: dmlReportText, source: "dml_prompt" },
            { text: difyReport, source: "dify_workflow" },
            { text: rawReport, source: "static_analyzer" },
            { text: content || "", source: "content" }
        ];

        let fallbackText = "";
        let fallbackSource = "dml_prompt";
        for (const candidate of fallbackCandidates) {
            if (typeof candidate.text === "string" && candidate.text.trim()) {
                fallbackText = candidate.text;
                fallbackSource = candidate.source;
                break;
            }
        }

        annotatedChunks = fallbackText
            ? normaliseChunksForPersistence([fallbackText], {
                  fallbackRaw: fallbackText,
                  defaultSource: fallbackSource
              })
            : [];
    }
    logSqlPayloadStage("chunks.annotated", annotatedChunks);

    let annotatedChunks;
    if (dmlChunks.length) {
        annotatedChunks = dmlChunks;
    } else if (difyChunks.length) {
        annotatedChunks = difyChunks;
    } else {
        const fallbackCandidates = [
            { text: dmlReportTextHuman, source: "dml_prompt" },
            { text: dmlReportText, source: "dml_prompt" },
            { text: difyReport, source: "dify_workflow" },
            { text: rawReport, source: "static_analyzer" },
            { text: content || "", source: "content" }
        ];

        let fallbackText = "";
        let fallbackSource = "dml_prompt";
        for (const candidate of fallbackCandidates) {
            if (typeof candidate.text === "string" && candidate.text.trim()) {
                fallbackText = candidate.text;
                fallbackSource = candidate.source;
                break;
            }
        }

        annotatedChunks = fallbackText
            ? normaliseChunksForPersistence([fallbackText], {
                  fallbackRaw: fallbackText,
                  defaultSource: fallbackSource
              })
            : [];
    }

    let annotatedChunks;
    if (dmlChunks.length) {
        annotatedChunks = dmlChunks;
    } else if (difyChunks.length) {
        annotatedChunks = difyChunks;
    } else {
        const fallbackCandidates = [
            { text: dmlReportTextHuman, source: "dml_prompt" },
            { text: dmlReportText, source: "dml_prompt" },
            { text: difyReport, source: "dify_workflow" },
            { text: rawReport, source: "static_analyzer" },
            { text: content || "", source: "content" }
        ];

        let fallbackText = "";
        let fallbackSource = "dml_prompt";
        for (const candidate of fallbackCandidates) {
            if (typeof candidate.text === "string" && candidate.text.trim()) {
                fallbackText = candidate.text;
                fallbackSource = candidate.source;
                break;
            }
        }

        annotatedChunks = fallbackText
            ? normaliseChunksForPersistence([fallbackText], {
                  fallbackRaw: fallbackText,
                  defaultSource: fallbackSource
              })
            : [];
    }

<<<<<<< HEAD
    let annotatedChunks = [];
    if (dmlChunks.length) {
        annotatedChunks = dmlChunks;
    } else if (difyChunks.length) {
        annotatedChunks = difyChunks;
    } else {
=======
    const chunksForReport = (() => {
        if (dmlChunks.length) {
            return dmlChunks;
        }
        if (difyChunks.length) {
            return difyChunks;
        }

>>>>>>> f7ad0778
        const fallbackCandidates = [
            { text: dmlReportTextHuman, source: "dml_prompt" },
            { text: dmlReportText, source: "dml_prompt" },
            { text: difyReport, source: "dify_workflow" },
            { text: rawReport, source: "static_analyzer" },
            { text: content || "", source: "content" }
        ];

        let fallbackText = "";
        let fallbackSource = "dml_prompt";
        for (const candidate of fallbackCandidates) {
            if (typeof candidate.text === "string" && candidate.text.trim()) {
                fallbackText = candidate.text;
                fallbackSource = candidate.source;
                break;
            }
        }

<<<<<<< HEAD
        annotatedChunks = fallbackText
=======
        return fallbackText
>>>>>>> f7ad0778
            ? normaliseChunksForPersistence([fallbackText], {
                  fallbackRaw: fallbackText,
                  defaultSource: fallbackSource
              })
            : [];
<<<<<<< HEAD
    }
=======
    })();
>>>>>>> f7ad0778

    finalReport = JSON.stringify(finalPayload, null, 2);
    logSqlPayloadStage("report.serialised", finalReport);

    const generatedAt = dify?.generatedAt || new Date().toISOString();
    const combinedSummaryRecords = [
        buildSummaryRecordForPersistence({
            source: "static_analyzer",
            label: "靜態分析器",
            summary: staticSummary,
            issues: reportsStaticIssues
        }),
        buildSummaryRecordForPersistence({
            source: "dml_prompt",
            label: "AI審查",
            summary: dmlSummary,
            issues: reportsAiIssues,
            fallbackGeneratedAt: dmlGeneratedAt
        }),
        buildSummaryRecordForPersistence({
            source: "combined",
            label: "聚合報告",
            summary: compositeSummary,
            issues: combinedIssuesForReports,
            fallbackStatus: difySummary?.status,
            fallbackGeneratedAt:
                difySummary?.generated_at ||
                difySummary?.generatedAt ||
                dify?.generatedAt ||
                generatedAt
        })
    ];

    const combinedReportJson = serialiseCombinedReportJson(
        combinedSummaryRecords,
        combinedIssuesForReports
    );
    logIssuesJson("combined.report.json.post_aggregate", combinedReportJson);

    const difyErrorMessage = difyError ? difyError.message || String(difyError) : "";
    const enrichmentStatus = dify ? "succeeded" : "failed";

    const originalResult = typeof analysis?.result === "string" ? analysis.result : rawReport;
    const analysisPayload =
        analysis && typeof analysis === "object" ? { ...analysis } : originalResult ? {} : null;

    if (analysisPayload) {
        if (originalResult && typeof analysisPayload.originalResult !== "string") {
            analysisPayload.originalResult = originalResult;
        }
        if (rawReport && typeof analysisPayload.rawReport !== "string") {
            analysisPayload.rawReport = rawReport;
        }
        analysisPayload.result = finalReport;
        analysisPayload.enriched = Boolean(dify);
        if (!analysisPayload.enrichmentStatus) {
            analysisPayload.enrichmentStatus = enrichmentStatus;
        }
        analysisPayload.staticReport = staticReportPayload;
        analysisPayload.dmlReport = dmlReportPayload;
        analysisPayload.dmlSegments = dmlSegments;
        analysisPayload.dmlSummary = dmlSummary;
        analysisPayload.dmlIssues = cloneIssueListForPersistence(aiIssuesForPersistence);
        if (dmlAggregated) {
            analysisPayload.dmlAggregated = dmlAggregated;
        }
        analysisPayload.combinedSummary = compositeSummary;
        analysisPayload.combinedSummaryRecords = combinedSummaryRecords;
        analysisPayload.combinedIssues = combinedIssues;
        analysisPayload.aggregatedReports = aggregatedReports;
        if (parsedDify && typeof parsedDify === "object") {
            analysisPayload.difyReport = parsedDify;
            analysisPayload.difySummary = difySummary;
            analysisPayload.difyIssues = difyIssuesRaw;
        }
        if (dmlErrorMessage) {
            analysisPayload.dmlErrorMessage = dmlErrorMessage;
        }
        if (dmlConversationId) {
            analysisPayload.dmlConversationId = dmlConversationId;
        }
        if (dmlGeneratedAt) {
            analysisPayload.dmlGeneratedAt = dmlGeneratedAt;
        }
        if (difyErrorMessage) {
            analysisPayload.difyErrorMessage = difyErrorMessage;
        } else if (!dify) {
            analysisPayload.difyErrorMessage = "";
        }
    }
    logSqlPayloadStage("analysis.payload", analysisPayload);

    const sourceLabels = ["sql-rule-engine"];
    if (dmlSegments.length) {
        sourceLabels.push(dmlPrompt ? "dml-dify" : "dml");
    }
    if (dify) {
        sourceLabels.push("dify");
    }

    const result = {
        report: finalReport,
        conversationId: typeof dify?.conversationId === "string" ? dify.conversationId : "",
        chunks: chunksForReport,
        segments,
        generatedAt,
        analysis: analysisPayload,
        rawReport,
        dify: dify || null,
        dml: dmlReportPayload,
        source: sourceLabels.join("+"),
        enrichmentStatus,
        difyErrorMessage: difyErrorMessage || undefined,
        dmlErrorMessage: dmlErrorMessage || undefined,
        combinedReportJson,
        staticReportJson: staticIssuesJson,
        aiReportJson: aiIssuesJson
    };
    return result;
}

export function isSqlPath(filePath) {
    if (!filePath || typeof filePath !== "string") {
        return false;
    }
    return filePath.trim().toLowerCase().endsWith(".sql");
}<|MERGE_RESOLUTION|>--- conflicted
+++ resolved
@@ -1441,23 +1441,12 @@
             : [];
     }
 
-<<<<<<< HEAD
     let annotatedChunks = [];
     if (dmlChunks.length) {
         annotatedChunks = dmlChunks;
     } else if (difyChunks.length) {
         annotatedChunks = difyChunks;
     } else {
-=======
-    const chunksForReport = (() => {
-        if (dmlChunks.length) {
-            return dmlChunks;
-        }
-        if (difyChunks.length) {
-            return difyChunks;
-        }
-
->>>>>>> f7ad0778
         const fallbackCandidates = [
             { text: dmlReportTextHuman, source: "dml_prompt" },
             { text: dmlReportText, source: "dml_prompt" },
@@ -1476,21 +1465,13 @@
             }
         }
 
-<<<<<<< HEAD
         annotatedChunks = fallbackText
-=======
-        return fallbackText
->>>>>>> f7ad0778
             ? normaliseChunksForPersistence([fallbackText], {
                   fallbackRaw: fallbackText,
                   defaultSource: fallbackSource
               })
             : [];
-<<<<<<< HEAD
-    }
-=======
-    })();
->>>>>>> f7ad0778
+    }
 
     finalReport = JSON.stringify(finalPayload, null, 2);
     logSqlPayloadStage("report.serialised", finalReport);
