import { spawn } from "node:child_process";
import { fileURLToPath } from "node:url";
import { dirname, resolve } from "node:path";
import {
    getDifyConfigSummary,
    partitionContent,
    requestDifyJsonEnrichment,
    requestDifyReport
} from "./difyClient.js";

const __filename = fileURLToPath(import.meta.url);
const __dirname = dirname(__filename);
const SCRIPT_PATH = resolve(__dirname, "sql_rule_engine.py");

function logIssuesJson(label, jsonString) {
    if (typeof console === "undefined" || typeof console.log !== "function") {
        return;
    }
    if (!jsonString || typeof jsonString !== "string" || !jsonString.trim()) {
        return;
    }
    console.log(`[sql-report] ${label}: ${jsonString}`);
}

function cloneValue(value) {
    if (Array.isArray(value)) {
        return value.map((entry) => cloneValue(entry));
    }
    if (value && typeof value === "object") {
        const result = {};
        for (const [key, entry] of Object.entries(value)) {
            result[key] = cloneValue(entry);
        }
        return result;
    }
    return value;
}

function cloneIssueListForPersistence(issues) {
    if (!Array.isArray(issues)) {
        return [];
    }
    const result = [];
    for (const issue of issues) {
        if (!issue || typeof issue !== "object" || Array.isArray(issue)) {
            continue;
        }
        result.push(cloneValue(issue));
    }
    return result;
}

function serialiseIssuesJson(issues) {
    const safeIssues = cloneIssueListForPersistence(issues);
    try {
        return JSON.stringify({ issues: safeIssues }, null, 2);
    } catch (error) {
        try {
            return JSON.stringify({ issues: safeIssues });
        } catch (_nestedError) {
            return "{\"issues\":[]}";
        }
    }
}

function normaliseFallbackSource(issue) {
    if (!issue || typeof issue !== "object") {
        return "";
    }
    const value = issue.fallbackSource || issue.fallback_source || issue.fallback;
    return typeof value === "string" ? value.trim().toLowerCase() : "";
}

function hasAuthoritativeAiMarker(issue) {
    if (!issue || typeof issue !== "object") {
        return false;
    }
    const directRule = typeof issue.rule_id === "string" ? issue.rule_id.trim() : "";
    if (directRule) {
        return true;
    }
    if (Array.isArray(issue.rule_ids) && issue.rule_ids.some((entry) => typeof entry === "string" && entry.trim())) {
        return true;
    }
    if (Array.isArray(issue.severity_levels) && issue.severity_levels.some((entry) => typeof entry === "string" && entry.trim())) {
        return true;
    }
    const severity = typeof issue.severity === "string" ? issue.severity.trim() : "";
    if (severity) {
        return true;
    }
    if (Array.isArray(issue.details)) {
        for (const detail of issue.details) {
            if (hasAuthoritativeAiMarker(detail)) {
                return true;
            }
        }
    }
    return false;
}

function filterAiIssuesForPersistence(issues) {
    const list = Array.isArray(issues) ? issues : [];
    const authoritative = [];
    const fallback = [];

    for (const issue of list) {
        if (!issue || typeof issue !== "object") {
            continue;
        }
        const fallbackSource = normaliseFallbackSource(issue);
        if (fallbackSource === "markdown") {
            fallback.push(issue);
            continue;
        }
        if (hasAuthoritativeAiMarker(issue)) {
            authoritative.push(issue);
        } else {
            fallback.push(issue);
        }
    }

    if (authoritative.length) {
        return cloneIssueListForPersistence(authoritative);
    }

    const filteredFallback = fallback.length
        ? list.filter((issue) => normaliseFallbackSource(issue) !== "markdown")
        : list;

    return cloneIssueListForPersistence(filteredFallback);
}

<<<<<<< HEAD
function normaliseIdentitySegment(value) {
    if (value === null || value === undefined) {
        return "";
    }
    if (Array.isArray(value)) {
        return value
            .map((entry) => normaliseIdentitySegment(entry))
            .filter((segment) => Boolean(segment))
            .join("|");
    }
    if (value instanceof Date) {
        return Number.isNaN(value.getTime()) ? "" : value.toISOString();
    }
    if (typeof value === "number" || typeof value === "boolean") {
        return String(value);
    }
    if (typeof value === "string") {
        const trimmed = value.trim();
        return trimmed;
    }
    return "";
}

function normaliseReportSourceKey(value) {
    if (typeof value !== "string") {
        return "";
    }
    return value.replace(/[^a-z0-9]/gi, "").toLowerCase();
}

function createIssueIdentity(issue) {
    if (!issue || typeof issue !== "object" || Array.isArray(issue)) {
        return "";
    }
    const ruleId = issue.rule_id ?? issue.ruleId ?? "";
    const message = issue.message ?? "";
    const fallbackMessage =
        !message && Array.isArray(issue.issues) && issue.issues.length ? issue.issues : [];
    const snippet = issue.snippet ?? issue.statement ?? issue.evidence ?? "";
    const objectName = issue.object ?? "";
    const lineValue = Array.isArray(issue.line)
        ? issue.line
        : issue.line ?? issue.lineNumber ?? issue.line_no ?? "";
    const columnValue = Array.isArray(issue.column)
        ? issue.column
        : issue.column ?? issue.columnNumber ?? issue.column_no ?? "";
    const sourceCandidate =
        issue.source ?? issue.analysis_source ?? issue.analysisSource ?? issue.from ?? issue.origin ?? "";
    const sourceKey = normaliseReportSourceKey(sourceCandidate);
    const chunkIndex = issue.chunk_index ?? issue.chunkIndex ?? "";

    const segments = [
        ruleId,
        message,
        fallbackMessage,
        snippet,
        objectName,
        lineValue,
        columnValue,
        sourceKey,
        chunkIndex
    ]
        .map((segment) => normaliseIdentitySegment(segment))
        .filter((segment) => Boolean(segment));

    if (segments.length) {
        return segments.join("::");
    }

    try {
        return JSON.stringify(issue);
    } catch (error) {
        return "";
    }
}

=======
>>>>>>> 664b21c4
function dedupeIssueList(issues) {
    if (!Array.isArray(issues)) {
        return [];
    }
    const seen = new Set();
    const result = [];
    for (const issue of issues) {
        if (!issue || typeof issue !== "object" || Array.isArray(issue)) {
            continue;
        }
<<<<<<< HEAD
        const key = createIssueIdentity(issue);
=======
        let key = null;
        try {
            key = JSON.stringify(issue);
        } catch (error) {
            key = null;
        }
>>>>>>> 664b21c4
        if (key && seen.has(key)) {
            continue;
        }
        if (key) {
            seen.add(key);
        }
        result.push(cloneValue(issue));
    }
    return result;
}

function serialiseChunkText(value, fallback = "") {
    if (typeof value === "string") {
        const trimmed = value.trim();
        if (trimmed) {
            return value;
        }
        return fallback || value;
    }
    if (value === null || value === undefined) {
        return fallback || "";
    }
    try {
        return JSON.stringify(value, null, 2);
    } catch (error) {
        return String(value);
    }
}

function normaliseChunksForPersistence(chunks, { fallbackRaw = "", defaultSource = "" } = {}) {
    const list = Array.isArray(chunks) ? chunks : [];
    if (!list.length) {
        return [];
    }
    const total = list.length;
    return list.map((entry, offset) => {
        const index = offset + 1;
        if (entry && typeof entry === "object" && !Array.isArray(entry)) {
            const clone = { ...entry };
            const answerCandidate =
                typeof clone.answer === "string" && clone.answer.trim()
                    ? clone.answer
                    : typeof clone.rawAnalysis === "string" && clone.rawAnalysis.trim()
                    ? clone.rawAnalysis
                    : typeof clone.raw === "string" && clone.raw.trim()
                    ? clone.raw
                    : typeof clone.text === "string"
                    ? clone.text
                    : null;
            const answer = serialiseChunkText(answerCandidate, fallbackRaw);
            const numericIndex = Number(clone.index);
            const numericTotal = Number(clone.total);
            clone.index = Number.isFinite(numericIndex) && numericIndex > 0 ? numericIndex : index;
            clone.total = Number.isFinite(numericTotal) && numericTotal > 0 ? numericTotal : total;
            clone.answer = answer;
            if (typeof clone.raw !== "string" || !clone.raw.trim()) {
                clone.raw = answer;
            }
            if (typeof clone.rawAnalysis !== "string" || !clone.rawAnalysis.trim()) {
                clone.rawAnalysis = clone.raw;
            }
            if (defaultSource && !clone.source) {
                clone.source = defaultSource;
            }
            return clone;
        }
        const answer = serialiseChunkText(entry, fallbackRaw);
        const base = {
            index,
            total,
            answer,
            raw: answer
        };
        if (defaultSource) {
            base.source = defaultSource;
        }
        return base;
    });
}

function replaceRangeWithSpaces(text, start, end) {
    if (!text || start >= end) return text;
    const replacement = text
        .slice(start, end)
        .split("")
        .map((ch) => (ch === "\n" ? "\n" : " "))
        .join("");
    return `${text.slice(0, start)}${replacement}${text.slice(end)}`;
}

function maskBlockComments(sqlText) {
    if (!sqlText) return "";
    const blockRegex = /\/\*[\s\S]*?\*\//g;
    let masked = sqlText;
    let match;
    while ((match = blockRegex.exec(sqlText)) !== null) {
        masked = replaceRangeWithSpaces(masked, match.index, match.index + match[0].length);
    }
    return masked;
}

function maskCommentsAndStrings(sqlText) {
    if (!sqlText) return "";
    let masked = maskBlockComments(sqlText);
    const lineRegex = /--.*?$/gm;
    let match;
    while ((match = lineRegex.exec(masked)) !== null) {
        masked = replaceRangeWithSpaces(masked, match.index, match.index + match[0].length);
    }

    const stringPatterns = [
        /'(?:''|[^'])*'/gs,
        /"(?:""|[^"])*"/gs
    ];
    for (const pattern of stringPatterns) {
        while ((match = pattern.exec(masked)) !== null) {
            masked = replaceRangeWithSpaces(masked, match.index, match.index + match[0].length);
        }
    }

    return masked;
}

function stripSqlComments(sqlText) {
    if (typeof sqlText !== "string" || !sqlText.length) {
        return "";
    }

    let result = "";
    let index = 0;
    const length = sqlText.length;
    let inSingleQuote = false;
    let inDoubleQuote = false;

    while (index < length) {
        const char = sqlText[index];
        const next = index + 1 < length ? sqlText[index + 1] : "";

        if (!inSingleQuote && !inDoubleQuote) {
            if (char === "-" && next === "-") {
                index += 2;
                while (index < length) {
                    const lineChar = sqlText[index];
                    if (lineChar === "\r" && sqlText[index + 1] === "\n") {
                        result += "\r\n";
                        index += 2;
                        break;
                    }
                    if (lineChar === "\n" || lineChar === "\r") {
                        result += lineChar;
                        index += 1;
                        break;
                    }
                    index += 1;
                }
                continue;
            }

            if (char === "/" && next === "*") {
                index += 2;
                while (index < length) {
                    const blockChar = sqlText[index];
                    const blockNext = sqlText[index + 1];
                    if (blockChar === "*" && blockNext === "/") {
                        index += 2;
                        break;
                    }
                    if (blockChar === "\r" && blockNext === "\n") {
                        result += "\r\n";
                        index += 2;
                        continue;
                    }
                    if (blockChar === "\n" || blockChar === "\r") {
                        result += blockChar;
                        index += 1;
                        continue;
                    }
                    index += 1;
                }
                continue;
            }
        }

        result += char;

        if (char === "'" && !inDoubleQuote) {
            if (inSingleQuote) {
                if (next === "'") {
                    result += "'";
                    index += 2;
                    continue;
                }
                inSingleQuote = false;
            } else {
                inSingleQuote = true;
            }
        } else if (char === '"' && !inSingleQuote) {
            if (inDoubleQuote) {
                if (next === '"') {
                    result += '"';
                    index += 2;
                    continue;
                }
                inDoubleQuote = false;
            } else {
                inDoubleQuote = true;
            }
        }

        index += 1;
    }

    return result;
}

function findStatementTerminator(maskedSql, startIndex) {
    if (!maskedSql || startIndex >= maskedSql.length) {
        return maskedSql ? maskedSql.length : 0;
    }
    for (let index = startIndex; index < maskedSql.length; index += 1) {
        if (maskedSql[index] === ";") {
            return index + 1;
        }
    }
    return maskedSql.length;
}

function indexToLineCol(text, index) {
    const prior = text.slice(0, index);
    const line = prior.split("\n").length;
    const lastNewline = prior.lastIndexOf("\n");
    const column = index - (lastNewline === -1 ? 0 : lastNewline + 1) + 1;
    return { line, column };
}

function extractDmlStatements(sqlText) {
    if (typeof sqlText !== "string" || !sqlText.trim()) {
        return [];
    }
    const masked = maskCommentsAndStrings(sqlText);
    const regex = /\b(INSERT|UPDATE|DELETE)\b/gi;
    const segments = [];
    let match;
    while ((match = regex.exec(masked)) !== null) {
        const start = match.index;
        const end = findStatementTerminator(masked, start);
        const snippet = sqlText.slice(start, end);
        const cleanedSnippet = stripSqlComments(snippet).trim();
        if (!cleanedSnippet) continue;
        const startMeta = indexToLineCol(sqlText, start);
        const endMeta = indexToLineCol(sqlText, end);
        segments.push({
            index: segments.length + 1,
            text: cleanedSnippet,
            rawText: snippet.trim(),
            start,
            end,
            startLine: startMeta.line,
            startColumn: startMeta.column,
            endLine: endMeta.line,
            endColumn: endMeta.column
        });
    }
    return segments;
}

function parseCommand(command) {
    if (!command || typeof command !== "string") {
        return null;
    }
    const parts = command.trim().split(/\s+/).filter(Boolean);
    if (parts.length === 0) {
        return null;
    }
    return { command: parts[0], args: parts.slice(1) };
}

function gatherPythonCandidates() {
    const envCandidates = [
        process.env.SQL_ANALYZER_PYTHON,
        process.env.PYTHON,
        process.env.PYTHON_PATH,
        process.env.PYTHON3_PATH
    ]
        .map(parseCommand)
        .filter(Boolean);

    const defaultCandidates = ["python3", "python", "py -3", "py"]
        .map(parseCommand)
        .filter(Boolean);

    const seen = new Set();
    const deduped = [];
    for (const candidate of [...envCandidates, ...defaultCandidates]) {
        const key = `${candidate.command} ${candidate.args.join(" ")}`.trim();
        if (seen.has(key)) continue;
        seen.add(key);
        deduped.push(candidate);
    }
    return deduped;
}

function isMissingInterpreterError(error, stderr) {
    if (!error) return false;
    if (error.code === "ENOENT") {
        return true;
    }
    const message = [error.message, stderr].filter(Boolean).join("\n");
    return /python was not found/i.test(message);
}

function runPythonCandidate(candidate, sqlText) {
    return new Promise((resolve, reject) => {
        const args = [...candidate.args, "-u", SCRIPT_PATH];
        const child = spawn(candidate.command, args, { stdio: ["pipe", "pipe", "pipe"] });

        let stdout = "";
        let stderr = "";
        let stdinError = null;

        child.stdout.setEncoding("utf8");
        child.stdout.on("data", (chunk) => {
            stdout += chunk;
        });

        child.stderr.setEncoding("utf8");
        child.stderr.on("data", (chunk) => {
            stderr += chunk;
        });

        child.stdin.on("error", (error) => {
            stdinError = error;
        });

        child.on("error", (error) => {
            const err = error;
            err.stderr = stderr;
            reject(err);
        });

        child.on("close", (code) => {
            if (code !== 0) {
                const error = new Error(`Python analyzer exited with code ${code}`);
                error.stderr = stderr;
                if (stdinError) {
                    error.stdinError = stdinError;
                }
                reject(error);
                return;
            }
            resolve({ stdout, stderr });
        });

        try {
            child.stdin.end(sqlText ?? "");
        } catch (error) {
            reject(error);
        }
    });
}

let cachedInterpreter = null;

async function executeSqlAnalysis(sqlText) {
    const candidates = cachedInterpreter ? [cachedInterpreter] : gatherPythonCandidates();
    let lastError = null;

    for (const candidate of candidates) {
        try {
            const { stdout } = await runPythonCandidate(candidate, sqlText);
            const trimmed = stdout.trim();
            if (!trimmed) {
                const emptyError = new Error("SQL 分析器未返回任何輸出");
                emptyError.stderr = stdout;
                throw emptyError;
            }
            let parsed;
            try {
                parsed = JSON.parse(trimmed);
            } catch (parseError) {
                const errorMessage = `無法解析 SQL 分析器輸出：${trimmed}`;
                const error = new Error(errorMessage);
                error.stderr = trimmed;
                if (/python was not found/i.test(trimmed)) {
                    error.missingInterpreter = true;
                }
                throw error;
            }
            if (parsed.error) {
                const engineError = new Error(parsed.error);
                engineError.stderr = parsed.error;
                throw engineError;
            }
            if (typeof parsed.result !== "string") {
                const invalidError = new Error("SQL 分析器輸出缺少 result 欄位");
                invalidError.stderr = JSON.stringify(parsed);
                throw invalidError;
            }
            cachedInterpreter = candidate;
            return parsed;
        } catch (error) {
            const stderr = error?.stderr || "";
            if (error?.missingInterpreter || isMissingInterpreterError(error, stderr)) {
                lastError = error;
                cachedInterpreter = null;
                continue;
            }
            throw error;
        }
    }

    const hint =
        "無法找到可用的 Python 執行檔。請在環境變數 SQL_ANALYZER_PYTHON 或 PYTHON_PATH 中指定完整的 python.exe 路徑，或確保 'python' 指令可用。";
    const error = new Error(lastError?.message ? `${lastError.message}\n${hint}` : hint);
    error.stderr = lastError?.stderr;
    throw error;
}

function extractJsonFromText(value) {
    if (value == null) {
        return "";
    }
    if (typeof value === "object") {
        try {
            return JSON.stringify(value);
        } catch (_error) {
            return "";
        }
    }
    if (typeof value !== "string") {
        return "";
    }

    const trimmed = value.trim();
    if (!trimmed) {
        return "";
    }

    const candidates = [];

    const fenceMatch = trimmed.match(/```(?:json)?\s*([\s\S]*?)```/i);
    if (fenceMatch && fenceMatch[1]) {
        candidates.push(fenceMatch[1].trim());
    }

    const braceStart = trimmed.indexOf("{");
    const braceEnd = trimmed.lastIndexOf("}");
    if (braceStart !== -1 && braceEnd !== -1 && braceEnd > braceStart) {
        candidates.push(trimmed.slice(braceStart, braceEnd + 1));
    }

    candidates.push(trimmed);

    for (const candidate of candidates) {
        try {
            const parsed = JSON.parse(candidate);
            return JSON.stringify(parsed);
        } catch (_error) {
            continue;
        }
    }

    return "";
}

function normaliseDifyOutput(dify, rawReport) {
    if (!dify || typeof dify !== "object") {
        return dify ?? null;
    }

    const resolvedReport = extractJsonFromText(dify.report ?? dify.answer ?? "");
    const normalisedReport = resolvedReport || rawReport || "";

    const normalisedChunks = Array.isArray(dify.chunks)
        ? dify.chunks.map((chunk) => ({
              ...chunk,
              answer: extractJsonFromText(chunk?.answer) || chunk?.answer || "",
              raw: chunk?.raw
          }))
        : dify.chunks;

    return {
        ...dify,
        report: normalisedReport,
        chunks: normalisedChunks,
        originalReport: typeof dify.report === "string" ? dify.report : rawReport || "",
        originalChunks: Array.isArray(dify.chunks) ? dify.chunks : undefined
    };
}

function parseStaticReport(rawReport) {
    if (typeof rawReport !== "string") {
        return null;
    }
    let candidate = rawReport.trim();
    if (!candidate) {
        return null;
    }
    for (let depth = 0; depth < 3; depth += 1) {
        try {
            const parsed = JSON.parse(candidate);
            if (typeof parsed === "string") {
                const trimmed = parsed.trim();
                if (trimmed && trimmed !== candidate) {
                    candidate = trimmed;
                    continue;
                }
                break;
            }
            if (parsed && typeof parsed === "object") {
                return parsed;
            }
            break;
        } catch (error) {
            break;
        }
    }
    return null;
}

function normaliseStaticMetadata(metadata) {
    const base = metadata && typeof metadata === "object" ? { ...metadata } : {};
    if (!base.analysis_source) {
        base.analysis_source = "static_analyzer";
    }
    if (!base.engine) {
        base.engine = "sql_rule_engine";
    }
    return base;
}

function normaliseStaticSummary(summary, fallbackExtension = ".sql") {
    const source = summary && typeof summary === "object" ? summary : {};
    const normalised = { ...source };
    const byRule = normalised.by_rule || normalised.byRule;
    if (byRule && typeof byRule === "object" && !Array.isArray(byRule)) {
        normalised.by_rule = { ...byRule };
    } else if (!normalised.by_rule) {
        normalised.by_rule = {};
    }
    if (typeof normalised.file_extension !== "string" && typeof normalised.fileExtension === "string") {
        normalised.file_extension = normalised.fileExtension;
    }
    if (typeof normalised.file_extension !== "string" && fallbackExtension) {
        normalised.file_extension = fallbackExtension;
    }
    const totalCandidate = normalised.total_issues ?? normalised.totalIssues;
    const numericTotal = Number(totalCandidate);
    if (Number.isFinite(numericTotal)) {
        normalised.total_issues = numericTotal;
    }
    if (!normalised.analysis_source) {
        normalised.analysis_source = "static_analyzer";
    }
    return normalised;
}

function normaliseDmlSummary(segments, dmlPrompt, dmlError) {
    const totalSegments = Array.isArray(segments) ? segments.length : 0;
    const chunkCount = Array.isArray(dmlPrompt?.chunks) ? dmlPrompt.chunks.length : 0;
    const hasReport = typeof dmlPrompt?.report === "string" && dmlPrompt.report.trim().length > 0;
    const summary = {
        analysis_source: "dml_prompt",
        total_segments: totalSegments,
        analyzed_segments: chunkCount || (hasReport ? totalSegments : 0),
        generated_at: dmlPrompt?.generatedAt || null
    };

    let status = "idle";
    if (totalSegments === 0) {
        status = "idle";
    } else if (dmlPrompt) {
        status = "succeeded";
    } else if (dmlError) {
        status = "failed";
    } else {
        status = "pending";
    }
    summary.status = status;

    const errorMessage = dmlError?.message || (typeof dmlError === "string" ? dmlError : "");
    if (errorMessage) {
        summary.error_message = errorMessage;
    }

    const aggregated = dmlPrompt && typeof dmlPrompt.aggregated === "object" ? dmlPrompt.aggregated : null;
    if (aggregated) {
        const aggregatedIssueCount = Array.isArray(aggregated.issues) ? aggregated.issues.length : 0;
        const aggregatedTotalCandidate = Number(aggregated.total_issues ?? aggregated.totalIssues);
        if (Number.isFinite(aggregatedTotalCandidate)) {
            summary.total_issues = aggregatedTotalCandidate;
        } else if (aggregatedIssueCount) {
            summary.total_issues = aggregatedIssueCount;
        }

        const aggregatedSeverity =
            aggregated.by_severity && typeof aggregated.by_severity === "object" && !Array.isArray(aggregated.by_severity)
                ? aggregated.by_severity
                : aggregated.bySeverity && typeof aggregated.bySeverity === "object" && !Array.isArray(aggregated.bySeverity)
                ? aggregated.bySeverity
                : null;
        if (aggregatedSeverity) {
            summary.by_severity = { ...aggregatedSeverity };
        }

        const aggregatedRules =
            aggregated.by_rule && typeof aggregated.by_rule === "object" && !Array.isArray(aggregated.by_rule)
                ? aggregated.by_rule
                : aggregated.byRule && typeof aggregated.byRule === "object" && !Array.isArray(aggregated.byRule)
                ? aggregated.byRule
                : null;
        if (aggregatedRules) {
            summary.by_rule = { ...aggregatedRules };
        }

        const messages = Array.isArray(aggregated.messages)
            ? aggregated.messages
                  .map((item) => (typeof item === "string" ? item.trim() : ""))
                  .filter((item) => item.length)
            : [];
        const messageText = typeof aggregated.message === "string" ? aggregated.message.trim() : "";
        if (messageText) {
            summary.message = messageText;
        } else if (messages.length) {
            summary.message = messages.join(" ");
        }
        if (messages.length) {
            summary.messages = messages;
        }
    }

    return summary;
}

function collectRuleCountsFromIssues(issues) {
    const result = {};
    if (!Array.isArray(issues)) {
        return result;
    }

    for (const issue of issues) {
        if (!issue || typeof issue !== "object") continue;

        const ruleValues = [];
        if (Array.isArray(issue.rule_ids)) {
            ruleValues.push(...issue.rule_ids);
        }
        if (Array.isArray(issue.ruleIds)) {
            ruleValues.push(...issue.ruleIds);
        }
        ruleValues.push(issue.rule_id, issue.ruleId, issue.rule);

        const uniqueRules = new Set();
        for (const value of ruleValues) {
            if (value === null || value === undefined) continue;
            const stringValue = typeof value === "string" ? value : String(value);
            const trimmed = stringValue.trim();
            if (!trimmed) continue;
            uniqueRules.add(trimmed);
        }

        if (!uniqueRules.size) continue;

        for (const rule of uniqueRules) {
            result[rule] = (result[rule] || 0) + 1;
        }
    }

    return result;
}

function annotateIssueSource(issue, source) {
    if (!issue || typeof issue !== "object") {
        return issue;
    }
    if (issue.source || issue.analysis_source) {
        return issue;
    }
    return { ...issue, source };
}

function normaliseDifySummary(summarySource, issueCount = 0) {
    if (!summarySource || typeof summarySource !== "object") {
        return null;
    }

    const rawSummary = summarySource.summary;
    if (rawSummary && typeof rawSummary === "object" && !Array.isArray(rawSummary)) {
        const summary = { ...rawSummary };
        if (!summary.analysis_source && !summary.analysisSource) {
            summary.analysis_source = "dify_workflow";
        }
        if (
            summary.total_issues === undefined &&
            summary.totalIssues === undefined &&
            Number.isFinite(issueCount)
        ) {
            summary.total_issues = issueCount;
        }
        return summary;
    }

    const message = typeof rawSummary === "string" ? rawSummary.trim() : "";
    const totalCandidate = Number(summarySource.total_issues ?? summarySource.totalIssues);
    const totalIssues = Number.isFinite(totalCandidate) ? totalCandidate : issueCount;
    const summary = {
        analysis_source: "dify_workflow",
        total_issues: Number.isFinite(totalIssues) ? totalIssues : 0
    };
    if (message) {
        summary.message = message;
    }
    return summary;
}

function buildCompositeSummary(staticSummary, dmlSummary, difySummary, issues) {
    const ruleCounts = collectRuleCountsFromIssues(issues);
    const hasRuleCounts = Object.keys(ruleCounts).length > 0;
    const staticByRule =
        staticSummary?.by_rule && typeof staticSummary.by_rule === "object" && !Array.isArray(staticSummary.by_rule)
            ? { ...staticSummary.by_rule }
            : {};

    const byRule = hasRuleCounts ? ruleCounts : staticByRule;

    const fileExtension = typeof staticSummary?.file_extension === "string"
        ? staticSummary.file_extension
        : typeof staticSummary?.fileExtension === "string"
        ? staticSummary.fileExtension
        : ".sql";

    const totalIssues = Array.isArray(issues) ? issues.length : 0;

    const sources = {};
    if (staticSummary) {
        sources.static_analyzer = staticSummary;
    }
    if (dmlSummary) {
        sources.dml_prompt = dmlSummary;
    }
    if (difySummary) {
        sources.dify_workflow = difySummary;
    }

    const composite = {
        total_issues: totalIssues,
        by_rule: byRule,
        file_extension: fileExtension,
        analysis_source: "composite",
        sources
    };

    const messages = [];
    if (typeof staticSummary?.message === "string" && staticSummary.message.trim()) {
        messages.push(staticSummary.message.trim());
    }
    if (typeof difySummary?.message === "string" && difySummary.message.trim()) {
        messages.push(difySummary.message.trim());
    }
    if (messages.length) {
        composite.message = messages.join(" ");
    }

    return composite;
}

export async function analyseSqlToReport(sqlText, options = {}) {
    const analysis = await executeSqlAnalysis(sqlText);
    const rawReport = typeof analysis?.result === "string" ? analysis.result : "";
    const trimmedReport = rawReport.trim();
    const dmlSegments = extractDmlStatements(sqlText);

    if (!trimmedReport) {
        return {
            analysis,
            dify: null,
            difyError: null,
            dml: { segments: dmlSegments, dify: null },
            dmlError: null
        };
    }

    const {
        projectId = "",
        projectName = "",
        path = "",
        userId = "",
        files = undefined
    } = options || {};

    const resolvedProjectName = projectName || projectId || "sql-report";
    const resolvedUserId = typeof userId === "string" && userId.trim() ? userId.trim() : undefined;
    const analysisFilePath = path ? `${path}.analysis.json` : "analysis.json";
    const segments = partitionContent(trimmedReport);
    const summary = getDifyConfigSummary();

    let dmlPrompt = null;
    let dmlError = null;
    if (dmlSegments.length) {
        const segmentTexts = dmlSegments.map((segment) => segment.text);
        const dmlFilePath = path ? `${path}.dml.txt` : "analysis.dml.txt";
        try {
            console.log(
                `[sql+dml] Running prompt analysis project=${projectId || resolvedProjectName} path=${dmlFilePath} segments=${segmentTexts.length}`
            );
            dmlPrompt = await requestDifyReport({
                projectName: resolvedProjectName,
                filePath: dmlFilePath,
                content: segmentTexts.join("\n\n"),
                userId: resolvedUserId,
                segments: segmentTexts,
                files
            });
        } catch (error) {
            dmlError = error;
            const message = error?.message || String(error);
            console.warn(
                `[sql+dml] Failed to analyse DML segments project=${projectId || resolvedProjectName} path=${dmlFilePath} :: ${message}`,
                error
            );
        }
    }

    console.log(
        `[sql+dify] Enriching SQL analysis project=${projectId || resolvedProjectName} path=${path || analysisFilePath} ` +
            `segments=${segments.length} maxSegmentChars=${summary.maxSegmentChars}`
    );

    try {
        const difyRaw = await requestDifyJsonEnrichment({
            projectName: resolvedProjectName,
            filePath: analysisFilePath,
            content: trimmedReport,
            userId: resolvedUserId,
            segments,
            files
        });
        const dify = normaliseDifyOutput(difyRaw, trimmedReport);
        return { analysis, dify, difyError: null, dml: { segments: dmlSegments, dify: dmlPrompt }, dmlError };
    } catch (error) {
        const message = error?.message || String(error);
        const locationLabel = path || analysisFilePath;
        console.warn(
            `[sql+dify] Falling back to static SQL analysis project=${projectId || resolvedProjectName} path=${locationLabel} :: ${message}`,
            error
        );
        return { analysis, dify: null, difyError: error, dml: { segments: dmlSegments, dify: dmlPrompt }, dmlError };
    }
}

export function buildSqlReportPayload({ analysis, content, dify, difyError, dml, dmlError }) {

    const rawReport = typeof analysis?.result === "string" ? analysis.result : "";

    const difyReport = typeof dify?.report === "string" && dify.report.trim().length
        ? dify.report
        : rawReport;

    const difyChunks = normaliseChunksForPersistence(
        Array.isArray(dify?.chunks) ? dify.chunks : [],
        { fallbackRaw: rawReport, defaultSource: "dify_workflow" }
    );
    const segments = dify?.segments && Array.isArray(dify.segments) && dify.segments.length
        ? dify.segments
        : [rawReport || content || ""];
    logSqlPayloadStage("segments.normalised", segments);

    const parsedStaticReport = parseStaticReport(rawReport) || {};
    logSqlPayloadStage("static.parsedReport", parsedStaticReport);
    const staticSummary = normaliseStaticSummary(parsedStaticReport.summary, ".sql");
    const staticIssues = Array.isArray(parsedStaticReport.issues) ? parsedStaticReport.issues : [];
    const staticIssuesWithSource = staticIssues.map((issue) => annotateIssueSource(issue, "static_analyzer"));
    const staticMetadata = normaliseStaticMetadata(parsedStaticReport.metadata);
    const staticReportPayload = {
        ...parsedStaticReport,
        summary: staticSummary,
        issues: staticIssues,
        metadata: staticMetadata
    };
    logSqlPayloadStage("static.reportPayload", staticReportPayload);

    const dmlSegments = Array.isArray(dml?.segments)
        ? dml.segments.map((segment, index) => ({
              ...segment,
              index: Number.isFinite(Number(segment?.index)) ? segment.index : index + 1
          }))
        : [];
    logSqlPayloadStage("dml.segments", dmlSegments);
    const dmlPrompt = dml?.dify || null;
    const dmlReportText = typeof dmlPrompt?.report === "string" ? dmlPrompt.report : "";
    const dmlReportTextHuman = typeof dmlPrompt?.textReport === "string" ? dmlPrompt.textReport : "";
    const dmlChunks = normaliseChunksForPersistence(
        Array.isArray(dmlPrompt?.chunks) ? dmlPrompt.chunks : [],
        {
            fallbackRaw: dmlReportTextHuman || dmlReportText || rawReport,
            defaultSource: "dml_prompt"
        }
    );
    const dmlSummary = normaliseDmlSummary(dmlSegments, dmlPrompt, dmlError);
    const dmlAggregated = dmlPrompt && typeof dmlPrompt.aggregated === "object" ? dmlPrompt.aggregated : null;
    const dmlIssues = Array.isArray(dmlAggregated?.issues) ? dmlAggregated.issues : [];
    const dmlIssuesWithSource = dmlIssues.map((issue) => annotateIssueSource(issue, "dml_prompt"));
    const dmlConversationId = typeof dmlPrompt?.conversationId === "string" ? dmlPrompt.conversationId : "";
    const dmlGeneratedAt = dmlPrompt?.generatedAt || null;
    const dmlErrorMessage = dmlSummary.error_message || (dmlPrompt?.error ? String(dmlPrompt.error) : "");
    const dmlReportPayload = {
        type: "dml_prompt",
        summary: dmlSummary,
        segments: dmlSegments,
        report: dmlReportText,
        reportText: dmlReportTextHuman || undefined,
        chunks: dmlChunks,
        issues: dmlIssues,
        aggregated: dmlAggregated || undefined,
        conversationId: dmlConversationId,
        generatedAt: dmlGeneratedAt,
        metadata: { analysis_source: "dml_prompt" }
    };
    logSqlPayloadStage("dml.reportPayload", dmlReportPayload);

    let finalReport = difyReport && difyReport.trim() ? difyReport : rawReport;
    let parsedDify;
    if (finalReport && finalReport.trim()) {
        try {
            parsedDify = JSON.parse(finalReport);
        } catch (error) {
            parsedDify = null;
        }
    }

    const difyIssuesRaw =
        parsedDify && typeof parsedDify === "object" && Array.isArray(parsedDify.issues) ? parsedDify.issues : [];
    const difyIssuesWithSource = difyIssuesRaw.map((issue) => annotateIssueSource(issue, "dify_workflow"));
    const combinedIssues = [...staticIssuesWithSource, ...difyIssuesWithSource, ...dmlIssuesWithSource];
    const difySummary = parsedDify && typeof parsedDify === "object"
        ? normaliseDifySummary(parsedDify, difyIssuesRaw.length)
        : null;
    logSqlPayloadStage("dify.summary", difySummary);
    logSqlPayloadStage("issues.combined", combinedIssues);

    const compositeSummary = buildCompositeSummary(staticSummary, dmlSummary, difySummary, combinedIssues);

    const staticIssuesForPersistence = cloneIssueListForPersistence(staticIssues);
    const aiIssuesForPersistence = filterAiIssuesForPersistence(dmlIssues);

    const reportsStaticIssues = cloneIssueListForPersistence(staticIssuesForPersistence);
    const reportsAiIssues = cloneIssueListForPersistence(aiIssuesForPersistence);

    const staticIssuesJson = serialiseIssuesJson(reportsStaticIssues);
    const aiIssuesJson = serialiseIssuesJson(reportsAiIssues);

    logIssuesJson("static.issues.json.pre_aggregate", staticIssuesJson);
    logIssuesJson("ai.issues.json.pre_aggregate", aiIssuesJson);

    const aggregatedReports = {
        combined: {
            source: "combined",
            issues: dedupeIssueList([...reportsStaticIssues, ...reportsAiIssues])
        },
        static: {
            source: "static_analyzer",
            issues: cloneIssueListForPersistence(reportsStaticIssues)
        },
        ai: {
            source: "dml_prompt",
            issues: cloneIssueListForPersistence(reportsAiIssues)
        }
    };

    dmlReportPayload.issues = cloneIssueListForPersistence(aiIssuesForPersistence);

    if (parsedDify && typeof parsedDify === "object") {
        staticReportPayload.enrichment = parsedDify;
    }

    const combinedIssuesJson = serialiseIssuesJson(aggregatedReports.combined?.issues);
    logIssuesJson("combined.issues.json.post_aggregate", combinedIssuesJson);

    const issuesChunks = [];
    const chunkSources = [
        { source: "composite", json: combinedIssuesJson },
        { source: "static_analyzer", json: staticIssuesJson },
        { source: "dml_prompt", json: aiIssuesJson }
    ];

    for (const entry of chunkSources) {
        if (entry.json && typeof entry.json === "string" && entry.json.trim()) {
            issuesChunks.push({
                index: 0,
                total: 0,
                source: entry.source,
                answer: entry.json,
                raw: entry.json,
                rawAnalysis: entry.json
            });
        }
    }

    if (issuesChunks.length) {
        const total = issuesChunks.length;
        issuesChunks.forEach((chunk, offset) => {
            chunk.index = offset + 1;
            chunk.total = total;
        });
    }

    const finalPayload = {
        summary: compositeSummary,
        issues: combinedIssues,
        reports: {
            static_analyzer: { issues: cloneIssueListForPersistence(reportsStaticIssues) },
            dml_prompt: { issues: cloneIssueListForPersistence(reportsAiIssues) }
        },
        aggregated_reports: aggregatedReports,
        metadata: {
            analysis_source: "composite",
            components: [
                "static_analyzer",
                dmlSegments.length ? "dml_prompt" : null,
                difySummary ? "dify_workflow" : null
            ].filter(Boolean)
        }
    };
    logSqlPayloadStage("payload.final", finalPayload);

    if (parsedDify && typeof parsedDify === "object") {
        finalPayload.reports.dify_workflow = {
            type: "dify_workflow",
            summary: difySummary,
            issues: difyIssuesRaw,
            metadata: { analysis_source: "dify_workflow" },
            raw: parsedDify
        };
    }

    let annotatedChunks;
    if (issuesChunks.length) {
        annotatedChunks = issuesChunks;
    } else if (dmlChunks.length) {
        annotatedChunks = dmlChunks;
    } else if (difyChunks.length) {
        annotatedChunks = difyChunks;
    } else {
        const fallbackCandidates = [
            { text: combinedIssuesJson, source: "composite" },
            { text: aiIssuesJson, source: "dml_prompt" },
            { text: dmlReportTextHuman, source: "dml_prompt" },
            { text: dmlReportText, source: "dml_prompt" },
            { text: difyReport, source: "dify_workflow" },
            { text: staticIssuesJson, source: "static_analyzer" },
            { text: rawReport, source: "static_analyzer" },
            { text: content || "", source: "content" }
        ];

        let fallbackText = "";
        let fallbackSource = "dml_prompt";
        for (const candidate of fallbackCandidates) {
            if (typeof candidate.text === "string" && candidate.text.trim()) {
                fallbackText = candidate.text;
                fallbackSource = candidate.source;
                break;
            }
        }

        annotatedChunks = fallbackText
            ? normaliseChunksForPersistence([fallbackText], {
                  fallbackRaw: fallbackText,
                  defaultSource: fallbackSource
              })
            : [];
    }
    logSqlPayloadStage("chunks.annotated", annotatedChunks);

    finalReport = JSON.stringify(finalPayload, null, 2);
    logSqlPayloadStage("report.serialised", finalReport);

    const generatedAt = dify?.generatedAt || new Date().toISOString();
    const difyErrorMessage = difyError ? difyError.message || String(difyError) : "";
    const enrichmentStatus = dify ? "succeeded" : "failed";

    const originalResult = typeof analysis?.result === "string" ? analysis.result : rawReport;
    const analysisPayload =
        analysis && typeof analysis === "object" ? { ...analysis } : originalResult ? {} : null;

    if (analysisPayload) {
        if (originalResult && typeof analysisPayload.originalResult !== "string") {
            analysisPayload.originalResult = originalResult;
        }
        if (rawReport && typeof analysisPayload.rawReport !== "string") {
            analysisPayload.rawReport = rawReport;
        }
        analysisPayload.result = finalReport;
        analysisPayload.enriched = Boolean(dify);
        if (!analysisPayload.enrichmentStatus) {
            analysisPayload.enrichmentStatus = enrichmentStatus;
        }
        analysisPayload.staticReport = staticReportPayload;
        analysisPayload.dmlReport = dmlReportPayload;
        analysisPayload.dmlSegments = dmlSegments;
        analysisPayload.dmlSummary = dmlSummary;
        analysisPayload.dmlIssues = cloneIssueListForPersistence(aiIssuesForPersistence);
        if (dmlAggregated) {
            analysisPayload.dmlAggregated = dmlAggregated;
        }
        analysisPayload.combinedSummary = compositeSummary;
        analysisPayload.combinedIssues = combinedIssues;
        analysisPayload.aggregatedReports = aggregatedReports;
        if (parsedDify && typeof parsedDify === "object") {
            analysisPayload.difyReport = parsedDify;
            analysisPayload.difySummary = difySummary;
            analysisPayload.difyIssues = difyIssuesRaw;
        }
        if (dmlErrorMessage) {
            analysisPayload.dmlErrorMessage = dmlErrorMessage;
        }
        if (dmlConversationId) {
            analysisPayload.dmlConversationId = dmlConversationId;
        }
        if (dmlGeneratedAt) {
            analysisPayload.dmlGeneratedAt = dmlGeneratedAt;
        }
        if (difyErrorMessage) {
            analysisPayload.difyErrorMessage = difyErrorMessage;
        } else if (!dify) {
            analysisPayload.difyErrorMessage = "";
        }
    }
    logSqlPayloadStage("analysis.payload", analysisPayload);

    const sourceLabels = ["sql-rule-engine"];
    if (dmlSegments.length) {
        sourceLabels.push(dmlPrompt ? "dml-dify" : "dml");
    }
    if (dify) {
        sourceLabels.push("dify");
    }

    const result = {
        report: finalReport,
        conversationId: typeof dify?.conversationId === "string" ? dify.conversationId : "",
        chunks: annotatedChunks,
        segments,
        generatedAt,
        analysis: analysisPayload,
        rawReport,
        dify: dify || null,
        dml: dmlReportPayload,
        source: sourceLabels.join("+"),
        enrichmentStatus,
        difyErrorMessage: difyErrorMessage || undefined,
        dmlErrorMessage: dmlErrorMessage || undefined
    };
    return result;
}

export function isSqlPath(filePath) {
    if (!filePath || typeof filePath !== "string") {
        return false;
    }
    return filePath.trim().toLowerCase().endsWith(".sql");
}<|MERGE_RESOLUTION|>--- conflicted
+++ resolved
@@ -131,7 +131,6 @@
     return cloneIssueListForPersistence(filteredFallback);
 }
 
-<<<<<<< HEAD
 function normaliseIdentitySegment(value) {
     if (value === null || value === undefined) {
         return "";
@@ -208,8 +207,6 @@
     }
 }
 
-=======
->>>>>>> 664b21c4
 function dedupeIssueList(issues) {
     if (!Array.isArray(issues)) {
         return [];
@@ -220,16 +217,7 @@
         if (!issue || typeof issue !== "object" || Array.isArray(issue)) {
             continue;
         }
-<<<<<<< HEAD
         const key = createIssueIdentity(issue);
-=======
-        let key = null;
-        try {
-            key = JSON.stringify(issue);
-        } catch (error) {
-            key = null;
-        }
->>>>>>> 664b21c4
         if (key && seen.has(key)) {
             continue;
         }
