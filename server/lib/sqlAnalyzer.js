import { spawn } from "node:child_process";
import { fileURLToPath } from "node:url";
import { dirname, resolve } from "node:path";
import {
    getDifyConfigSummary,
    partitionContent,
    requestDifyJsonEnrichment,
    requestDifyReport
} from "./difyClient.js";

if (typeof globalThis !== "undefined" && typeof globalThis.logSqlPayloadStage !== "function") {
    globalThis.logSqlPayloadStage = () => {};
}

const __filename = fileURLToPath(import.meta.url);
const __dirname = dirname(__filename);
const SCRIPT_PATH = resolve(__dirname, "sql_rule_engine.py");

function logIssuesJson(label, jsonString) {
    if (typeof console === "undefined" || typeof console.log !== "function") {
        return;
    }
    if (!jsonString || typeof jsonString !== "string" || !jsonString.trim()) {
        return;
    }
    console.log(`[sql-report] ${label}: ${jsonString}`);
}

function pickFirstString(...candidates) {
    for (const value of candidates) {
        if (typeof value === "string") {
            const trimmed = value.trim();
            if (trimmed) {
                return trimmed;
            }
        }
    }
    return "";
}

function normaliseTimestampValue(value) {
    if (value === null || value === undefined) {
        return "";
    }
    if (value instanceof Date) {
        return Number.isNaN(value.getTime()) ? "" : value.toISOString();
    }
    if (typeof value === "number") {
        if (!Number.isFinite(value)) {
            return "";
        }
        const fromNumber = new Date(value);
        return Number.isNaN(fromNumber.getTime()) ? "" : fromNumber.toISOString();
    }
    if (typeof value === "string") {
        const trimmed = value.trim();
        if (!trimmed) {
            return "";
        }
        const numeric = Number(trimmed);
        if (!Number.isNaN(numeric)) {
            const fromNumeric = new Date(numeric);
            if (!Number.isNaN(fromNumeric.getTime())) {
                return fromNumeric.toISOString();
            }
        }
        const parsed = new Date(trimmed);
        if (!Number.isNaN(parsed.getTime())) {
            return parsed.toISOString();
        }
        return trimmed;
    }
    return "";
}

function buildSummaryRecordForPersistence({
    source,
    label,
    summary,
    issues,
    fallbackStatus,
    fallbackGeneratedAt
}) {
    const issueCount = Array.isArray(issues) ? issues.length : 0;
    const record = {
        source,
        label,
        total_issues: issueCount
    };

    const status = pickFirstString(
        summary?.status,
        summary?.status_label,
        summary?.statusLabel,
        fallbackStatus
    );
    if (status) {
        record.status = status;
    }

    const generatedAtCandidate =
        summary?.generated_at ?? summary?.generatedAt ?? fallbackGeneratedAt;
    const generatedAt = normaliseTimestampValue(generatedAtCandidate);
    if (generatedAt) {
        record.generated_at = generatedAt;
    }

    const errorMessage = pickFirstString(summary?.error_message, summary?.errorMessage);
    if (errorMessage) {
        record.error_message = errorMessage;
    }

    const message = pickFirstString(summary?.message, summary?.note);
    if (message) {
        record.message = message;
    }

    return record;
}

function cloneSummaryRecordsForPersistence(records) {
    if (!Array.isArray(records)) {
        return [];
    }
    const result = [];
    for (const record of records) {
        if (!record || typeof record !== "object" || Array.isArray(record)) {
            continue;
        }
        const clone = {};
        for (const [key, value] of Object.entries(record)) {
            if (value === undefined || value === null) {
                continue;
            }
            if (typeof value === "object") {
                continue;
            }
            clone[key] = value;
        }
        if (Object.keys(clone).length) {
            result.push(clone);
        }
    }
    return result;
}

function serialiseCombinedReportJson(summaryRecords, issues) {
    const safeSummary = cloneSummaryRecordsForPersistence(summaryRecords);
    const safeIssues = cloneIssueListForPersistence(issues);
    const payload = { summary: safeSummary, issues: safeIssues };
    try {
        return JSON.stringify(payload, null, 2);
    } catch (error) {
        try {
            return JSON.stringify(payload);
        } catch (_nestedError) {
            return "{\"summary\":[],\"issues\":[]}";
        }
    }
}

function cloneValue(value) {
    if (Array.isArray(value)) {
        return value.map((entry) => cloneValue(entry));
    }
    if (value && typeof value === "object") {
        const result = {};
        for (const [key, entry] of Object.entries(value)) {
            result[key] = cloneValue(entry);
        }
        return result;
    }
    return value;
}

function cloneIssueListForPersistence(issues) {
    if (!Array.isArray(issues)) {
        return [];
    }
    const result = [];
    for (const issue of issues) {
        if (!issue || typeof issue !== "object" || Array.isArray(issue)) {
            continue;
        }
        result.push(cloneValue(issue));
    }
    return result;
}

function serialiseIssuesJson(issues) {
    const safeIssues = cloneIssueListForPersistence(issues);
    try {
        return JSON.stringify({ issues: safeIssues }, null, 2);
    } catch (error) {
        try {
            return JSON.stringify({ issues: safeIssues });
        } catch (_nestedError) {
            return "{\"issues\":[]}";
        }
    }
}

function normaliseFallbackSource(issue) {
    if (!issue || typeof issue !== "object") {
        return "";
    }
    const value = issue.fallbackSource || issue.fallback_source || issue.fallback;
    return typeof value === "string" ? value.trim().toLowerCase() : "";
}

function hasAuthoritativeAiMarker(issue) {
    if (!issue || typeof issue !== "object") {
        return false;
    }
    const directRule = typeof issue.rule_id === "string" ? issue.rule_id.trim() : "";
    if (directRule) {
        return true;
    }
    if (Array.isArray(issue.rule_ids) && issue.rule_ids.some((entry) => typeof entry === "string" && entry.trim())) {
        return true;
    }
    if (Array.isArray(issue.severity_levels) && issue.severity_levels.some((entry) => typeof entry === "string" && entry.trim())) {
        return true;
    }
    const severity = typeof issue.severity === "string" ? issue.severity.trim() : "";
    if (severity) {
        return true;
    }
    if (Array.isArray(issue.details)) {
        for (const detail of issue.details) {
            if (hasAuthoritativeAiMarker(detail)) {
                return true;
            }
        }
    }
    return false;
}

function filterAiIssuesForPersistence(issues) {
    const list = Array.isArray(issues) ? issues : [];
    const authoritative = [];
    const fallback = [];

    for (const issue of list) {
        if (!issue || typeof issue !== "object") {
            continue;
        }
        const fallbackSource = normaliseFallbackSource(issue);
        if (fallbackSource === "markdown") {
            fallback.push(issue);
            continue;
        }
        if (hasAuthoritativeAiMarker(issue)) {
            authoritative.push(issue);
        } else {
            fallback.push(issue);
        }
    }

    if (authoritative.length) {
        return cloneIssueListForPersistence(authoritative);
    }

    const filteredFallback = fallback.length
        ? list.filter((issue) => normaliseFallbackSource(issue) !== "markdown")
        : list;

    return cloneIssueListForPersistence(filteredFallback);
}

function normaliseIdentitySegment(value) {
    if (value === null || value === undefined) {
        return "";
    }
    if (Array.isArray(value)) {
        return value
            .map((entry) => normaliseIdentitySegment(entry))
            .filter((segment) => Boolean(segment))
            .join("|");
    }
    if (value instanceof Date) {
        return Number.isNaN(value.getTime()) ? "" : value.toISOString();
    }
    if (typeof value === "number" || typeof value === "boolean") {
        return String(value);
    }
    if (typeof value === "string") {
        const trimmed = value.trim();
        return trimmed;
    }
    return "";
}

function normaliseReportSourceKey(value) {
    if (typeof value !== "string") {
        return "";
    }
    return value.replace(/[^a-z0-9]/gi, "").toLowerCase();
}

function createIssueIdentity(issue) {
    if (!issue || typeof issue !== "object" || Array.isArray(issue)) {
        return "";
    }
    const ruleId = issue.rule_id ?? issue.ruleId ?? "";
    const message = issue.message ?? "";
    const fallbackMessage =
        !message && Array.isArray(issue.issues) && issue.issues.length ? issue.issues : [];
    const snippet = issue.snippet ?? issue.statement ?? issue.evidence ?? "";
    const objectName = issue.object ?? "";
    const lineValue = Array.isArray(issue.line)
        ? issue.line
        : issue.line ?? issue.lineNumber ?? issue.line_no ?? "";
    const columnValue = Array.isArray(issue.column)
        ? issue.column
        : issue.column ?? issue.columnNumber ?? issue.column_no ?? "";
    const sourceCandidate =
        issue.source ?? issue.analysis_source ?? issue.analysisSource ?? issue.from ?? issue.origin ?? "";
    const sourceKey = normaliseReportSourceKey(sourceCandidate);
    const segments = [
        ruleId,
        message,
        fallbackMessage,
        snippet,
        objectName,
        lineValue,
        columnValue,
        sourceKey
    ]
        .map((segment) => normaliseIdentitySegment(segment))
        .filter((segment) => Boolean(segment));

    if (segments.length) {
        return segments.join("::");
    }

    try {
        return JSON.stringify(issue);
    } catch (error) {
        return "";
    }
}

function dedupeIssueList(issues) {
    if (!Array.isArray(issues)) {
        return [];
    }
    const seen = new Set();
    const result = [];
    for (const issue of issues) {
        if (!issue || typeof issue !== "object" || Array.isArray(issue)) {
            continue;
        }
        const key = createIssueIdentity(issue);
        if (key && seen.has(key)) {
            continue;
        }
        if (key) {
            seen.add(key);
        }
        result.push(cloneValue(issue));
    }
    return result;
}

function serialiseChunkText(value, fallback = "") {
    if (typeof value === "string") {
        const trimmed = value.trim();
        if (trimmed) {
            return value;
        }
        return fallback || value;
    }
    if (value === null || value === undefined) {
        return fallback || "";
    }
    try {
        return JSON.stringify(value, null, 2);
    } catch (error) {
        return String(value);
    }
}

function normaliseChunksForPersistence(chunks, { fallbackRaw = "", defaultSource = "" } = {}) {
    const list = Array.isArray(chunks) ? chunks : [];
    if (!list.length) {
        return [];
    }
    const total = list.length;
    return list.map((entry, offset) => {
        const index = offset + 1;
        if (entry && typeof entry === "object" && !Array.isArray(entry)) {
            const clone = { ...entry };
            const answerCandidate =
                typeof clone.answer === "string" && clone.answer.trim()
                    ? clone.answer
                    : typeof clone.rawAnalysis === "string" && clone.rawAnalysis.trim()
                    ? clone.rawAnalysis
                    : typeof clone.raw === "string" && clone.raw.trim()
                    ? clone.raw
                    : typeof clone.text === "string"
                    ? clone.text
                    : null;
            const answer = serialiseChunkText(answerCandidate, fallbackRaw);
            const numericIndex = Number(clone.index);
            const numericTotal = Number(clone.total);
            clone.index = Number.isFinite(numericIndex) && numericIndex > 0 ? numericIndex : index;
            clone.total = Number.isFinite(numericTotal) && numericTotal > 0 ? numericTotal : total;
            clone.answer = answer;
            if (typeof clone.raw !== "string" || !clone.raw.trim()) {
                clone.raw = answer;
            }
            if (typeof clone.rawAnalysis !== "string" || !clone.rawAnalysis.trim()) {
                clone.rawAnalysis = clone.raw;
            }
            if (defaultSource && !clone.source) {
                clone.source = defaultSource;
            }
            return clone;
        }
        const answer = serialiseChunkText(entry, fallbackRaw);
        const base = {
            index,
            total,
            answer,
            raw: answer
        };
        if (defaultSource) {
            base.source = defaultSource;
        }
        return base;
    });
}

<<<<<<< HEAD
=======
function extractIssuesFromChunk(chunk) {
    if (!chunk || typeof chunk !== "object") {
        return [];
    }
    if (Array.isArray(chunk.issues) && chunk.issues.length) {
        return chunk.issues;
    }
    const parsed = chunk.parsed;
    if (parsed && typeof parsed === "object" && Array.isArray(parsed.issues) && parsed.issues.length) {
        return parsed.issues;
    }
    return [];
}

function determineChunkCount(segments, aggregatedChunks, rawChunks) {
    const segmentCount = Array.isArray(segments) ? segments.length : 0;
    const scanMaxIndex = (list) => {
        if (!Array.isArray(list)) {
            return 0;
        }
        let max = 0;
        list.forEach((chunk, offset) => {
            const indexCandidate = Number(chunk?.index);
            const index = Number.isFinite(indexCandidate) && indexCandidate > 0 ? Math.floor(indexCandidate) : offset + 1;
            if (index > max) {
                max = index;
            }
        });
        return max;
    };
    const aggregatedCount = scanMaxIndex(aggregatedChunks);
    const rawCount = scanMaxIndex(rawChunks);
    return Math.max(segmentCount, aggregatedCount, rawCount);
}

function buildDmlIssueChunks(segments, dmlPrompt) {
    const aggregatedChunks = Array.isArray(dmlPrompt?.aggregated?.chunks) ? dmlPrompt.aggregated.chunks : [];
    const rawChunks = Array.isArray(dmlPrompt?.chunks) ? dmlPrompt.chunks : [];
    const chunkCount = determineChunkCount(segments, aggregatedChunks, rawChunks);
    if (!chunkCount) {
        return [];
    }

    const toIndexMap = (list) => {
        const map = new Map();
        if (!Array.isArray(list)) {
            return map;
        }
        list.forEach((chunk, offset) => {
            if (!chunk || typeof chunk !== "object") {
                return;
            }
            const indexCandidate = Number(chunk.index);
            const index = Number.isFinite(indexCandidate) && indexCandidate > 0 ? Math.floor(indexCandidate) : offset + 1;
            if (!map.has(index)) {
                map.set(index, chunk);
            }
        });
        return map;
    };

    const aggregatedMap = toIndexMap(aggregatedChunks);
    const rawMap = toIndexMap(rawChunks);

    const chunks = [];
    for (let index = 1; index <= chunkCount; index += 1) {
        const aggregatedChunk = aggregatedMap.get(index);
        const rawChunk = rawMap.get(index);
        const aggregatedIssues = extractIssuesFromChunk(aggregatedChunk);
        const rawIssues = extractIssuesFromChunk(rawChunk);
        const issues = aggregatedIssues.length ? aggregatedIssues : rawIssues;

        const aggregatedTotal = Number(aggregatedChunk?.total);
        const rawTotal = Number(rawChunk?.total);
        const total = Number.isFinite(aggregatedTotal) && aggregatedTotal > 0
            ? Math.floor(aggregatedTotal)
            : Number.isFinite(rawTotal) && rawTotal > 0
            ? Math.floor(rawTotal)
            : chunkCount;

        chunks.push({
            index,
            total,
            issues: cloneIssueListForPersistence(issues)
        });
    }

    return chunks;
}

>>>>>>> d4722ab4
function replaceRangeWithSpaces(text, start, end) {
    if (!text || start >= end) return text;
    const replacement = text
        .slice(start, end)
        .split("")
        .map((ch) => (ch === "\n" ? "\n" : " "))
        .join("");
    return `${text.slice(0, start)}${replacement}${text.slice(end)}`;
}

function maskBlockComments(sqlText) {
    if (!sqlText) return "";
    const blockRegex = /\/\*[\s\S]*?\*\//g;
    let masked = sqlText;
    let match;
    while ((match = blockRegex.exec(sqlText)) !== null) {
        masked = replaceRangeWithSpaces(masked, match.index, match.index + match[0].length);
    }
    return masked;
}

function maskCommentsAndStrings(sqlText) {
    if (!sqlText) return "";
    let masked = maskBlockComments(sqlText);
    const lineRegex = /--.*?$/gm;
    let match;
    while ((match = lineRegex.exec(masked)) !== null) {
        masked = replaceRangeWithSpaces(masked, match.index, match.index + match[0].length);
    }

    const stringPatterns = [
        /'(?:''|[^'])*'/gs,
        /"(?:""|[^"])*"/gs
    ];
    for (const pattern of stringPatterns) {
        while ((match = pattern.exec(masked)) !== null) {
            masked = replaceRangeWithSpaces(masked, match.index, match.index + match[0].length);
        }
    }

    return masked;
}

function stripSqlComments(sqlText) {
    if (typeof sqlText !== "string" || !sqlText.length) {
        return "";
    }

    let result = "";
    let index = 0;
    const length = sqlText.length;
    let inSingleQuote = false;
    let inDoubleQuote = false;

    while (index < length) {
        const char = sqlText[index];
        const next = index + 1 < length ? sqlText[index + 1] : "";

        if (!inSingleQuote && !inDoubleQuote) {
            if (char === "-" && next === "-") {
                index += 2;
                while (index < length) {
                    const lineChar = sqlText[index];
                    if (lineChar === "\r" && sqlText[index + 1] === "\n") {
                        result += "\r\n";
                        index += 2;
                        break;
                    }
                    if (lineChar === "\n" || lineChar === "\r") {
                        result += lineChar;
                        index += 1;
                        break;
                    }
                    index += 1;
                }
                continue;
            }

            if (char === "/" && next === "*") {
                index += 2;
                while (index < length) {
                    const blockChar = sqlText[index];
                    const blockNext = sqlText[index + 1];
                    if (blockChar === "*" && blockNext === "/") {
                        index += 2;
                        break;
                    }
                    if (blockChar === "\r" && blockNext === "\n") {
                        result += "\r\n";
                        index += 2;
                        continue;
                    }
                    if (blockChar === "\n" || blockChar === "\r") {
                        result += blockChar;
                        index += 1;
                        continue;
                    }
                    index += 1;
                }
                continue;
            }
        }

        result += char;

        if (char === "'" && !inDoubleQuote) {
            if (inSingleQuote) {
                if (next === "'") {
                    result += "'";
                    index += 2;
                    continue;
                }
                inSingleQuote = false;
            } else {
                inSingleQuote = true;
            }
        } else if (char === '"' && !inSingleQuote) {
            if (inDoubleQuote) {
                if (next === '"') {
                    result += '"';
                    index += 2;
                    continue;
                }
                inDoubleQuote = false;
            } else {
                inDoubleQuote = true;
            }
        }

        index += 1;
    }

    return result;
}

function findStatementTerminator(maskedSql, startIndex) {
    if (!maskedSql || startIndex >= maskedSql.length) {
        return maskedSql ? maskedSql.length : 0;
    }
    for (let index = startIndex; index < maskedSql.length; index += 1) {
        if (maskedSql[index] === ";") {
            return index + 1;
        }
    }
    return maskedSql.length;
}

function indexToLineCol(text, index) {
    const prior = text.slice(0, index);
    const line = prior.split("\n").length;
    const lastNewline = prior.lastIndexOf("\n");
    const column = index - (lastNewline === -1 ? 0 : lastNewline + 1) + 1;
    return { line, column };
}

function normalisePositiveInteger(value) {
    const numeric = Number(value);
    if (!Number.isFinite(numeric) || numeric <= 0) {
        return null;
    }
    return Math.floor(numeric);
}

function extractDmlStatements(sqlText) {
    if (typeof sqlText !== "string" || !sqlText.trim()) {
        return [];
    }

    const masked = maskCommentsAndStrings(sqlText);
    const segments = [];

    let offset = 0;
    while (offset < masked.length) {
        let start = offset;
        while (start < masked.length && /\s/.test(masked[start])) {
            start += 1;
        }

        if (start >= masked.length) {
            break;
        }

        const end = findStatementTerminator(masked, start);
        if (end <= start) {
            offset = start + 1;
            continue;
        }

        const snippet = sqlText.slice(start, end);
        const cleanedSnippet = stripSqlComments(snippet).trim();
        if (cleanedSnippet) {
            const keywordMatch = cleanedSnippet.match(/^(SELECT|WITH|INSERT|UPDATE|DELETE|MERGE|UPSERT|REPLACE)\b/i);
            if (keywordMatch) {
                const startMeta = indexToLineCol(sqlText, start);
                const endMeta = indexToLineCol(sqlText, end);
                const startColumn = normalisePositiveInteger(startMeta.column) || 1;
                const endColumn = normalisePositiveInteger(endMeta.column) || startColumn;
                const startLine = normalisePositiveInteger(startMeta.line) || 1;
                const endLine = normalisePositiveInteger(endMeta.line) || startLine;
                segments.push({
                    index: segments.length + 1,
                    text: cleanedSnippet,
                    rawText: snippet.trim(),
                    start,
                    end,
                    line: startLine,
                    startLine,
                    startColumn,
                    endLine,
                    endColumn
                });
            }
        }

        offset = end;
    }

    return segments;
}

function parseCommand(command) {
    if (!command || typeof command !== "string") {
        return null;
    }
    const parts = command.trim().split(/\s+/).filter(Boolean);
    if (parts.length === 0) {
        return null;
    }
    return { command: parts[0], args: parts.slice(1) };
}

function gatherPythonCandidates() {
    const envCandidates = [
        process.env.SQL_ANALYZER_PYTHON,
        process.env.PYTHON,
        process.env.PYTHON_PATH,
        process.env.PYTHON3_PATH
    ]
        .map(parseCommand)
        .filter(Boolean);

    const defaultCandidates = ["python3", "python", "py -3", "py"]
        .map(parseCommand)
        .filter(Boolean);

    const seen = new Set();
    const deduped = [];
    for (const candidate of [...envCandidates, ...defaultCandidates]) {
        const key = `${candidate.command} ${candidate.args.join(" ")}`.trim();
        if (seen.has(key)) continue;
        seen.add(key);
        deduped.push(candidate);
    }
    return deduped;
}

function isMissingInterpreterError(error, stderr) {
    if (!error) return false;
    if (error.code === "ENOENT") {
        return true;
    }
    const message = [error.message, stderr].filter(Boolean).join("\n");
    return /python was not found/i.test(message);
}

function runPythonCandidate(candidate, sqlText) {
    return new Promise((resolve, reject) => {
        const args = [...candidate.args, "-u", SCRIPT_PATH];
        const child = spawn(candidate.command, args, { stdio: ["pipe", "pipe", "pipe"] });

        let stdout = "";
        let stderr = "";
        let stdinError = null;

        child.stdout.setEncoding("utf8");
        child.stdout.on("data", (chunk) => {
            stdout += chunk;
        });

        child.stderr.setEncoding("utf8");
        child.stderr.on("data", (chunk) => {
            stderr += chunk;
        });

        child.stdin.on("error", (error) => {
            stdinError = error;
        });

        child.on("error", (error) => {
            const err = error;
            err.stderr = stderr;
            reject(err);
        });

        child.on("close", (code) => {
            if (code !== 0) {
                const error = new Error(`Python analyzer exited with code ${code}`);
                error.stderr = stderr;
                if (stdinError) {
                    error.stdinError = stdinError;
                }
                reject(error);
                return;
            }
            resolve({ stdout, stderr });
        });

        try {
            child.stdin.end(sqlText ?? "");
        } catch (error) {
            reject(error);
        }
    });
}

let cachedInterpreter = null;

async function executeSqlAnalysis(sqlText) {
    const candidates = cachedInterpreter ? [cachedInterpreter] : gatherPythonCandidates();
    let lastError = null;

    for (const candidate of candidates) {
        try {
            const { stdout } = await runPythonCandidate(candidate, sqlText);
            const trimmed = stdout.trim();
            if (!trimmed) {
                const emptyError = new Error("SQL 分析器未返回任何輸出");
                emptyError.stderr = stdout;
                throw emptyError;
            }
            let parsed;
            try {
                parsed = JSON.parse(trimmed);
            } catch (parseError) {
                const errorMessage = `無法解析 SQL 分析器輸出：${trimmed}`;
                const error = new Error(errorMessage);
                error.stderr = trimmed;
                if (/python was not found/i.test(trimmed)) {
                    error.missingInterpreter = true;
                }
                throw error;
            }
            if (parsed.error) {
                const engineError = new Error(parsed.error);
                engineError.stderr = parsed.error;
                throw engineError;
            }
            if (typeof parsed.result !== "string") {
                const invalidError = new Error("SQL 分析器輸出缺少 result 欄位");
                invalidError.stderr = JSON.stringify(parsed);
                throw invalidError;
            }
            cachedInterpreter = candidate;
            return parsed;
        } catch (error) {
            const stderr = error?.stderr || "";
            if (error?.missingInterpreter || isMissingInterpreterError(error, stderr)) {
                lastError = error;
                cachedInterpreter = null;
                continue;
            }
            throw error;
        }
    }

    const hint =
        "無法找到可用的 Python 執行檔。請在環境變數 SQL_ANALYZER_PYTHON 或 PYTHON_PATH 中指定完整的 python.exe 路徑，或確保 'python' 指令可用。";
    const error = new Error(lastError?.message ? `${lastError.message}\n${hint}` : hint);
    error.stderr = lastError?.stderr;
    throw error;
}

function extractJsonFromText(value) {
    if (value == null) {
        return "";
    }
    if (typeof value === "object") {
        try {
            return JSON.stringify(value);
        } catch (_error) {
            return "";
        }
    }
    if (typeof value !== "string") {
        return "";
    }

    const trimmed = value.trim();
    if (!trimmed) {
        return "";
    }

    const candidates = [];

    const fenceMatch = trimmed.match(/```(?:json)?\s*([\s\S]*?)```/i);
    if (fenceMatch && fenceMatch[1]) {
        candidates.push(fenceMatch[1].trim());
    }

    const braceStart = trimmed.indexOf("{");
    const braceEnd = trimmed.lastIndexOf("}");
    if (braceStart !== -1 && braceEnd !== -1 && braceEnd > braceStart) {
        candidates.push(trimmed.slice(braceStart, braceEnd + 1));
    }

    candidates.push(trimmed);

    for (const candidate of candidates) {
        try {
            const parsed = JSON.parse(candidate);
            return JSON.stringify(parsed);
        } catch (_error) {
            continue;
        }
    }

    return "";
}

function normaliseDifyOutput(dify, rawReport) {
    if (!dify || typeof dify !== "object") {
        return dify ?? null;
    }

    const resolvedReport = extractJsonFromText(dify.report ?? dify.answer ?? "");
    const normalisedReport = resolvedReport || rawReport || "";

    const normalisedChunks = Array.isArray(dify.chunks)
        ? dify.chunks.map((chunk) => ({
              ...chunk,
              answer: extractJsonFromText(chunk?.answer) || chunk?.answer || "",
              raw: chunk?.raw
          }))
        : dify.chunks;

    return {
        ...dify,
        report: normalisedReport,
        chunks: normalisedChunks,
        originalReport: typeof dify.report === "string" ? dify.report : rawReport || "",
        originalChunks: Array.isArray(dify.chunks) ? dify.chunks : undefined
    };
}

function parseStaticReport(rawReport) {
    if (typeof rawReport !== "string") {
        return null;
    }
    let candidate = rawReport.trim();
    if (!candidate) {
        return null;
    }
    for (let depth = 0; depth < 3; depth += 1) {
        try {
            const parsed = JSON.parse(candidate);
            if (typeof parsed === "string") {
                const trimmed = parsed.trim();
                if (trimmed && trimmed !== candidate) {
                    candidate = trimmed;
                    continue;
                }
                break;
            }
            if (parsed && typeof parsed === "object") {
                return parsed;
            }
            break;
        } catch (error) {
            break;
        }
    }
    return null;
}

function normaliseStaticMetadata(metadata) {
    const base = metadata && typeof metadata === "object" ? { ...metadata } : {};
    if (!base.analysis_source) {
        base.analysis_source = "static_analyzer";
    }
    if (!base.engine) {
        base.engine = "sql_rule_engine";
    }
    return base;
}

function normaliseStaticSummary(summary, fallbackExtension = ".sql") {
    const source = summary && typeof summary === "object" ? summary : {};
    const normalised = { ...source };
    const byRule = normalised.by_rule || normalised.byRule;
    if (byRule && typeof byRule === "object" && !Array.isArray(byRule)) {
        normalised.by_rule = { ...byRule };
    } else if (!normalised.by_rule) {
        normalised.by_rule = {};
    }
    if (typeof normalised.file_extension !== "string" && typeof normalised.fileExtension === "string") {
        normalised.file_extension = normalised.fileExtension;
    }
    if (typeof normalised.file_extension !== "string" && fallbackExtension) {
        normalised.file_extension = fallbackExtension;
    }
    const totalCandidate = normalised.total_issues ?? normalised.totalIssues;
    const numericTotal = Number(totalCandidate);
    if (Number.isFinite(numericTotal)) {
        normalised.total_issues = numericTotal;
    }
    if (!normalised.analysis_source) {
        normalised.analysis_source = "static_analyzer";
    }
    return normalised;
}

function normaliseDmlSummary(segments, dmlPrompt, dmlError) {
    const totalSegments = Array.isArray(segments) ? segments.length : 0;
    const chunkCount = Array.isArray(dmlPrompt?.chunks) ? dmlPrompt.chunks.length : 0;
    const hasReport = typeof dmlPrompt?.report === "string" && dmlPrompt.report.trim().length > 0;
    const summary = {
        analysis_source: "dml_prompt",
        total_segments: totalSegments,
        analyzed_segments: chunkCount || (hasReport ? totalSegments : 0),
        generated_at: dmlPrompt?.generatedAt || null
    };

    let status = "idle";
    if (totalSegments === 0) {
        status = "idle";
    } else if (dmlPrompt) {
        status = "succeeded";
    } else if (dmlError) {
        status = "failed";
    } else {
        status = "pending";
    }
    summary.status = status;

    const errorMessage = dmlError?.message || (typeof dmlError === "string" ? dmlError : "");
    if (errorMessage) {
        summary.error_message = errorMessage;
    }

    const aggregated = dmlPrompt && typeof dmlPrompt.aggregated === "object" ? dmlPrompt.aggregated : null;
    if (aggregated) {
        const aggregatedIssueCount = Array.isArray(aggregated.issues) ? aggregated.issues.length : 0;
        const aggregatedTotalCandidate = Number(aggregated.total_issues ?? aggregated.totalIssues);
        if (Number.isFinite(aggregatedTotalCandidate)) {
            summary.total_issues = aggregatedTotalCandidate;
        } else if (aggregatedIssueCount) {
            summary.total_issues = aggregatedIssueCount;
        }

        const aggregatedSeverity =
            aggregated.by_severity && typeof aggregated.by_severity === "object" && !Array.isArray(aggregated.by_severity)
                ? aggregated.by_severity
                : aggregated.bySeverity && typeof aggregated.bySeverity === "object" && !Array.isArray(aggregated.bySeverity)
                ? aggregated.bySeverity
                : null;
        if (aggregatedSeverity) {
            summary.by_severity = { ...aggregatedSeverity };
        }

        const aggregatedRules =
            aggregated.by_rule && typeof aggregated.by_rule === "object" && !Array.isArray(aggregated.by_rule)
                ? aggregated.by_rule
                : aggregated.byRule && typeof aggregated.byRule === "object" && !Array.isArray(aggregated.byRule)
                ? aggregated.byRule
                : null;
        if (aggregatedRules) {
            summary.by_rule = { ...aggregatedRules };
        }

        const messages = Array.isArray(aggregated.messages)
            ? aggregated.messages
                  .map((item) => (typeof item === "string" ? item.trim() : ""))
                  .filter((item) => item.length)
            : [];
        const messageText = typeof aggregated.message === "string" ? aggregated.message.trim() : "";
        if (messageText) {
            summary.message = messageText;
        } else if (messages.length) {
            summary.message = messages.join(" ");
        }
        if (messages.length) {
            summary.messages = messages;
        }
    }

    return summary;
}

function collectRuleCountsFromIssues(issues) {
    const result = {};
    if (!Array.isArray(issues)) {
        return result;
    }

    for (const issue of issues) {
        if (!issue || typeof issue !== "object") continue;

        const ruleValues = [];
        if (Array.isArray(issue.rule_ids)) {
            ruleValues.push(...issue.rule_ids);
        }
        if (Array.isArray(issue.ruleIds)) {
            ruleValues.push(...issue.ruleIds);
        }
        ruleValues.push(issue.rule_id, issue.ruleId, issue.rule);

        const uniqueRules = new Set();
        for (const value of ruleValues) {
            if (value === null || value === undefined) continue;
            const stringValue = typeof value === "string" ? value : String(value);
            const trimmed = stringValue.trim();
            if (!trimmed) continue;
            uniqueRules.add(trimmed);
        }

        if (!uniqueRules.size) continue;

        for (const rule of uniqueRules) {
            result[rule] = (result[rule] || 0) + 1;
        }
    }

    return result;
}

function annotateIssueSource(issue, source) {
    if (!issue || typeof issue !== "object") {
        return issue;
    }
    if (issue.source || issue.analysis_source) {
        return issue;
    }
    return { ...issue, source };
}

function normaliseDifySummary(summarySource, issueCount = 0) {
    if (!summarySource || typeof summarySource !== "object") {
        return null;
    }

    const rawSummary = summarySource.summary;
    if (rawSummary && typeof rawSummary === "object" && !Array.isArray(rawSummary)) {
        const summary = { ...rawSummary };
        if (!summary.analysis_source && !summary.analysisSource) {
            summary.analysis_source = "dify_workflow";
        }
        if (
            summary.total_issues === undefined &&
            summary.totalIssues === undefined &&
            Number.isFinite(issueCount)
        ) {
            summary.total_issues = issueCount;
        }
        return summary;
    }

    const message = typeof rawSummary === "string" ? rawSummary.trim() : "";
    const totalCandidate = Number(summarySource.total_issues ?? summarySource.totalIssues);
    const totalIssues = Number.isFinite(totalCandidate) ? totalCandidate : issueCount;
    const summary = {
        analysis_source: "dify_workflow",
        total_issues: Number.isFinite(totalIssues) ? totalIssues : 0
    };
    if (message) {
        summary.message = message;
    }
    return summary;
}

function buildCompositeSummary(staticSummary, dmlSummary, difySummary, issues) {
    const ruleCounts = collectRuleCountsFromIssues(issues);
    const hasRuleCounts = Object.keys(ruleCounts).length > 0;
    const staticByRule =
        staticSummary?.by_rule && typeof staticSummary.by_rule === "object" && !Array.isArray(staticSummary.by_rule)
            ? { ...staticSummary.by_rule }
            : {};

    const byRule = hasRuleCounts ? ruleCounts : staticByRule;

    const fileExtension = typeof staticSummary?.file_extension === "string"
        ? staticSummary.file_extension
        : typeof staticSummary?.fileExtension === "string"
        ? staticSummary.fileExtension
        : ".sql";

    const totalIssues = Array.isArray(issues) ? issues.length : 0;

    const sources = {};
    if (staticSummary) {
        sources.static_analyzer = staticSummary;
    }
    if (dmlSummary) {
        sources.dml_prompt = dmlSummary;
    }
    if (difySummary) {
        sources.dify_workflow = difySummary;
    }

    const composite = {
        total_issues: totalIssues,
        by_rule: byRule,
        file_extension: fileExtension,
        analysis_source: "composite",
        sources
    };

    const messages = [];
    if (typeof staticSummary?.message === "string" && staticSummary.message.trim()) {
        messages.push(staticSummary.message.trim());
    }
    if (typeof difySummary?.message === "string" && difySummary.message.trim()) {
        messages.push(difySummary.message.trim());
    }
    if (messages.length) {
        composite.message = messages.join(" ");
    }

    return composite;
}

export async function analyseSqlToReport(sqlText, options = {}) {
    const analysis = await executeSqlAnalysis(sqlText);
    const rawReport = typeof analysis?.result === "string" ? analysis.result : "";
    const trimmedReport = rawReport.trim();
    const dmlSegments = extractDmlStatements(sqlText);

    if (!trimmedReport) {
        return {
            analysis,
            dify: null,
            difyError: null,
            dml: { segments: dmlSegments, dify: null },
            dmlError: null
        };
    }

    const {
        projectId = "",
        projectName = "",
        path = "",
        userId = "",
        files = undefined
    } = options || {};

    const resolvedProjectName = projectName || projectId || "sql-report";
    const resolvedUserId = typeof userId === "string" && userId.trim() ? userId.trim() : undefined;
    const analysisFilePath = path ? `${path}.analysis.json` : "analysis.json";
    const segments = partitionContent(trimmedReport);
    const summary = getDifyConfigSummary();

    let dmlPrompt = null;
    let dmlError = null;
    if (dmlSegments.length) {
        const segmentTexts = dmlSegments.map((segment) => segment.text);
        const segmentsForDify = dmlSegments.map((segment) => {
            const startLine = normalisePositiveInteger(segment.startLine ?? segment.line);
            const endLine = normalisePositiveInteger(segment.endLine);
            const startColumn = normalisePositiveInteger(segment.startColumn);
            const endColumn = normalisePositiveInteger(segment.endColumn);
            const text = typeof segment.text === "string"
                ? segment.text
                : typeof segment.rawText === "string"
                ? segment.rawText
                : "";
            return {
                text,
                rawText: typeof segment.rawText === "string" ? segment.rawText : text,
                index: segment.index,
                startLine: startLine || undefined,
                endLine: endLine || startLine || undefined,
                startColumn: startColumn || undefined,
                endColumn: endColumn || undefined,
                line: startLine || undefined
            };
        });
        const dmlFilePath = path ? `${path}.dml.txt` : "analysis.dml.txt";
        try {
            console.log(
                `[sql+dml] Running prompt analysis project=${projectId || resolvedProjectName} path=${dmlFilePath} segments=${segmentTexts.length}`
            );
            dmlPrompt = await requestDifyReport({
                projectName: resolvedProjectName,
                filePath: dmlFilePath,
                content: segmentTexts.join("\n\n"),
                userId: resolvedUserId,
                segments: segmentsForDify,
                files
            });
        } catch (error) {
            dmlError = error;
            const message = error?.message || String(error);
            console.warn(
                `[sql+dml] Failed to analyse DML segments project=${projectId || resolvedProjectName} path=${dmlFilePath} :: ${message}`,
                error
            );
        }
    }

    console.log(
        `[sql+dify] Enriching SQL analysis project=${projectId || resolvedProjectName} path=${path || analysisFilePath} ` +
            `segments=${segments.length} maxSegmentChars=${summary.maxSegmentChars}`
    );

    try {
        const difyRaw = await requestDifyJsonEnrichment({
            projectName: resolvedProjectName,
            filePath: analysisFilePath,
            content: trimmedReport,
            userId: resolvedUserId,
            segments,
            files
        });
        const dify = normaliseDifyOutput(difyRaw, trimmedReport);
        return { analysis, dify, difyError: null, dml: { segments: dmlSegments, dify: dmlPrompt }, dmlError };
    } catch (error) {
        const message = error?.message || String(error);
        const locationLabel = path || analysisFilePath;
        console.warn(
            `[sql+dify] Falling back to static SQL analysis project=${projectId || resolvedProjectName} path=${locationLabel} :: ${message}`,
            error
        );
        return { analysis, dify: null, difyError: error, dml: { segments: dmlSegments, dify: dmlPrompt }, dmlError };
    }
}

export function buildSqlReportPayload({ analysis, content, dify, difyError, dml, dmlError }) {

    const rawReport = typeof analysis?.result === "string" ? analysis.result : "";

    const difyReport = typeof dify?.report === "string" && dify.report.trim().length
        ? dify.report
        : rawReport;

<<<<<<< HEAD
    const difyChunks = normaliseChunksForPersistence(
        Array.isArray(dify?.chunks) ? dify.chunks : [],
        { fallbackRaw: rawReport, defaultSource: "dify_workflow" }
    );
=======
>>>>>>> d4722ab4
    const segments = dify?.segments && Array.isArray(dify.segments) && dify.segments.length
        ? dify.segments
        : [rawReport || content || ""];
    logSqlPayloadStage("segments.normalised", segments);

    const parsedStaticReport = parseStaticReport(rawReport) || {};
    logSqlPayloadStage("static.parsedReport", parsedStaticReport);
    const staticSummary = normaliseStaticSummary(parsedStaticReport.summary, ".sql");
    const staticIssues = Array.isArray(parsedStaticReport.issues) ? parsedStaticReport.issues : [];
    const staticIssuesWithSource = staticIssues.map((issue) => annotateIssueSource(issue, "static_analyzer"));
    const staticMetadata = normaliseStaticMetadata(parsedStaticReport.metadata);
    const staticIssuesForPersistence = cloneIssueListForPersistence(staticIssues);
    const staticReportPayload = {
        ...parsedStaticReport,
        summary: staticSummary,
        issues: staticIssuesForPersistence,
        metadata: staticMetadata
    };
    logSqlPayloadStage("static.reportPayload", staticReportPayload);

    const dmlSegments = Array.isArray(dml?.segments)
        ? dml.segments.map((segment, index) => {
              const baseIndex = index + 1;
              if (!segment || typeof segment !== "object") {
                  const textValue = typeof segment === "string" ? segment : String(segment ?? "");
                  return {
                      index: baseIndex,
                      text: textValue,
                      rawText: textValue
                  };
              }
              const clone = { ...segment };
              const numericIndex = normalisePositiveInteger(clone.index);
              clone.index = numericIndex || baseIndex;
              if (typeof clone.text !== "string" || !clone.text.trim()) {
                  if (typeof clone.rawText === "string" && clone.rawText.trim()) {
                      clone.text = clone.rawText.trim();
                  } else if (typeof clone.raw === "string" && clone.raw.trim()) {
                      clone.text = clone.raw;
                  } else {
                      clone.text = "";
                  }
              }
              if (typeof clone.rawText !== "string" || !clone.rawText.trim()) {
                  clone.rawText = clone.text;
              }
              const startLine = normalisePositiveInteger(clone.startLine ?? clone.line);
              const endLine = normalisePositiveInteger(clone.endLine);
              const startColumn = normalisePositiveInteger(clone.startColumn ?? clone.column);
              const endColumn = normalisePositiveInteger(clone.endColumn);
              if (startLine) {
                  clone.startLine = startLine;
                  clone.line = startLine;
              }
              if (endLine) {
                  clone.endLine = endLine;
              }
              if (startColumn) {
                  clone.startColumn = startColumn;
              }
              if (endColumn) {
                  clone.endColumn = endColumn;
              }
              return clone;
          })
        : [];
    logSqlPayloadStage("dml.segments", dmlSegments);
    const dmlPrompt = dml?.dify || null;
    const dmlReportText = typeof dmlPrompt?.report === "string" ? dmlPrompt.report : "";
    const dmlReportTextHuman = typeof dmlPrompt?.textReport === "string" ? dmlPrompt.textReport : "";
<<<<<<< HEAD
    const dmlChunks = normaliseChunksForPersistence(
        Array.isArray(dmlPrompt?.chunks) ? dmlPrompt.chunks : [],
        {
            fallbackRaw: dmlReportTextHuman || dmlReportText || rawReport,
            defaultSource: "dml_prompt"
        }
    );
=======
    const dmlChunks = buildDmlIssueChunks(dmlSegments, dmlPrompt);
>>>>>>> d4722ab4
    const dmlSummary = normaliseDmlSummary(dmlSegments, dmlPrompt, dmlError);
    const dmlAggregated = dmlPrompt && typeof dmlPrompt.aggregated === "object" ? dmlPrompt.aggregated : null;
    const dmlIssuesRaw = Array.isArray(dmlPrompt?.issues)
        ? dmlPrompt.issues
        : Array.isArray(dmlAggregated?.issues)
        ? dmlAggregated.issues
        : [];
    const dmlIssues = cloneIssueListForPersistence(dmlIssuesRaw);
    const dmlIssuesWithSource = dmlIssues.map((issue) => annotateIssueSource(issue, "dml_prompt"));
    const dmlConversationId = typeof dmlPrompt?.conversationId === "string" ? dmlPrompt.conversationId : "";
    const dmlGeneratedAt = dmlPrompt?.generatedAt || null;
    const dmlErrorMessage = dmlSummary.error_message || (dmlPrompt?.error ? String(dmlPrompt.error) : "");
    const dmlReportPayload = {
        type: "dml_prompt",
        summary: dmlSummary,
        segments: dmlSegments,
        report: dmlReportText,
        reportText: dmlReportTextHuman || undefined,
        chunks: dmlChunks,
        issues: dmlIssues,
        aggregated: dmlAggregated || undefined,
        conversationId: dmlConversationId,
        generatedAt: dmlGeneratedAt,
        metadata: { analysis_source: "dml_prompt" }
    };
    logSqlPayloadStage("dml.reportPayload", dmlReportPayload);

    let finalReport = difyReport && difyReport.trim() ? difyReport : rawReport;
    let parsedDify;
    if (finalReport && finalReport.trim()) {
        try {
            parsedDify = JSON.parse(finalReport);
        } catch (error) {
            parsedDify = null;
        }
    }

    const difyIssuesRaw =
        parsedDify && typeof parsedDify === "object" && Array.isArray(parsedDify.issues) ? parsedDify.issues : [];
    const difyIssuesWithSource = difyIssuesRaw.map((issue) => annotateIssueSource(issue, "dify_workflow"));
    const combinedIssues = [...staticIssuesWithSource, ...difyIssuesWithSource, ...dmlIssuesWithSource];
    const difySummary = parsedDify && typeof parsedDify === "object"
        ? normaliseDifySummary(parsedDify, difyIssuesRaw.length)
        : null;
    logSqlPayloadStage("dify.summary", difySummary);
    logSqlPayloadStage("issues.combined", combinedIssues);

    const compositeSummary = buildCompositeSummary(staticSummary, dmlSummary, difySummary, combinedIssues);

<<<<<<< HEAD
    const staticIssuesForPersistence = cloneIssueListForPersistence(staticIssues);
=======
>>>>>>> d4722ab4
    const aiIssuesForPersistence = filterAiIssuesForPersistence(dmlIssues);

    const reportsStaticIssues = cloneIssueListForPersistence(staticIssuesForPersistence);
    const reportsAiIssues = cloneIssueListForPersistence(aiIssuesForPersistence);

    const staticIssuesJson = serialiseIssuesJson(reportsStaticIssues);
    const aiIssuesJson = serialiseIssuesJson(reportsAiIssues);

    logIssuesJson("static.issues.json.pre_aggregate", staticIssuesJson);
    logIssuesJson("ai.issues.json.pre_aggregate", aiIssuesJson);

    const combinedIssuesForReports = dedupeIssueList([
        ...reportsStaticIssues,
        ...reportsAiIssues
    ]);

<<<<<<< HEAD
=======
    dmlReportPayload.issues = cloneIssueListForPersistence(aiIssuesForPersistence);

>>>>>>> d4722ab4
    if (parsedDify && typeof parsedDify === "object") {
        staticReportPayload.enrichment = parsedDify;
    }

<<<<<<< HEAD
=======
    const generatedAt = dify?.generatedAt || new Date().toISOString();
    const combinedSummaryRecords = [
        buildSummaryRecordForPersistence({
            source: "static_analyzer",
            label: "靜態分析器",
            summary: staticSummary,
            issues: reportsStaticIssues
        }),
        buildSummaryRecordForPersistence({
            source: "dml_prompt",
            label: "AI審查",
            summary: dmlSummary,
            issues: reportsAiIssues,
            fallbackGeneratedAt: dmlGeneratedAt
        }),
        buildSummaryRecordForPersistence({
            source: "combined",
            label: "聚合報告",
            summary: compositeSummary,
            issues: combinedIssuesForReports,
            fallbackStatus: difySummary?.status,
            fallbackGeneratedAt:
                difySummary?.generated_at ||
                difySummary?.generatedAt ||
                dify?.generatedAt ||
                generatedAt
        })
    ];

    const aggregatedReports = {
        summary: cloneSummaryRecordsForPersistence(combinedSummaryRecords),
        issues: cloneIssueListForPersistence(combinedIssuesForReports)
    };

    const combinedReportJson = serialiseCombinedReportJson(
        combinedSummaryRecords,
        combinedIssuesForReports
    );
    logIssuesJson("combined.report.json.post_aggregate", combinedReportJson);

    const staticReportEntry = cloneValue({
        ...staticReportPayload,
        type: "static_analyzer",
        issues: reportsStaticIssues
    });

    const dmlReportEntry = cloneValue({
        ...dmlReportPayload,
        issues: reportsAiIssues
    });

    const combinedReportEntry = {
        type: "combined",
        summary: cloneValue(compositeSummary),
        issues: cloneIssueListForPersistence(combinedIssuesForReports)
    };

    const finalReports = {
        static_analyzer: staticReportEntry,
        dml_prompt: dmlReportEntry,
        combined: combinedReportEntry
    };

>>>>>>> d4722ab4
    const finalPayload = {
        summary: cloneValue(compositeSummary),
        issues: cloneIssueListForPersistence(combinedIssues),
        reports: finalReports,
        aggregated_reports: aggregatedReports,
        metadata: {
            analysis_source: "composite",
            components: [
                "static_analyzer",
                dmlSegments.length ? "dml_prompt" : null,
                difySummary ? "dify_workflow" : null
            ].filter(Boolean)
        }
    };
    logSqlPayloadStage("payload.final", finalPayload);

    if (parsedDify && typeof parsedDify === "object") {
        finalPayload.reports.dify_workflow = {
            type: "dify_workflow",
            summary: cloneValue(difySummary),
            issues: cloneIssueListForPersistence(difyIssuesRaw),
            metadata: { analysis_source: "dify_workflow" },
            raw: parsedDify,
            report: difyReport
        };
    }

    const aiChunkSummaries = cloneValue(dmlChunks);
    logSqlPayloadStage("chunks.ai", aiChunkSummaries);

    const chunksForReport = [];
    logSqlPayloadStage("chunks.final", chunksForReport);

    let annotatedChunks = [];
    if (dmlChunks.length) {
        annotatedChunks = dmlChunks;
    } else if (difyChunks.length) {
        annotatedChunks = difyChunks;
    } else {
        const fallbackCandidates = [
            { text: dmlReportTextHuman, source: "dml_prompt" },
            { text: dmlReportText, source: "dml_prompt" },
            { text: difyReport, source: "dify_workflow" },
            { text: rawReport, source: "static_analyzer" },
            { text: content || "", source: "content" }
        ];

        let fallbackText = "";
        let fallbackSource = "dml_prompt";
        for (const candidate of fallbackCandidates) {
            if (typeof candidate.text === "string" && candidate.text.trim()) {
                fallbackText = candidate.text;
                fallbackSource = candidate.source;
                break;
            }
        }

        annotatedChunks = fallbackText
            ? normaliseChunksForPersistence([fallbackText], {
                  fallbackRaw: fallbackText,
                  defaultSource: fallbackSource
              })
            : [];
    }

    finalReport = JSON.stringify(finalPayload, null, 2);
    logSqlPayloadStage("report.serialised", finalReport);

<<<<<<< HEAD
    const generatedAt = dify?.generatedAt || new Date().toISOString();
    const combinedSummaryRecords = [
        buildSummaryRecordForPersistence({
            source: "static_analyzer",
            label: "靜態分析器",
            summary: staticSummary,
            issues: reportsStaticIssues
        }),
        buildSummaryRecordForPersistence({
            source: "dml_prompt",
            label: "AI審查",
            summary: dmlSummary,
            issues: reportsAiIssues,
            fallbackGeneratedAt: dmlGeneratedAt
        }),
        buildSummaryRecordForPersistence({
            source: "combined",
            label: "聚合報告",
            summary: compositeSummary,
            issues: combinedIssuesForReports,
            fallbackStatus: difySummary?.status,
            fallbackGeneratedAt:
                difySummary?.generated_at ||
                difySummary?.generatedAt ||
                dify?.generatedAt ||
                generatedAt
        })
    ];

    const combinedReportJson = serialiseCombinedReportJson(
        combinedSummaryRecords,
        combinedIssuesForReports
    );
    logIssuesJson("combined.report.json.post_aggregate", combinedReportJson);

=======
>>>>>>> d4722ab4
    const difyErrorMessage = difyError ? difyError.message || String(difyError) : "";
    const enrichmentStatus = dify ? "succeeded" : "failed";

    const originalResult = typeof analysis?.result === "string" ? analysis.result : rawReport;
    const analysisPayload =
        analysis && typeof analysis === "object" ? { ...analysis } : originalResult ? {} : null;

    if (analysisPayload) {
        if (originalResult && typeof analysisPayload.originalResult !== "string") {
            analysisPayload.originalResult = originalResult;
        }
        if (rawReport && typeof analysisPayload.rawReport !== "string") {
            analysisPayload.rawReport = rawReport;
        }
        analysisPayload.result = finalReport;
        analysisPayload.enriched = Boolean(dify);
        if (!analysisPayload.enrichmentStatus) {
            analysisPayload.enrichmentStatus = enrichmentStatus;
        }
        analysisPayload.staticReport = staticReportPayload;
        analysisPayload.dmlReport = dmlReportPayload;
        analysisPayload.dmlSegments = dmlSegments;
        analysisPayload.dmlSummary = dmlSummary;
        analysisPayload.dmlIssues = cloneIssueListForPersistence(aiIssuesForPersistence);
        if (dmlAggregated) {
            analysisPayload.dmlAggregated = dmlAggregated;
        }
        analysisPayload.combinedSummary = compositeSummary;
        analysisPayload.combinedSummaryRecords = combinedSummaryRecords;
        analysisPayload.combinedIssues = combinedIssues;
        analysisPayload.aggregatedReports = aggregatedReports;
        if (parsedDify && typeof parsedDify === "object") {
            analysisPayload.difyReport = parsedDify;
            analysisPayload.difySummary = difySummary;
            analysisPayload.difyIssues = difyIssuesRaw;
        }
        if (dmlErrorMessage) {
            analysisPayload.dmlErrorMessage = dmlErrorMessage;
        }
        if (dmlConversationId) {
            analysisPayload.dmlConversationId = dmlConversationId;
        }
        if (dmlGeneratedAt) {
            analysisPayload.dmlGeneratedAt = dmlGeneratedAt;
        }
        if (difyErrorMessage) {
            analysisPayload.difyErrorMessage = difyErrorMessage;
        } else if (!dify) {
            analysisPayload.difyErrorMessage = "";
        }
    }
    logSqlPayloadStage("analysis.payload", analysisPayload);

    const sourceLabels = ["sql-rule-engine"];
    if (dmlSegments.length) {
        sourceLabels.push(dmlPrompt ? "dml-dify" : "dml");
    }
    if (dify) {
        sourceLabels.push("dify");
    }

    const result = {
        report: finalReport,
        conversationId: typeof dify?.conversationId === "string" ? dify.conversationId : "",
        chunks: chunksForReport,
        segments,
        generatedAt,
        analysis: analysisPayload,
        rawReport,
        dify: dify || null,
        dml: dmlReportPayload,
        source: sourceLabels.join("+"),
        enrichmentStatus,
        difyErrorMessage: difyErrorMessage || undefined,
        dmlErrorMessage: dmlErrorMessage || undefined,
        combinedReportJson,
        staticReportJson: staticIssuesJson,
        aiReportJson: aiIssuesJson
    };
    return result;
}

export function isSqlPath(filePath) {
    if (!filePath || typeof filePath !== "string") {
        return false;
    }
    return filePath.trim().toLowerCase().endsWith(".sql");
}<|MERGE_RESOLUTION|>--- conflicted
+++ resolved
@@ -432,99 +432,6 @@
     });
 }
 
-<<<<<<< HEAD
-=======
-function extractIssuesFromChunk(chunk) {
-    if (!chunk || typeof chunk !== "object") {
-        return [];
-    }
-    if (Array.isArray(chunk.issues) && chunk.issues.length) {
-        return chunk.issues;
-    }
-    const parsed = chunk.parsed;
-    if (parsed && typeof parsed === "object" && Array.isArray(parsed.issues) && parsed.issues.length) {
-        return parsed.issues;
-    }
-    return [];
-}
-
-function determineChunkCount(segments, aggregatedChunks, rawChunks) {
-    const segmentCount = Array.isArray(segments) ? segments.length : 0;
-    const scanMaxIndex = (list) => {
-        if (!Array.isArray(list)) {
-            return 0;
-        }
-        let max = 0;
-        list.forEach((chunk, offset) => {
-            const indexCandidate = Number(chunk?.index);
-            const index = Number.isFinite(indexCandidate) && indexCandidate > 0 ? Math.floor(indexCandidate) : offset + 1;
-            if (index > max) {
-                max = index;
-            }
-        });
-        return max;
-    };
-    const aggregatedCount = scanMaxIndex(aggregatedChunks);
-    const rawCount = scanMaxIndex(rawChunks);
-    return Math.max(segmentCount, aggregatedCount, rawCount);
-}
-
-function buildDmlIssueChunks(segments, dmlPrompt) {
-    const aggregatedChunks = Array.isArray(dmlPrompt?.aggregated?.chunks) ? dmlPrompt.aggregated.chunks : [];
-    const rawChunks = Array.isArray(dmlPrompt?.chunks) ? dmlPrompt.chunks : [];
-    const chunkCount = determineChunkCount(segments, aggregatedChunks, rawChunks);
-    if (!chunkCount) {
-        return [];
-    }
-
-    const toIndexMap = (list) => {
-        const map = new Map();
-        if (!Array.isArray(list)) {
-            return map;
-        }
-        list.forEach((chunk, offset) => {
-            if (!chunk || typeof chunk !== "object") {
-                return;
-            }
-            const indexCandidate = Number(chunk.index);
-            const index = Number.isFinite(indexCandidate) && indexCandidate > 0 ? Math.floor(indexCandidate) : offset + 1;
-            if (!map.has(index)) {
-                map.set(index, chunk);
-            }
-        });
-        return map;
-    };
-
-    const aggregatedMap = toIndexMap(aggregatedChunks);
-    const rawMap = toIndexMap(rawChunks);
-
-    const chunks = [];
-    for (let index = 1; index <= chunkCount; index += 1) {
-        const aggregatedChunk = aggregatedMap.get(index);
-        const rawChunk = rawMap.get(index);
-        const aggregatedIssues = extractIssuesFromChunk(aggregatedChunk);
-        const rawIssues = extractIssuesFromChunk(rawChunk);
-        const issues = aggregatedIssues.length ? aggregatedIssues : rawIssues;
-
-        const aggregatedTotal = Number(aggregatedChunk?.total);
-        const rawTotal = Number(rawChunk?.total);
-        const total = Number.isFinite(aggregatedTotal) && aggregatedTotal > 0
-            ? Math.floor(aggregatedTotal)
-            : Number.isFinite(rawTotal) && rawTotal > 0
-            ? Math.floor(rawTotal)
-            : chunkCount;
-
-        chunks.push({
-            index,
-            total,
-            issues: cloneIssueListForPersistence(issues)
-        });
-    }
-
-    return chunks;
-}
-
->>>>>>> d4722ab4
 function replaceRangeWithSpaces(text, start, end) {
     if (!text || start >= end) return text;
     const replacement = text
@@ -1358,13 +1265,10 @@
         ? dify.report
         : rawReport;
 
-<<<<<<< HEAD
     const difyChunks = normaliseChunksForPersistence(
         Array.isArray(dify?.chunks) ? dify.chunks : [],
         { fallbackRaw: rawReport, defaultSource: "dify_workflow" }
     );
-=======
->>>>>>> d4722ab4
     const segments = dify?.segments && Array.isArray(dify.segments) && dify.segments.length
         ? dify.segments
         : [rawReport || content || ""];
@@ -1435,7 +1339,6 @@
     const dmlPrompt = dml?.dify || null;
     const dmlReportText = typeof dmlPrompt?.report === "string" ? dmlPrompt.report : "";
     const dmlReportTextHuman = typeof dmlPrompt?.textReport === "string" ? dmlPrompt.textReport : "";
-<<<<<<< HEAD
     const dmlChunks = normaliseChunksForPersistence(
         Array.isArray(dmlPrompt?.chunks) ? dmlPrompt.chunks : [],
         {
@@ -1443,9 +1346,6 @@
             defaultSource: "dml_prompt"
         }
     );
-=======
-    const dmlChunks = buildDmlIssueChunks(dmlSegments, dmlPrompt);
->>>>>>> d4722ab4
     const dmlSummary = normaliseDmlSummary(dmlSegments, dmlPrompt, dmlError);
     const dmlAggregated = dmlPrompt && typeof dmlPrompt.aggregated === "object" ? dmlPrompt.aggregated : null;
     const dmlIssuesRaw = Array.isArray(dmlPrompt?.issues)
@@ -1495,10 +1395,7 @@
 
     const compositeSummary = buildCompositeSummary(staticSummary, dmlSummary, difySummary, combinedIssues);
 
-<<<<<<< HEAD
     const staticIssuesForPersistence = cloneIssueListForPersistence(staticIssues);
-=======
->>>>>>> d4722ab4
     const aiIssuesForPersistence = filterAiIssuesForPersistence(dmlIssues);
 
     const reportsStaticIssues = cloneIssueListForPersistence(staticIssuesForPersistence);
@@ -1515,17 +1412,78 @@
         ...reportsAiIssues
     ]);
 
-<<<<<<< HEAD
-=======
-    dmlReportPayload.issues = cloneIssueListForPersistence(aiIssuesForPersistence);
-
->>>>>>> d4722ab4
     if (parsedDify && typeof parsedDify === "object") {
         staticReportPayload.enrichment = parsedDify;
     }
 
-<<<<<<< HEAD
-=======
+    const finalPayload = {
+        summary: cloneValue(compositeSummary),
+        issues: cloneIssueListForPersistence(combinedIssues),
+        reports: finalReports,
+        aggregated_reports: aggregatedReports,
+        metadata: {
+            analysis_source: "composite",
+            components: [
+                "static_analyzer",
+                dmlSegments.length ? "dml_prompt" : null,
+                difySummary ? "dify_workflow" : null
+            ].filter(Boolean)
+        }
+    };
+    logSqlPayloadStage("payload.final", finalPayload);
+
+    if (parsedDify && typeof parsedDify === "object") {
+        finalPayload.reports.dify_workflow = {
+            type: "dify_workflow",
+            summary: cloneValue(difySummary),
+            issues: cloneIssueListForPersistence(difyIssuesRaw),
+            metadata: { analysis_source: "dify_workflow" },
+            raw: parsedDify,
+            report: difyReport
+        };
+    }
+
+    const aiChunkSummaries = cloneValue(dmlChunks);
+    logSqlPayloadStage("chunks.ai", aiChunkSummaries);
+
+    const chunksForReport = [];
+    logSqlPayloadStage("chunks.final", chunksForReport);
+
+    let annotatedChunks = [];
+    if (dmlChunks.length) {
+        annotatedChunks = dmlChunks;
+    } else if (difyChunks.length) {
+        annotatedChunks = difyChunks;
+    } else {
+        const fallbackCandidates = [
+            { text: dmlReportTextHuman, source: "dml_prompt" },
+            { text: dmlReportText, source: "dml_prompt" },
+            { text: difyReport, source: "dify_workflow" },
+            { text: rawReport, source: "static_analyzer" },
+            { text: content || "", source: "content" }
+        ];
+
+        let fallbackText = "";
+        let fallbackSource = "dml_prompt";
+        for (const candidate of fallbackCandidates) {
+            if (typeof candidate.text === "string" && candidate.text.trim()) {
+                fallbackText = candidate.text;
+                fallbackSource = candidate.source;
+                break;
+            }
+        }
+
+        annotatedChunks = fallbackText
+            ? normaliseChunksForPersistence([fallbackText], {
+                  fallbackRaw: fallbackText,
+                  defaultSource: fallbackSource
+              })
+            : [];
+    }
+
+    finalReport = JSON.stringify(finalPayload, null, 2);
+    logSqlPayloadStage("report.serialised", finalReport);
+
     const generatedAt = dify?.generatedAt || new Date().toISOString();
     const combinedSummaryRecords = [
         buildSummaryRecordForPersistence({
@@ -1555,147 +1513,12 @@
         })
     ];
 
-    const aggregatedReports = {
-        summary: cloneSummaryRecordsForPersistence(combinedSummaryRecords),
-        issues: cloneIssueListForPersistence(combinedIssuesForReports)
-    };
-
     const combinedReportJson = serialiseCombinedReportJson(
         combinedSummaryRecords,
         combinedIssuesForReports
     );
     logIssuesJson("combined.report.json.post_aggregate", combinedReportJson);
 
-    const staticReportEntry = cloneValue({
-        ...staticReportPayload,
-        type: "static_analyzer",
-        issues: reportsStaticIssues
-    });
-
-    const dmlReportEntry = cloneValue({
-        ...dmlReportPayload,
-        issues: reportsAiIssues
-    });
-
-    const combinedReportEntry = {
-        type: "combined",
-        summary: cloneValue(compositeSummary),
-        issues: cloneIssueListForPersistence(combinedIssuesForReports)
-    };
-
-    const finalReports = {
-        static_analyzer: staticReportEntry,
-        dml_prompt: dmlReportEntry,
-        combined: combinedReportEntry
-    };
-
->>>>>>> d4722ab4
-    const finalPayload = {
-        summary: cloneValue(compositeSummary),
-        issues: cloneIssueListForPersistence(combinedIssues),
-        reports: finalReports,
-        aggregated_reports: aggregatedReports,
-        metadata: {
-            analysis_source: "composite",
-            components: [
-                "static_analyzer",
-                dmlSegments.length ? "dml_prompt" : null,
-                difySummary ? "dify_workflow" : null
-            ].filter(Boolean)
-        }
-    };
-    logSqlPayloadStage("payload.final", finalPayload);
-
-    if (parsedDify && typeof parsedDify === "object") {
-        finalPayload.reports.dify_workflow = {
-            type: "dify_workflow",
-            summary: cloneValue(difySummary),
-            issues: cloneIssueListForPersistence(difyIssuesRaw),
-            metadata: { analysis_source: "dify_workflow" },
-            raw: parsedDify,
-            report: difyReport
-        };
-    }
-
-    const aiChunkSummaries = cloneValue(dmlChunks);
-    logSqlPayloadStage("chunks.ai", aiChunkSummaries);
-
-    const chunksForReport = [];
-    logSqlPayloadStage("chunks.final", chunksForReport);
-
-    let annotatedChunks = [];
-    if (dmlChunks.length) {
-        annotatedChunks = dmlChunks;
-    } else if (difyChunks.length) {
-        annotatedChunks = difyChunks;
-    } else {
-        const fallbackCandidates = [
-            { text: dmlReportTextHuman, source: "dml_prompt" },
-            { text: dmlReportText, source: "dml_prompt" },
-            { text: difyReport, source: "dify_workflow" },
-            { text: rawReport, source: "static_analyzer" },
-            { text: content || "", source: "content" }
-        ];
-
-        let fallbackText = "";
-        let fallbackSource = "dml_prompt";
-        for (const candidate of fallbackCandidates) {
-            if (typeof candidate.text === "string" && candidate.text.trim()) {
-                fallbackText = candidate.text;
-                fallbackSource = candidate.source;
-                break;
-            }
-        }
-
-        annotatedChunks = fallbackText
-            ? normaliseChunksForPersistence([fallbackText], {
-                  fallbackRaw: fallbackText,
-                  defaultSource: fallbackSource
-              })
-            : [];
-    }
-
-    finalReport = JSON.stringify(finalPayload, null, 2);
-    logSqlPayloadStage("report.serialised", finalReport);
-
-<<<<<<< HEAD
-    const generatedAt = dify?.generatedAt || new Date().toISOString();
-    const combinedSummaryRecords = [
-        buildSummaryRecordForPersistence({
-            source: "static_analyzer",
-            label: "靜態分析器",
-            summary: staticSummary,
-            issues: reportsStaticIssues
-        }),
-        buildSummaryRecordForPersistence({
-            source: "dml_prompt",
-            label: "AI審查",
-            summary: dmlSummary,
-            issues: reportsAiIssues,
-            fallbackGeneratedAt: dmlGeneratedAt
-        }),
-        buildSummaryRecordForPersistence({
-            source: "combined",
-            label: "聚合報告",
-            summary: compositeSummary,
-            issues: combinedIssuesForReports,
-            fallbackStatus: difySummary?.status,
-            fallbackGeneratedAt:
-                difySummary?.generated_at ||
-                difySummary?.generatedAt ||
-                dify?.generatedAt ||
-                generatedAt
-        })
-    ];
-
-    const combinedReportJson = serialiseCombinedReportJson(
-        combinedSummaryRecords,
-        combinedIssuesForReports
-    );
-    logIssuesJson("combined.report.json.post_aggregate", combinedReportJson);
-
-=======
->>>>>>> d4722ab4
     const difyErrorMessage = difyError ? difyError.message || String(difyError) : "";
     const enrichmentStatus = dify ? "succeeded" : "failed";
 
