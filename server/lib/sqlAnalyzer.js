--- conflicted
+++ resolved
@@ -58,7 +58,6 @@
     return result;
 }
 
-<<<<<<< HEAD
 function serialiseIssuesJson(issues) {
     const safeIssues = cloneIssueListForPersistence(issues);
     try {
@@ -72,8 +71,6 @@
     }
 }
 
-=======
->>>>>>> 754d88ad
 function normaliseFallbackSource(issue) {
     if (!issue || typeof issue !== "object") {
         return "";
@@ -1141,7 +1138,6 @@
         staticReportPayload.enrichment = parsedDify;
     }
 
-<<<<<<< HEAD
     const combinedIssuesJson = serialiseIssuesJson(aggregatedReports.combined?.issues);
     const staticIssuesJson = serialiseIssuesJson(reportsStaticIssues);
     const aiIssuesJson = serialiseIssuesJson(reportsAiIssues);
@@ -1174,8 +1170,6 @@
         });
     }
 
-=======
->>>>>>> 754d88ad
     const finalPayload = {
         summary: compositeSummary,
         issues: combinedIssues,
@@ -1205,7 +1199,6 @@
         };
     }
 
-<<<<<<< HEAD
     let annotatedChunks;
     if (issuesChunks.length) {
         annotatedChunks = issuesChunks;
@@ -1242,32 +1235,6 @@
               })
             : [];
     }
-=======
-    const fallbackChunkText =
-        dmlReportTextHuman || dmlReportText || difyReport || rawReport || content || "";
-    const fallbackChunkSource = dmlReportTextHuman || dmlReportText ? "dml_prompt" : "dify_workflow";
-    const annotatedChunks = dmlChunks.length
-        ? dmlChunks
-        : difyChunks.length
-        ? difyChunks
-        : normaliseChunksForPersistence([fallbackChunkText], {
-              fallbackRaw: fallbackChunkText,
-              defaultSource: fallbackChunkSource
-          });
-    logSqlPayloadStage("chunks.annotated", annotatedChunks);
-
-    const fallbackChunkText =
-        dmlReportTextHuman || dmlReportText || difyReport || rawReport || content || "";
-    const fallbackChunkSource = dmlReportTextHuman || dmlReportText ? "dml_prompt" : "dify_workflow";
-    const annotatedChunks = dmlChunks.length
-        ? dmlChunks
-        : difyChunks.length
-        ? difyChunks
-        : normaliseChunksForPersistence([fallbackChunkText], {
-              fallbackRaw: fallbackChunkText,
-              defaultSource: fallbackChunkSource
-          });
->>>>>>> 754d88ad
     logSqlPayloadStage("chunks.annotated", annotatedChunks);
 
     finalReport = JSON.stringify(finalPayload, null, 2);
