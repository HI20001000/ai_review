<<<<<<< HEAD
const CJK_REGEX = /[\u3400-\u4DBF\u4E00-\u9FFF\uF900-\uFAFF\u3040-\u30FF\uAC00-\uD7AF]/u;

function idxToLineCol(sql, index) {
    const preceding = index > 0 ? sql.slice(0, index) : "";
    const line = (preceding.match(/\n/g) || []).length + 1;
    const lastNewline = sql.lastIndexOf("\n", index - 1);
    const column = index - (lastNewline + 1) + 1;
    return { line, column };
}

function lineSnippet(sql, index, maxLength = 240) {
    const start = Math.max(sql.lastIndexOf("\n", index - 1) + 1, 0);
    let end = sql.indexOf("\n", index);
    if (end === -1) {
        end = sql.length;
    }
    let snippet = sql.slice(start, end).replace(/\r$/, "");
    if (snippet.length > maxLength) {
        snippet = `${snippet.slice(0, maxLength)}...`;
    }
    return snippet;
}

function maskMatchesWithSpaces(source, pattern, flags) {
    const regex = new RegExp(pattern, flags.includes("g") ? flags : `${flags}g`);
    const chars = Array.from(source);
    let match;
    while ((match = regex.exec(source)) !== null) {
        const start = match.index;
        const end = start + match[0].length;
        for (let i = start; i < end; i += 1) {
            if (chars[i] !== "\n") {
                chars[i] = " ";
            }
        }
        if (match[0].length === 0) {
            regex.lastIndex += 1;
        }
    }
    return chars.join("");
}

function maskCommentsAndStrings(sql) {
    let masked = sql;
    masked = maskMatchesWithSpaces(masked, "/\\*.*?\\*/", "gs");
    masked = maskMatchesWithSpaces(masked, "--.*?$", "gm");
    masked = maskMatchesWithSpaces(masked, "'(?:''|[^'])*'", "gs");
    masked = maskMatchesWithSpaces(masked, '"(?:""|[^"])*"', "gs");
    return masked;
}

function lastIdentifier(token) {
    let result = token.trim();
    if (result.includes(".")) {
        const parts = result.split(".");
        result = parts[parts.length - 1];
    }
    if (result.startsWith("[") && result.endsWith("]")) {
        result = result.slice(1, -1);
    }
    result = result.replace(/^`|`$/g, "").replace(/^"|"$/g, "");
    return result;
}

function addIssue(issues, { ruleId, message, sql, index, evidence = "", severity = "ERROR", objectName = "" }) {
    const { line, column } = idxToLineCol(sql, index);
    const snippet = lineSnippet(sql, index);
    issues.push({
        rule_id: ruleId,
        severity,
        message,
        object: objectName,
        line,
        column,
        snippet,
        evidence: (evidence || snippet).slice(0, 300),
    });
}

function checkCjk(sql, issues) {
    const masked = maskCommentsAndStrings(sql);
    const match = masked.match(CJK_REGEX);
    if (match && match.index !== undefined) {
        addIssue(issues, {
            ruleId: "R1_CJK_NAME",
            message: "检测到中文/非 ASCII 字符（疑似用于对象/列命名），应使用英文单词/短语/缩写。",
            sql,
            index: match.index,
            evidence: `...${match[0]}...`,
        });
    }
}

function checkNamingPrefixes(sql, issues) {
    const tableRegex = /\bCREATE\s+TABLE\s+(?:IF\s+NOT\s+EXISTS\s+)?([`"\[\]\w\.\$#@]+)/gi;
    let match;
    while ((match = tableRegex.exec(sql)) !== null) {
        const rawName = match[1];
        const name = lastIdentifier(rawName);
        if (!name.toUpperCase().startsWith("T_")) {
            addIssue(issues, {
                ruleId: "R2_PREFIX_TABLE",
                message: `表名需以 T_ 开头：发现 ${name}`,
                sql,
                index: match.index,
                evidence: match[0],
                objectName: name,
            });
        }
        if (name.toUpperCase().startsWith("TMP_TMP_TMP")) {
            addIssue(issues, {
                ruleId: "R3_TMP_TRIPLE",
                message: `中间表命名不得使用 TMP_TMP_TMP 前缀：发现 ${name}`,
                sql,
                index: match.index,
                evidence: match[0],
                objectName: name,
            });
        }
        if (match[0].length === 0) {
            tableRegex.lastIndex += 1;
        }
    }

    const viewRegex = /\bCREATE\s+(?:OR\s+REPLACE\s+)?VIEW\s+([`"\[\]\w\.\$#@]+)/gi;
    while ((match = viewRegex.exec(sql)) !== null) {
        const name = lastIdentifier(match[1]);
        if (!name.toUpperCase().startsWith("V_")) {
            addIssue(issues, {
                ruleId: "R2_PREFIX_VIEW",
                message: `视图名需以 V_ 开头：发现 ${name}`,
                sql,
                index: match.index,
                evidence: match[0],
                objectName: name,
            });
        }
        if (match[0].length === 0) {
            viewRegex.lastIndex += 1;
        }
    }

    const procRegex = /\bCREATE\s+(?:OR\s+REPLACE\s+)?PROCEDURE\s+([`"\[\]\w\.\$#@]+)/gi;
    while ((match = procRegex.exec(sql)) !== null) {
        const name = lastIdentifier(match[1]);
        if (!name.toUpperCase().startsWith("P_")) {
            addIssue(issues, {
                ruleId: "R2_PREFIX_PROC",
                message: `存储过程名需以 P_ 开头：发现 ${name}`,
                sql,
                index: match.index,
                evidence: match[0],
                objectName: name,
            });
        }
        if (match[0].length === 0) {
            procRegex.lastIndex += 1;
        }
    }

    const funcRegex = /\bCREATE\s+(?:OR\s+REPLACE\s+)?FUNCTION\s+([`"\[\]\w\.\$#@]+)/gi;
    while ((match = funcRegex.exec(sql)) !== null) {
        const name = lastIdentifier(match[1]);
        if (!name.toUpperCase().startsWith("F_")) {
            addIssue(issues, {
                ruleId: "R2_PREFIX_FUNC",
                message: `函数名需以 F_ 开头：发现 ${name}`,
                sql,
                index: match.index,
                evidence: match[0],
                objectName: name,
            });
        }
        if (match[0].length === 0) {
            funcRegex.lastIndex += 1;
        }
    }
}

function checkDeleteFullTable(sql, issues) {
    const deleteRegex = /\bDELETE\s+FROM\s+([`"\[\]\w\.\$#@]+)([^;]*)/gi;
    let match;
    while ((match = deleteRegex.exec(sql)) !== null) {
        const tail = match[2] || "";
        if (!/\bWHERE\b/i.test(tail)) {
            const tableName = lastIdentifier(match[1]);
            addIssue(issues, {
                ruleId: "R4_DELETE_NO_WHERE",
                message: `检测到对表 ${tableName} 的全表删除（DELETE 无 WHERE）。请使用 TRUNCATE。`,
                sql,
                index: match.index,
                evidence: match[0],
                objectName: tableName,
            });
        }
        if (match[0].length === 0) {
            deleteRegex.lastIndex += 1;
        }
    }
}

function sliceFromClauses(sql) {
    const slices = [];
    const fromRegex = /\bFROM\b/gi;
    let match;
    while ((match = fromRegex.exec(sql)) !== null) {
        const start = match.index + match[0].length;
        const tail = sql.slice(start);
        const boundaryRegex = /\bWHERE\b|\bGROUP\b|\bORDER\b|\bHAVING\b|\bLIMIT\b|;/i;
        const boundaryMatch = boundaryRegex.exec(tail);
        const end = boundaryMatch ? start + boundaryMatch.index : sql.length;
        slices.push({ start, end, fragment: sql.slice(start, end) });
        if (match[0].length === 0) {
            fromRegex.lastIndex += 1;
        }
    }
    return slices;
}

function checkCartesian(sql, issues) {
    const slices = sliceFromClauses(sql);
    slices.forEach(({ start, fragment }) => {
        if (fragment.includes(",") && !/\bJOIN\b/i.test(fragment)) {
            addIssue(issues, {
                ruleId: "R5_FROM_COMMA",
                message: "FROM 子句使用逗号进行隐式连接，容易产生笛卡尔积。请使用显式 JOIN ... ON。",
                sql,
                index: start,
                evidence: fragment.trim(),
            });
        }
    });

    const joinRegex = /\bJOIN\b([\s\S]*?)(?=\bJOIN\b|\bWHERE\b|\bGROUP\b|\bORDER\b|\bHAVING\b|\bLIMIT\b|;|$)/gi;
    let match;
    while ((match = joinRegex.exec(sql)) !== null) {
        const segment = match[1] || "";
        if (!/\bON\b|\bUSING\b|\bNATURAL\b|\bCROSS\b/i.test(segment)) {
            addIssue(issues, {
                ruleId: "R5_JOIN_NO_ON",
                message: "出现 JOIN 但未检测到 ON/USING/NATURAL（可能导致笛卡尔积或语义不清）。",
                sql,
                index: match.index,
                evidence: `JOIN${segment}`.trim(),
            });
        }
        if (match[0].length === 0) {
            joinRegex.lastIndex += 1;
        }
    }
}

function runStaticSqlAnalysis(sqlText) {
    if (typeof sqlText !== "string") {
        return {
            result: JSON.stringify({ summary: "输入不是字符串。", issues: [] }, null, 2),
        };
    }

    const issues = [];
    const sql = sqlText || "";

    checkCjk(sql, issues);
    checkNamingPrefixes(sql, issues);
    checkDeleteFullTable(sql, issues);
    checkCartesian(sql, issues);

    let payload;
    if (issues.length === 0) {
        payload = { summary: "代码正常", issues: [] };
    } else {
        const byRule = issues.reduce((acc, issue) => {
            const key = issue.rule_id;
            acc[key] = (acc[key] || 0) + 1;
            return acc;
        }, {});
        payload = {
            summary: {
                total_issues: issues.length,
                by_rule: byRule,
            },
            issues,
        };
    }

    return {
        result: JSON.stringify(payload, null, 2),
    };
}

export async function analyseSqlToReport(sqlText) {
    return runStaticSqlAnalysis(sqlText);
=======
import { spawn } from "node:child_process";
import { fileURLToPath } from "node:url";
import { dirname, resolve } from "node:path";
import {
    getDifyConfigSummary,
    partitionContent,
    requestDifyJsonEnrichment
} from "./difyClient.js";

const __filename = fileURLToPath(import.meta.url);
const __dirname = dirname(__filename);
const SCRIPT_PATH = resolve(__dirname, "sql_rule_engine.py");

function parseCommand(command) {
    if (!command || typeof command !== "string") {
        return null;
    }
    const parts = command.trim().split(/\s+/).filter(Boolean);
    if (parts.length === 0) {
        return null;
    }
    return { command: parts[0], args: parts.slice(1) };
}

function gatherPythonCandidates() {
    const envCandidates = [
        process.env.SQL_ANALYZER_PYTHON,
        process.env.PYTHON,
        process.env.PYTHON_PATH,
        process.env.PYTHON3_PATH
    ]
        .map(parseCommand)
        .filter(Boolean);

    const defaultCandidates = ["python3", "python", "py -3", "py"]
        .map(parseCommand)
        .filter(Boolean);

    const seen = new Set();
    const deduped = [];
    for (const candidate of [...envCandidates, ...defaultCandidates]) {
        const key = `${candidate.command} ${candidate.args.join(" ")}`.trim();
        if (seen.has(key)) continue;
        seen.add(key);
        deduped.push(candidate);
    }
    return deduped;
}

function isMissingInterpreterError(error, stderr) {
    if (!error) return false;
    if (error.code === "ENOENT") {
        return true;
    }
    const message = [error.message, stderr].filter(Boolean).join("\n");
    return /python was not found/i.test(message);
}

function runPythonCandidate(candidate, sqlText) {
    return new Promise((resolve, reject) => {
        const args = [...candidate.args, "-u", SCRIPT_PATH];
        const child = spawn(candidate.command, args, { stdio: ["pipe", "pipe", "pipe"] });

        let stdout = "";
        let stderr = "";
        let stdinError = null;

        child.stdout.setEncoding("utf8");
        child.stdout.on("data", (chunk) => {
            stdout += chunk;
        });

        child.stderr.setEncoding("utf8");
        child.stderr.on("data", (chunk) => {
            stderr += chunk;
        });

        child.stdin.on("error", (error) => {
            stdinError = error;
        });

        child.on("error", (error) => {
            const err = error;
            err.stderr = stderr;
            reject(err);
        });

        child.on("close", (code) => {
            if (code !== 0) {
                const error = new Error(`Python analyzer exited with code ${code}`);
                error.stderr = stderr;
                if (stdinError) {
                    error.stdinError = stdinError;
                }
                reject(error);
                return;
            }
            resolve({ stdout, stderr });
        });

        try {
            child.stdin.end(sqlText ?? "");
        } catch (error) {
            reject(error);
        }
    });
}

let cachedInterpreter = null;

async function executeSqlAnalysis(sqlText) {
    const candidates = cachedInterpreter ? [cachedInterpreter] : gatherPythonCandidates();
    let lastError = null;

    for (const candidate of candidates) {
        try {
            const { stdout } = await runPythonCandidate(candidate, sqlText);
            const trimmed = stdout.trim();
            if (!trimmed) {
                const emptyError = new Error("SQL 分析器未返回任何輸出");
                emptyError.stderr = stdout;
                throw emptyError;
            }
            let parsed;
            try {
                parsed = JSON.parse(trimmed);
            } catch (parseError) {
                const errorMessage = `無法解析 SQL 分析器輸出：${trimmed}`;
                const error = new Error(errorMessage);
                error.stderr = trimmed;
                if (/python was not found/i.test(trimmed)) {
                    error.missingInterpreter = true;
                }
                throw error;
            }
            if (parsed.error) {
                const engineError = new Error(parsed.error);
                engineError.stderr = parsed.error;
                throw engineError;
            }
            if (typeof parsed.result !== "string") {
                const invalidError = new Error("SQL 分析器輸出缺少 result 欄位");
                invalidError.stderr = JSON.stringify(parsed);
                throw invalidError;
            }
            cachedInterpreter = candidate;
            return parsed;
        } catch (error) {
            const stderr = error?.stderr || "";
            if (error?.missingInterpreter || isMissingInterpreterError(error, stderr)) {
                lastError = error;
                cachedInterpreter = null;
                continue;
            }
            throw error;
        }
    }

    const hint =
        "無法找到可用的 Python 執行檔。請在環境變數 SQL_ANALYZER_PYTHON 或 PYTHON_PATH 中指定完整的 python.exe 路徑，或確保 'python' 指令可用。";
    const error = new Error(lastError?.message ? `${lastError.message}\n${hint}` : hint);
    error.stderr = lastError?.stderr;
    throw error;
}

function extractJsonFromText(value) {
    if (value == null) {
        return "";
    }
    if (typeof value === "object") {
        try {
            return JSON.stringify(value);
        } catch (_error) {
            return "";
        }
    }
    if (typeof value !== "string") {
        return "";
    }

    const trimmed = value.trim();
    if (!trimmed) {
        return "";
    }

    const candidates = [];

    const fenceMatch = trimmed.match(/```(?:json)?\s*([\s\S]*?)```/i);
    if (fenceMatch && fenceMatch[1]) {
        candidates.push(fenceMatch[1].trim());
    }

    const braceStart = trimmed.indexOf("{");
    const braceEnd = trimmed.lastIndexOf("}");
    if (braceStart !== -1 && braceEnd !== -1 && braceEnd > braceStart) {
        candidates.push(trimmed.slice(braceStart, braceEnd + 1));
    }

    candidates.push(trimmed);

    for (const candidate of candidates) {
        try {
            const parsed = JSON.parse(candidate);
            return JSON.stringify(parsed);
        } catch (_error) {
            continue;
        }
    }

    return "";
}

function normaliseDifyOutput(dify, rawReport) {
    if (!dify || typeof dify !== "object") {
        return dify ?? null;
    }

    const resolvedReport = extractJsonFromText(dify.report ?? dify.answer ?? "");
    const normalisedReport = resolvedReport || rawReport || "";

    const normalisedChunks = Array.isArray(dify.chunks)
        ? dify.chunks.map((chunk) => ({
              ...chunk,
              answer: extractJsonFromText(chunk?.answer) || chunk?.answer || "",
              raw: chunk?.raw
          }))
        : dify.chunks;

    return {
        ...dify,
        report: normalisedReport,
        chunks: normalisedChunks,
        originalReport: typeof dify.report === "string" ? dify.report : rawReport || "",
        originalChunks: Array.isArray(dify.chunks) ? dify.chunks : undefined
    };
}

export async function analyseSqlToReport(sqlText, options = {}) {
    const analysis = await executeSqlAnalysis(sqlText);
    const rawReport = typeof analysis?.result === "string" ? analysis.result : "";
    const trimmedReport = rawReport.trim();

    if (!trimmedReport) {
        return { analysis, dify: null, difyError: null };
    }

    const {
        projectId = "",
        projectName = "",
        path = "",
        userId = "",
        files = undefined
    } = options || {};

    const resolvedProjectName = projectName || projectId || "sql-report";
    const resolvedUserId = typeof userId === "string" && userId.trim() ? userId.trim() : undefined;
    const analysisFilePath = path ? `${path}.analysis.json` : "analysis.json";
    const segments = partitionContent(trimmedReport);
    const summary = getDifyConfigSummary();

    console.log(
        `[sql+dify] Enriching SQL analysis project=${projectId || resolvedProjectName} path=${path || analysisFilePath} ` +
            `segments=${segments.length} maxSegmentChars=${summary.maxSegmentChars}`
    );

    try {
        const difyRaw = await requestDifyJsonEnrichment({
            projectName: resolvedProjectName,
            filePath: analysisFilePath,
            content: trimmedReport,
            userId: resolvedUserId,
            segments,
            files
        });
        const dify = normaliseDifyOutput(difyRaw, trimmedReport);
        return { analysis, dify, difyError: null };
    } catch (error) {
        const message = error?.message || String(error);
        const locationLabel = path || analysisFilePath;
        console.warn(
            `[sql+dify] Falling back to static SQL analysis project=${projectId || resolvedProjectName} path=${locationLabel} :: ${message}`,
            error
        );
        return { analysis, dify: null, difyError: error };
    }
>>>>>>> ccdf27d6
}

export function buildSqlReportPayload({ analysis, content, dify, difyError }) {
    const rawReport = typeof analysis?.result === "string" ? analysis.result : "";
    const difyReport = typeof dify?.report === "string" && dify.report.trim().length
        ? dify.report
        : rawReport;
    const difyChunks = Array.isArray(dify?.chunks) && dify.chunks.length
        ? dify.chunks
        : null;
    const annotatedChunks = difyChunks
        ? difyChunks.map((chunk, index) => ({
              ...chunk,
              rawAnalysis: index === 0 ? rawReport : chunk.rawAnalysis
          }))
        : [
              {
                  index: 1,
                  total: 1,
                  answer: rawReport,
                  raw: rawReport,
                  rawAnalysis: rawReport
              }
          ];
    const segments = dify?.segments && Array.isArray(dify.segments) && dify.segments.length
        ? dify.segments
        : [rawReport || content || ""];
    let finalReport = difyReport;
    if (finalReport && finalReport.trim()) {
        try {
            JSON.parse(finalReport);
        } catch (_error) {
            finalReport = rawReport;
        }
    } else {
        finalReport = rawReport;
    }
    const generatedAt = dify?.generatedAt || new Date().toISOString();
    const difyErrorMessage = difyError ? difyError.message || String(difyError) : "";
    const enrichmentStatus = dify ? "succeeded" : "failed";

    const originalResult = typeof analysis?.result === "string" ? analysis.result : rawReport;
    const analysisPayload =
        analysis && typeof analysis === "object" ? { ...analysis } : originalResult ? {} : null;

    if (analysisPayload) {
        if (originalResult && typeof analysisPayload.originalResult !== "string") {
            analysisPayload.originalResult = originalResult;
        }
        if (rawReport && typeof analysisPayload.rawReport !== "string") {
            analysisPayload.rawReport = rawReport;
        }
        if (finalReport && finalReport.trim()) {
            analysisPayload.result = finalReport;
        } else if (!analysisPayload.result && rawReport) {
            analysisPayload.result = rawReport;
        }
        analysisPayload.enriched = Boolean(dify);
        if (!analysisPayload.enrichmentStatus) {
            analysisPayload.enrichmentStatus = enrichmentStatus;
        }
        if (difyErrorMessage) {
            analysisPayload.difyErrorMessage = difyErrorMessage;
        } else if (!dify) {
            analysisPayload.difyErrorMessage = "";
        }
    }

    return {
        report: finalReport,
        conversationId: typeof dify?.conversationId === "string" ? dify.conversationId : "",
        chunks: annotatedChunks,
        segments,
        generatedAt,
        analysis: analysisPayload,
        rawReport,
        dify: dify || null,
        source: dify ? "sql-rule-engine+dify" : "sql-rule-engine",
        enrichmentStatus,
        difyErrorMessage: difyErrorMessage || undefined
    };
}

export function isSqlPath(filePath) {
    if (!filePath || typeof filePath !== "string") {
        return false;
    }
    return filePath.trim().toLowerCase().endsWith(".sql");
}<|MERGE_RESOLUTION|>--- conflicted
+++ resolved
@@ -1,4 +1,3 @@
-<<<<<<< HEAD
 const CJK_REGEX = /[\u3400-\u4DBF\u4E00-\u9FFF\uF900-\uFAFF\u3040-\u30FF\uAC00-\uD7AF]/u;
 
 function idxToLineCol(sql, index) {
@@ -291,293 +290,6 @@
 
 export async function analyseSqlToReport(sqlText) {
     return runStaticSqlAnalysis(sqlText);
-=======
-import { spawn } from "node:child_process";
-import { fileURLToPath } from "node:url";
-import { dirname, resolve } from "node:path";
-import {
-    getDifyConfigSummary,
-    partitionContent,
-    requestDifyJsonEnrichment
-} from "./difyClient.js";
-
-const __filename = fileURLToPath(import.meta.url);
-const __dirname = dirname(__filename);
-const SCRIPT_PATH = resolve(__dirname, "sql_rule_engine.py");
-
-function parseCommand(command) {
-    if (!command || typeof command !== "string") {
-        return null;
-    }
-    const parts = command.trim().split(/\s+/).filter(Boolean);
-    if (parts.length === 0) {
-        return null;
-    }
-    return { command: parts[0], args: parts.slice(1) };
-}
-
-function gatherPythonCandidates() {
-    const envCandidates = [
-        process.env.SQL_ANALYZER_PYTHON,
-        process.env.PYTHON,
-        process.env.PYTHON_PATH,
-        process.env.PYTHON3_PATH
-    ]
-        .map(parseCommand)
-        .filter(Boolean);
-
-    const defaultCandidates = ["python3", "python", "py -3", "py"]
-        .map(parseCommand)
-        .filter(Boolean);
-
-    const seen = new Set();
-    const deduped = [];
-    for (const candidate of [...envCandidates, ...defaultCandidates]) {
-        const key = `${candidate.command} ${candidate.args.join(" ")}`.trim();
-        if (seen.has(key)) continue;
-        seen.add(key);
-        deduped.push(candidate);
-    }
-    return deduped;
-}
-
-function isMissingInterpreterError(error, stderr) {
-    if (!error) return false;
-    if (error.code === "ENOENT") {
-        return true;
-    }
-    const message = [error.message, stderr].filter(Boolean).join("\n");
-    return /python was not found/i.test(message);
-}
-
-function runPythonCandidate(candidate, sqlText) {
-    return new Promise((resolve, reject) => {
-        const args = [...candidate.args, "-u", SCRIPT_PATH];
-        const child = spawn(candidate.command, args, { stdio: ["pipe", "pipe", "pipe"] });
-
-        let stdout = "";
-        let stderr = "";
-        let stdinError = null;
-
-        child.stdout.setEncoding("utf8");
-        child.stdout.on("data", (chunk) => {
-            stdout += chunk;
-        });
-
-        child.stderr.setEncoding("utf8");
-        child.stderr.on("data", (chunk) => {
-            stderr += chunk;
-        });
-
-        child.stdin.on("error", (error) => {
-            stdinError = error;
-        });
-
-        child.on("error", (error) => {
-            const err = error;
-            err.stderr = stderr;
-            reject(err);
-        });
-
-        child.on("close", (code) => {
-            if (code !== 0) {
-                const error = new Error(`Python analyzer exited with code ${code}`);
-                error.stderr = stderr;
-                if (stdinError) {
-                    error.stdinError = stdinError;
-                }
-                reject(error);
-                return;
-            }
-            resolve({ stdout, stderr });
-        });
-
-        try {
-            child.stdin.end(sqlText ?? "");
-        } catch (error) {
-            reject(error);
-        }
-    });
-}
-
-let cachedInterpreter = null;
-
-async function executeSqlAnalysis(sqlText) {
-    const candidates = cachedInterpreter ? [cachedInterpreter] : gatherPythonCandidates();
-    let lastError = null;
-
-    for (const candidate of candidates) {
-        try {
-            const { stdout } = await runPythonCandidate(candidate, sqlText);
-            const trimmed = stdout.trim();
-            if (!trimmed) {
-                const emptyError = new Error("SQL 分析器未返回任何輸出");
-                emptyError.stderr = stdout;
-                throw emptyError;
-            }
-            let parsed;
-            try {
-                parsed = JSON.parse(trimmed);
-            } catch (parseError) {
-                const errorMessage = `無法解析 SQL 分析器輸出：${trimmed}`;
-                const error = new Error(errorMessage);
-                error.stderr = trimmed;
-                if (/python was not found/i.test(trimmed)) {
-                    error.missingInterpreter = true;
-                }
-                throw error;
-            }
-            if (parsed.error) {
-                const engineError = new Error(parsed.error);
-                engineError.stderr = parsed.error;
-                throw engineError;
-            }
-            if (typeof parsed.result !== "string") {
-                const invalidError = new Error("SQL 分析器輸出缺少 result 欄位");
-                invalidError.stderr = JSON.stringify(parsed);
-                throw invalidError;
-            }
-            cachedInterpreter = candidate;
-            return parsed;
-        } catch (error) {
-            const stderr = error?.stderr || "";
-            if (error?.missingInterpreter || isMissingInterpreterError(error, stderr)) {
-                lastError = error;
-                cachedInterpreter = null;
-                continue;
-            }
-            throw error;
-        }
-    }
-
-    const hint =
-        "無法找到可用的 Python 執行檔。請在環境變數 SQL_ANALYZER_PYTHON 或 PYTHON_PATH 中指定完整的 python.exe 路徑，或確保 'python' 指令可用。";
-    const error = new Error(lastError?.message ? `${lastError.message}\n${hint}` : hint);
-    error.stderr = lastError?.stderr;
-    throw error;
-}
-
-function extractJsonFromText(value) {
-    if (value == null) {
-        return "";
-    }
-    if (typeof value === "object") {
-        try {
-            return JSON.stringify(value);
-        } catch (_error) {
-            return "";
-        }
-    }
-    if (typeof value !== "string") {
-        return "";
-    }
-
-    const trimmed = value.trim();
-    if (!trimmed) {
-        return "";
-    }
-
-    const candidates = [];
-
-    const fenceMatch = trimmed.match(/```(?:json)?\s*([\s\S]*?)```/i);
-    if (fenceMatch && fenceMatch[1]) {
-        candidates.push(fenceMatch[1].trim());
-    }
-
-    const braceStart = trimmed.indexOf("{");
-    const braceEnd = trimmed.lastIndexOf("}");
-    if (braceStart !== -1 && braceEnd !== -1 && braceEnd > braceStart) {
-        candidates.push(trimmed.slice(braceStart, braceEnd + 1));
-    }
-
-    candidates.push(trimmed);
-
-    for (const candidate of candidates) {
-        try {
-            const parsed = JSON.parse(candidate);
-            return JSON.stringify(parsed);
-        } catch (_error) {
-            continue;
-        }
-    }
-
-    return "";
-}
-
-function normaliseDifyOutput(dify, rawReport) {
-    if (!dify || typeof dify !== "object") {
-        return dify ?? null;
-    }
-
-    const resolvedReport = extractJsonFromText(dify.report ?? dify.answer ?? "");
-    const normalisedReport = resolvedReport || rawReport || "";
-
-    const normalisedChunks = Array.isArray(dify.chunks)
-        ? dify.chunks.map((chunk) => ({
-              ...chunk,
-              answer: extractJsonFromText(chunk?.answer) || chunk?.answer || "",
-              raw: chunk?.raw
-          }))
-        : dify.chunks;
-
-    return {
-        ...dify,
-        report: normalisedReport,
-        chunks: normalisedChunks,
-        originalReport: typeof dify.report === "string" ? dify.report : rawReport || "",
-        originalChunks: Array.isArray(dify.chunks) ? dify.chunks : undefined
-    };
-}
-
-export async function analyseSqlToReport(sqlText, options = {}) {
-    const analysis = await executeSqlAnalysis(sqlText);
-    const rawReport = typeof analysis?.result === "string" ? analysis.result : "";
-    const trimmedReport = rawReport.trim();
-
-    if (!trimmedReport) {
-        return { analysis, dify: null, difyError: null };
-    }
-
-    const {
-        projectId = "",
-        projectName = "",
-        path = "",
-        userId = "",
-        files = undefined
-    } = options || {};
-
-    const resolvedProjectName = projectName || projectId || "sql-report";
-    const resolvedUserId = typeof userId === "string" && userId.trim() ? userId.trim() : undefined;
-    const analysisFilePath = path ? `${path}.analysis.json` : "analysis.json";
-    const segments = partitionContent(trimmedReport);
-    const summary = getDifyConfigSummary();
-
-    console.log(
-        `[sql+dify] Enriching SQL analysis project=${projectId || resolvedProjectName} path=${path || analysisFilePath} ` +
-            `segments=${segments.length} maxSegmentChars=${summary.maxSegmentChars}`
-    );
-
-    try {
-        const difyRaw = await requestDifyJsonEnrichment({
-            projectName: resolvedProjectName,
-            filePath: analysisFilePath,
-            content: trimmedReport,
-            userId: resolvedUserId,
-            segments,
-            files
-        });
-        const dify = normaliseDifyOutput(difyRaw, trimmedReport);
-        return { analysis, dify, difyError: null };
-    } catch (error) {
-        const message = error?.message || String(error);
-        const locationLabel = path || analysisFilePath;
-        console.warn(
-            `[sql+dify] Falling back to static SQL analysis project=${projectId || resolvedProjectName} path=${locationLabel} :: ${message}`,
-            error
-        );
-        return { analysis, dify: null, difyError: error };
-    }
->>>>>>> ccdf27d6
 }
 
 export function buildSqlReportPayload({ analysis, content, dify, difyError }) {
